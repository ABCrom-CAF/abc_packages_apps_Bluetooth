/*
 * Copyright (C) 2017, The Linux Foundation. All rights reserved.
 * Not a Contribution.
 */
/*
 * Copyright (c) 2014 The Android Open Source Project
 *
 * Licensed under the Apache License, Version 2.0 (the "License");
 * you may not use this file except in compliance with the License.
 * You may obtain a copy of the License at
 *
 *      http://www.apache.org/licenses/LICENSE-2.0
 *
 * Unless required by applicable law or agreed to in writing, software
 * distributed under the License is distributed on an "AS IS" BASIS,
 * WITHOUT WARRANTIES OR CONDITIONS OF ANY KIND, either express or implied.
 * See the License for the specific language governing permissions and
 * limitations under the License.
 */

package com.android.bluetooth.hfpclient;

import android.bluetooth.BluetoothDevice;
import android.bluetooth.BluetoothProfile;
import android.bluetooth.BluetoothHeadsetClient;
import android.bluetooth.BluetoothHeadsetClientCall;
import android.bluetooth.IBluetoothHeadsetClient;
import android.content.BroadcastReceiver;
import android.content.Context;
import android.content.Intent;
import android.content.IntentFilter;
import android.media.AudioManager;
import android.os.Bundle;
import android.os.HandlerThread;
import android.os.Looper;
import android.os.Message;
import android.provider.Settings;
import android.util.Log;
import com.android.bluetooth.a2dp.A2dpService;
import com.android.bluetooth.btservice.ProfileService;
import com.android.bluetooth.hfpclient.connserv.HfpClientConnectionService;
import com.android.bluetooth.Utils;

import java.util.ArrayList;
import java.util.HashMap;
import java.util.Iterator;
import java.util.List;
import java.util.Map;
import java.util.UUID;

/**
 * Provides Bluetooth Headset Client (HF Role) profile, as a service in the
 * Bluetooth application.
 *
 * @hide
 */
public class HeadsetClientService extends ProfileService {
    private static final boolean DBG = false;
    private static final String TAG = "HeadsetClientService";

    private HashMap<BluetoothDevice, HeadsetClientStateMachine> mStateMachineMap =
        new HashMap<>();
    private static HeadsetClientService sHeadsetClientService;
    private NativeInterface mNativeInterface = null;
    private HandlerThread mSmThread = null;
    private HeadsetClientStateMachineFactory mSmFactory = null;
    private AudioManager mAudioManager = null;
    // Maxinum number of devices we can try connecting to in one session
    private static final int MAX_STATE_MACHINES_POSSIBLE = 100;

    public static String HFP_CLIENT_STOP_TAG = "hfp_client_stop_tag";

    static {
        NativeInterface.classInitNative();
    }

    @Override
    protected String getName() {
        return TAG;
    }

    @Override
    public IProfileServiceBinder initBinder() {
        return new BluetoothHeadsetClientBinder(this);
    }

    @Override
    protected synchronized boolean start() {
        if (DBG) {
            Log.d(TAG, "start()");
        }


        mAudioManager = (AudioManager) getSystemService(Context.AUDIO_SERVICE);

        mSmFactory = new HeadsetClientStateMachineFactory();
        mStateMachineMap.clear();

        IntentFilter filter = new IntentFilter(AudioManager.VOLUME_CHANGED_ACTION);
        try {
            registerReceiver(mBroadcastReceiver, filter);
        } catch (Exception e) {
            Log.w(TAG, "Unable to register broadcat receiver", e);
        }
        setHeadsetClientService(this);
        mNativeInterface = new NativeInterface();

        // Start the HfpClientConnectionService to create connection with telecom when HFP
        // connection is available.
        Intent startIntent = new Intent(this, HfpClientConnectionService.class);
        startService(startIntent);

        // Create the thread on which all State Machines will run
        mSmThread = new HandlerThread("HeadsetClient.SM");
        mSmThread.start();

        // Setup the JNI service
        NativeInterface.initializeNative();

        return true;
    }

    @Override
    protected synchronized boolean stop() {
        Log.d(TAG, "stop");
        try {
            unregisterReceiver(mBroadcastReceiver);
        } catch (Exception e) {
            Log.w(TAG, "Unable to unregister broadcast receiver", e);
        }

        for (Iterator<Map.Entry<BluetoothDevice, HeadsetClientStateMachine>> it =
                mStateMachineMap.entrySet().iterator(); it.hasNext(); ) {
            HeadsetClientStateMachine sm =
                mStateMachineMap.get((BluetoothDevice) it.next().getKey());
            sm.doQuit();
            it.remove();
        }

        // Stop the HfpClientConnectionService.
        Intent stopIntent = new Intent(this, HfpClientConnectionService.class);
        stopIntent.putExtra(HFP_CLIENT_STOP_TAG, true);
        startService(stopIntent);
        mNativeInterface = null;

        // Stop the handler thread
        mSmThread.quit();
        mSmThread = null;

        NativeInterface.cleanupNative();

        return true;
    }

    @Override
    protected boolean cleanup() {
        Log.d(TAG, "cleanup");
        HeadsetClientStateMachine.cleanup();
        clearHeadsetClientService();
        return true;
    }

    private final BroadcastReceiver mBroadcastReceiver = new BroadcastReceiver() {
        @Override
        public void onReceive(Context context, Intent intent) {
            String action = intent.getAction();

            // We handle the volume changes for Voice calls here since HFP audio volume control does
            // not go through audio manager (audio mixer). see
            // ({@link HeadsetClientStateMachine#SET_SPEAKER_VOLUME} in
            // {@link HeadsetClientStateMachine} for details.
            if (action.equals(AudioManager.VOLUME_CHANGED_ACTION)) {
                if (DBG) {
                    Log.d(TAG,
                            "Volume changed for stream: "
                                    + intent.getExtra(AudioManager.EXTRA_VOLUME_STREAM_TYPE));
                }
                int streamType = intent.getIntExtra(AudioManager.EXTRA_VOLUME_STREAM_TYPE, -1);
                if (streamType == AudioManager.STREAM_VOICE_CALL) {
                    int streamValue = intent
                            .getIntExtra(AudioManager.EXTRA_VOLUME_STREAM_VALUE, -1);
                    int hfVol = HeadsetClientStateMachine.amToHfVol(streamValue);
                    if (DBG) {
                        Log.d(TAG,
                                "Setting volume to audio manager: " + streamValue
                                        + " hands free: " + hfVol);
                    }
                    mAudioManager.setParameters("hfp_volume=" + hfVol);
                    synchronized (this) {
                        for (HeadsetClientStateMachine sm : mStateMachineMap.values()) {
                            if (sm != null) {
                                sm.sendMessage(
                                        HeadsetClientStateMachine.SET_SPEAKER_VOLUME, streamValue);
                            }
                        }
                    }
                }
            }
        }
    };

    /**
     * Handlers for incoming service calls
     */
    private static class BluetoothHeadsetClientBinder extends IBluetoothHeadsetClient.Stub
            implements IProfileServiceBinder {
        private HeadsetClientService mService;

        public BluetoothHeadsetClientBinder(HeadsetClientService svc) {
            mService = svc;
        }

        @Override
        public boolean cleanup() {
            mService = null;
            return true;
        }

        private HeadsetClientService getService() {
            if (!Utils.checkCaller()) {
                Log.w(TAG, "HeadsetClient call not allowed for non-active user");
                return null;
            }

            if (mService != null && mService.isAvailable()) {
                return mService;
            }

            Log.e(TAG, "HeadsetClientService is not available.");
            return null;
        }

        @Override
        public boolean connect(BluetoothDevice device) {
            HeadsetClientService service = getService();
            Log.d(TAG, "connect");
            if (service == null) {
                return false;
            }
            return service.connect(device);
        }

        @Override
        public boolean disconnect(BluetoothDevice device) {
            HeadsetClientService service = getService();
            Log.d(TAG, "disconnect");
            if (service == null) {
                return false;
            }
            return service.disconnect(device);
        }

        @Override
        public List<BluetoothDevice> getConnectedDevices() {
            HeadsetClientService service = getService();
            if (service == null) {
                return new ArrayList<BluetoothDevice>(0);
            }
            return service.getConnectedDevices();
        }

        @Override
        public List<BluetoothDevice> getDevicesMatchingConnectionStates(int[] states) {
            HeadsetClientService service = getService();
            if (service == null) {
                return new ArrayList<BluetoothDevice>(0);
            }
            return service.getDevicesMatchingConnectionStates(states);
        }

        @Override
        public int getConnectionState(BluetoothDevice device) {
            HeadsetClientService service = getService();
            if (service == null) {
                return BluetoothProfile.STATE_DISCONNECTED;
            }
            return service.getConnectionState(device);
        }

        @Override
        public boolean setPriority(BluetoothDevice device, int priority) {
            HeadsetClientService service = getService();
            if (service == null) {
                return false;
            }
            return service.setPriority(device, priority);
        }

        @Override
        public int getPriority(BluetoothDevice device) {
            HeadsetClientService service = getService();
            if (service == null) {
                return BluetoothProfile.PRIORITY_UNDEFINED;
            }
            return service.getPriority(device);
        }

        @Override
        public boolean startVoiceRecognition(BluetoothDevice device) {
            HeadsetClientService service = getService();
            if (service == null) {
                return false;
            }
            return service.startVoiceRecognition(device);
        }

        @Override
        public boolean stopVoiceRecognition(BluetoothDevice device) {
            HeadsetClientService service = getService();
            if (service == null) {
                return false;
            }
            return service.stopVoiceRecognition(device);
        }

        @Override
        public int getAudioState(BluetoothDevice device) {
            HeadsetClientService service = getService();
            if (service == null) {
                return BluetoothHeadsetClient.STATE_AUDIO_DISCONNECTED;
            }
            return service.getAudioState(device);
        }

        @Override
        public void setAudioRouteAllowed(BluetoothDevice device, boolean allowed) {
            Log.e(TAG, "setAudioRouteAllowed API not supported");
        }

        @Override
        public boolean getAudioRouteAllowed(BluetoothDevice device) {
            Log.e(TAG, "getAudioRouteAllowed API not supported");
            return false;
        }

        @Override
        public boolean connectAudio(BluetoothDevice device) {
            HeadsetClientService service = getService();
            if (service == null) {
                return false;
            }
            return service.connectAudio(device);
        }

        @Override
        public boolean disconnectAudio(BluetoothDevice device) {
            HeadsetClientService service = getService();
            if (service == null) {
                return false;
            }
            return service.disconnectAudio(device);
        }

        @Override
        public boolean acceptCall(BluetoothDevice device, int flag) {
            HeadsetClientService service = getService();
            if (service == null) {
                return false;
            }
            return service.acceptCall(device, flag);
        }

        @Override
        public boolean rejectCall(BluetoothDevice device) {
            HeadsetClientService service = getService();
            if (service == null) {
                return false;
            }
            return service.rejectCall(device);
        }

        @Override
        public boolean holdCall(BluetoothDevice device) {
            HeadsetClientService service = getService();
            if (service == null) {
                return false;
            }
            return service.holdCall(device);
        }

        @Override
        public boolean terminateCall(BluetoothDevice device, BluetoothHeadsetClientCall call) {
            HeadsetClientService service = getService();
            if (service == null) {
                Log.w(TAG, "service is null");
                return false;
            }
            return service.terminateCall(device, call != null ? call.getUUID() : null);
        }

        @Override
        public boolean explicitCallTransfer(BluetoothDevice device) {
            HeadsetClientService service = getService();
            if (service == null) {
                return false;
            }
            return service.explicitCallTransfer(device);
        }

        @Override
        public boolean enterPrivateMode(BluetoothDevice device, int index) {
            HeadsetClientService service = getService();
            if (service == null) {
                return false;
            }
            return service.enterPrivateMode(device, index);
        }

        @Override
        public BluetoothHeadsetClientCall dial(BluetoothDevice device, String number) {
            HeadsetClientService service = getService();
            if (service == null) {
                return null;
            }
            return service.dial(device, number);
        }

        @Override
        public List<BluetoothHeadsetClientCall> getCurrentCalls(BluetoothDevice device) {
            HeadsetClientService service = getService();
            if (service == null) {
                return new ArrayList<BluetoothHeadsetClientCall>();
            }
            return service.getCurrentCalls(device);
        }

        @Override
        public boolean sendDTMF(BluetoothDevice device, byte code) {
            HeadsetClientService service = getService();
            if (service == null) {
                return false;
            }
            return service.sendDTMF(device, code);
        }

        @Override
        public boolean getLastVoiceTagNumber(BluetoothDevice device) {
            HeadsetClientService service = getService();
            if (service == null) {
                return false;
            }
            return service.getLastVoiceTagNumber(device);
        }

        @Override
        public Bundle getCurrentAgEvents(BluetoothDevice device) {
            HeadsetClientService service = getService();
            if (service == null) {
                return null;
            }
            return service.getCurrentAgEvents(device);
        }

        @Override
        public Bundle getCurrentAgFeatures(BluetoothDevice device) {
            HeadsetClientService service = getService();
            if (service == null) {
                return null;
            }
            return service.getCurrentAgFeatures(device);
        }
    };

    // API methods
    public static synchronized HeadsetClientService getHeadsetClientService() {
        if (sHeadsetClientService != null && sHeadsetClientService.isAvailable()) {
            if (DBG) {
                Log.d(TAG, "getHeadsetClientService(): returning " + sHeadsetClientService);
            }
            return sHeadsetClientService;
        }
        if (DBG) {
            if (sHeadsetClientService == null) {
                Log.d(TAG, "getHeadsetClientService(): service is NULL");
            } else if (!(sHeadsetClientService.isAvailable())) {
                Log.d(TAG, "getHeadsetClientService(): service is not available");
            }
        }
        return null;
    }

    private static synchronized void setHeadsetClientService(HeadsetClientService instance) {
        if (instance != null && instance.isAvailable()) {
            if (DBG) {
                Log.d(TAG, "setHeadsetClientService(): set to: " + sHeadsetClientService);
            }
            sHeadsetClientService = instance;
        } else {
            if (DBG) {
                if (sHeadsetClientService == null) {
                    Log.d(TAG, "setHeadsetClientService(): service not available");
                } else if (!sHeadsetClientService.isAvailable()) {
                    Log.d(TAG, "setHeadsetClientService(): service is cleaning up");
                }
            }
        }
    }

    private static synchronized void clearHeadsetClientService() {
        sHeadsetClientService = null;
    }

    public boolean connect(BluetoothDevice device) {
        Log.d(TAG, "Enter connect");
        enforceCallingOrSelfPermission(BLUETOOTH_ADMIN_PERM,
                "Need BLUETOOTH ADMIN permission");
        if (DBG) {
            Log.d(TAG, "connect " + device);
        }
        HeadsetClientStateMachine sm = getStateMachine(device);
        if (sm == null) {
            Log.e(TAG, "Cannot allocate SM for device " + device);
            return false;
        }

        if (getPriority(device) == BluetoothProfile.PRIORITY_OFF) {
            Log.w(TAG, "Connection not allowed: <" + device.getAddress() + "> is PRIORITY_OFF");
            return false;
        }

        //do not allow new connections with active multicast
        A2dpService a2dpService = A2dpService.getA2dpService();
        if (a2dpService != null &&
                (a2dpService.isMulticastOngoing(device))) {
            Log.i(TAG,"A2dp Multicast is Ongoing, ignore Connection Request");
            return false;
        }


        sm.sendMessage(HeadsetClientStateMachine.CONNECT, device);
        Log.d(TAG, "Exit connect");
        return true;
    }

    boolean disconnect(BluetoothDevice device) {
        Log.d(TAG, "Enter disconnect");
        enforceCallingOrSelfPermission(BLUETOOTH_ADMIN_PERM,
                "Need BLUETOOTH ADMIN permission");
        HeadsetClientStateMachine sm = getStateMachine(device);
        if (sm == null) {
            Log.e(TAG, "Cannot allocate SM for device " + device);
            return false;
        }

        int connectionState = sm.getConnectionState(device);
        if (connectionState != BluetoothProfile.STATE_CONNECTED &&
                connectionState != BluetoothProfile.STATE_CONNECTING) {
            return false;
        }

        sm.sendMessage(HeadsetClientStateMachine.DISCONNECT, device);
        Log.d(TAG, "Exit disconnect");
        return true;
    }

    public synchronized List<BluetoothDevice> getConnectedDevices() {
        enforceCallingOrSelfPermission(BLUETOOTH_PERM, "Need BLUETOOTH permission");

        ArrayList<BluetoothDevice> connectedDevices = new ArrayList<>();
        for (BluetoothDevice bd : mStateMachineMap.keySet()) {
            HeadsetClientStateMachine sm = mStateMachineMap.get(bd);
            if (sm != null && sm.getConnectionState(bd) == BluetoothProfile.STATE_CONNECTED) {
                connectedDevices.add(bd);
            }
        }
        return connectedDevices;
    }

    private synchronized List<BluetoothDevice> getDevicesMatchingConnectionStates(int[] states) {
        enforceCallingOrSelfPermission(BLUETOOTH_PERM, "Need BLUETOOTH permission");
        List<BluetoothDevice> devices = new ArrayList<BluetoothDevice>();
        for (BluetoothDevice bd : mStateMachineMap.keySet()) {
            for (int state : states) {
                HeadsetClientStateMachine sm = mStateMachineMap.get(bd);
                if (sm != null && sm.getConnectionState(bd) == state) {
                    devices.add(bd);
                }
            }
        }
        return devices;
    }

    private synchronized int getConnectionState(BluetoothDevice device) {
        enforceCallingOrSelfPermission(BLUETOOTH_PERM, "Need BLUETOOTH permission");
        HeadsetClientStateMachine sm = mStateMachineMap.get(device);
        if (sm != null) {
            return sm.getConnectionState(device);
        }
        return BluetoothProfile.STATE_DISCONNECTED;
    }

    public boolean setPriority(BluetoothDevice device, int priority) {
        Log.d(TAG, "Enter setPriority");
        enforceCallingOrSelfPermission(BLUETOOTH_ADMIN_PERM,
                "Need BLUETOOTH_ADMIN permission");
        Settings.Global.putInt(getContentResolver(),
                Settings.Global.getBluetoothHeadsetPriorityKey(device.getAddress()),
                priority);
        if (DBG) {
            Log.d(TAG, "Saved priority " + device + " = " + priority);
        }
        Log.d(TAG, "Exit setPriority");
        return true;
    }

    public int getPriority(BluetoothDevice device) {
        Log.d(TAG, "Enter getPriority");
        enforceCallingOrSelfPermission(BLUETOOTH_ADMIN_PERM,
                "Need BLUETOOTH_ADMIN permission");
        int priority = Settings.Global.getInt(getContentResolver(),
                Settings.Global.getBluetoothHeadsetPriorityKey(device.getAddress()),
                BluetoothProfile.PRIORITY_UNDEFINED);
        Log.d(TAG, "Exit getPriority");
        return priority;
    }

    boolean startVoiceRecognition(BluetoothDevice device) {
        Log.e(TAG, "startVoiceRecognition API not available");
        return false;
    }

    boolean stopVoiceRecognition(BluetoothDevice device) {
        Log.e(TAG, "stopVoiceRecognition API not available");
        return false;
    }

    int getAudioState(BluetoothDevice device) {
        HeadsetClientStateMachine sm = getStateMachine(device);
        if (sm == null) {
            Log.e(TAG, "Cannot allocate SM for device " + device);
            return -1;
        }

        return sm.getAudioState(device);
    }

    boolean connectAudio(BluetoothDevice device) {
        Log.d(TAG, "Enter connectAudio");
        enforceCallingOrSelfPermission(BLUETOOTH_ADMIN_PERM, "Need BLUETOOTH_ADMIN permission");
        HeadsetClientStateMachine sm = getStateMachine(device);
        if (sm == null) {
            Log.e(TAG, "Cannot allocate SM for device " + device);
            return false;
        }

        if (!sm.isConnected()) {
            return false;
        }
        if (sm.isAudioOn()) {
            return false;
        }
        sm.sendMessage(HeadsetClientStateMachine.CONNECT_AUDIO);
        Log.d(TAG, "Exit connectAudio");
        return true;
    }

    boolean disconnectAudio(BluetoothDevice device) {
        Log.d(TAG, "Enter disconnectAudio");
        enforceCallingOrSelfPermission(BLUETOOTH_ADMIN_PERM, "Need BLUETOOTH_ADMIN permission");
        HeadsetClientStateMachine sm = getStateMachine(device);
        if (sm == null) {
            Log.e(TAG, "Cannot allocate SM for device " + device);
            return false;
        }

        if (!sm.isAudioOn()) {
            return false;
        }
        sm.sendMessage(HeadsetClientStateMachine.DISCONNECT_AUDIO);
        Log.d(TAG, "Exit disconnectAudio");
        return true;
    }

    boolean holdCall(BluetoothDevice device) {
        Log.d(TAG, "Enter holdCall");
        enforceCallingOrSelfPermission(BLUETOOTH_PERM, "Need BLUETOOTH permission");
        HeadsetClientStateMachine sm = getStateMachine(device);
        if (sm == null) {
            Log.e(TAG, "Cannot allocate SM for device " + device);
            return false;
        }

        int connectionState = sm.getConnectionState(device);
        if (connectionState != BluetoothProfile.STATE_CONNECTED &&
                connectionState != BluetoothProfile.STATE_CONNECTING) {
            return false;
        }
        Message msg = sm.obtainMessage(HeadsetClientStateMachine.HOLD_CALL);
        sm.sendMessage(msg);
        Log.d(TAG, "Exit holdCall");
        return true;
    }

    boolean acceptCall(BluetoothDevice device, int flag) {
        Log.d(TAG, "Enter acceptCall");
        enforceCallingOrSelfPermission(BLUETOOTH_PERM, "Need BLUETOOTH permission");
        /* Phonecalls from a single device are supported, hang up any calls on the other phone */
        synchronized (this) {
            for (Map.Entry<BluetoothDevice, HeadsetClientStateMachine> entry :
                    mStateMachineMap.entrySet()) {
                if (entry.getValue() == null || entry.getKey().equals(device)) {
                    continue;
                }
                int connectionState = entry.getValue().getConnectionState(entry.getKey());
                if (DBG) {
                    Log.d(TAG, "Accepting a call on device " + device
                                    + ". Possibly disconnecting on " + entry.getValue());
                }
                if (connectionState == BluetoothProfile.STATE_CONNECTED) {
                    entry.getValue()
                            .obtainMessage(HeadsetClientStateMachine.TERMINATE_CALL)
                            .sendToTarget();
                }
            }
        }
        HeadsetClientStateMachine sm = getStateMachine(device);
        if (sm == null) {
            Log.e(TAG, "Cannot allocate SM for device " + device);
            return false;
        }

        int connectionState = sm.getConnectionState(device);
        if (connectionState != BluetoothProfile.STATE_CONNECTED) {
            return false;
        }
        Message msg = sm.obtainMessage(HeadsetClientStateMachine.ACCEPT_CALL);
        msg.arg1 = flag;
        sm.sendMessage(msg);
        Log.d(TAG, "Exit acceptCall");
        return true;
    }

    boolean rejectCall(BluetoothDevice device) {
        Log.d(TAG, "Enter rejectCall");
        enforceCallingOrSelfPermission(BLUETOOTH_PERM, "Need BLUETOOTH permission");
        HeadsetClientStateMachine sm = getStateMachine(device);
        if (sm == null) {
            Log.e(TAG, "Cannot allocate SM for device " + device);
            return false;
        }

        int connectionState = sm.getConnectionState(device);
        if (connectionState != BluetoothProfile.STATE_CONNECTED &&
                connectionState != BluetoothProfile.STATE_CONNECTING) {
            return false;
        }

        Message msg = sm.obtainMessage(HeadsetClientStateMachine.REJECT_CALL);
        sm.sendMessage(msg);
        Log.d(TAG, "Exit rejectCall");
        return true;
    }

    boolean terminateCall(BluetoothDevice device, UUID uuid) {
        Log.d(TAG, "Enter terminateCall");
        enforceCallingOrSelfPermission(BLUETOOTH_PERM, "Need BLUETOOTH permission");
        HeadsetClientStateMachine sm = getStateMachine(device);
        if (sm == null) {
            Log.e(TAG, "Cannot allocate SM for device " + device);
            return false;
        }

        int connectionState = sm.getConnectionState(device);
        if (connectionState != BluetoothProfile.STATE_CONNECTED &&
                connectionState != BluetoothProfile.STATE_CONNECTING) {
            return false;
        }

        Message msg = sm.obtainMessage(HeadsetClientStateMachine.TERMINATE_CALL);
        msg.obj = uuid;
        sm.sendMessage(msg);
        Log.d(TAG, "Exit terminateCall");
        return true;
    }

    boolean enterPrivateMode(BluetoothDevice device, int index) {
        Log.d(TAG, "Enter enterPrivateMode");
        enforceCallingOrSelfPermission(BLUETOOTH_PERM, "Need BLUETOOTH permission");
        HeadsetClientStateMachine sm = getStateMachine(device);
        if (sm == null) {
            Log.e(TAG, "Cannot allocate SM for device " + device);
            return false;
        }

        int connectionState = sm.getConnectionState(device);
        if (connectionState != BluetoothProfile.STATE_CONNECTED &&
                connectionState != BluetoothProfile.STATE_CONNECTING) {
            return false;
        }

        Message msg = sm.obtainMessage(HeadsetClientStateMachine.ENTER_PRIVATE_MODE);
        msg.arg1 = index;
        sm.sendMessage(msg);
        Log.d(TAG, "Exit enterPrivateMode");
        return true;
    }

    BluetoothHeadsetClientCall dial(BluetoothDevice device, String number) {
        Log.d(TAG, "Enter dial");
        enforceCallingOrSelfPermission(BLUETOOTH_PERM, "Need BLUETOOTH permission");
        HeadsetClientStateMachine sm = getStateMachine(device);
        if (sm == null) {
            Log.e(TAG, "Cannot allocate SM for device " + device);
            return null;
        }

        int connectionState = sm.getConnectionState(device);
        if (connectionState != BluetoothProfile.STATE_CONNECTED &&
                connectionState != BluetoothProfile.STATE_CONNECTING) {
            return null;
        }

        BluetoothHeadsetClientCall call = new BluetoothHeadsetClientCall(
            device, HeadsetClientStateMachine.HF_ORIGINATED_CALL_ID,
            BluetoothHeadsetClientCall.CALL_STATE_DIALING, number, false  /* multiparty */,
            true  /* outgoing */);
        Message msg = sm.obtainMessage(HeadsetClientStateMachine.DIAL_NUMBER);
        msg.obj = call;
        sm.sendMessage(msg);
        Log.d(TAG, "Exit dial");
        return call;
    }

    public boolean sendDTMF(BluetoothDevice device, byte code) {
        Log.d(TAG, "Enter sendDTMF");
        enforceCallingOrSelfPermission(BLUETOOTH_PERM, "Need BLUETOOTH permission");
        HeadsetClientStateMachine sm = getStateMachine(device);
        if (sm == null) {
            Log.e(TAG, "Cannot allocate SM for device " + device);
            return false;
        }

        int connectionState = sm.getConnectionState(device);
        if (connectionState != BluetoothProfile.STATE_CONNECTED &&
                connectionState != BluetoothProfile.STATE_CONNECTING) {
            return false;
        }
        Message msg = sm.obtainMessage(HeadsetClientStateMachine.SEND_DTMF);
        msg.arg1 = code;
        sm.sendMessage(msg);
        Log.d(TAG, "Exit sendDTMF");
        return true;
    }

    public boolean getLastVoiceTagNumber(BluetoothDevice device) {
        return false;
    }

    public List<BluetoothHeadsetClientCall> getCurrentCalls(BluetoothDevice device) {
        Log.d(TAG, "Enter getCurrentCalls");
        enforceCallingOrSelfPermission(BLUETOOTH_PERM, "Need BLUETOOTH permission");
        HeadsetClientStateMachine sm = getStateMachine(device);
        if (sm == null) {
            Log.e(TAG, "Cannot allocate SM for device " + device);
            return null;
        }

        int connectionState = sm.getConnectionState(device);
        if (connectionState != BluetoothProfile.STATE_CONNECTED) {
            return null;
        }
        Log.d(TAG, "Exit getCurrentCalls");
        return sm.getCurrentCalls();
    }

    public boolean explicitCallTransfer(BluetoothDevice device) {
        Log.d(TAG, "Enter explicitCallTransfer");
        enforceCallingOrSelfPermission(BLUETOOTH_PERM, "Need BLUETOOTH permission");
        HeadsetClientStateMachine sm = getStateMachine(device);
        if (sm == null) {
            Log.e(TAG, "Cannot allocate SM for device " + device);
            return false;
        }

        int connectionState = sm.getConnectionState(device);
        if (connectionState != BluetoothProfile.STATE_CONNECTED &&
                connectionState != BluetoothProfile.STATE_CONNECTING) {
            return false;
        }
        Message msg = sm.obtainMessage(HeadsetClientStateMachine.EXPLICIT_CALL_TRANSFER);
        sm.sendMessage(msg);
        Log.d(TAG, "Exit explicitCallTransfer");
        return true;
    }

    public Bundle getCurrentAgEvents(BluetoothDevice device) {
        Log.d(TAG, "Enter getCurrentAgEvents");
        enforceCallingOrSelfPermission(BLUETOOTH_PERM, "Need BLUETOOTH permission");
        HeadsetClientStateMachine sm = getStateMachine(device);
        if (sm == null) {
            Log.e(TAG, "Cannot allocate SM for device " + device);
            return null;
        }

        int connectionState = sm.getConnectionState(device);
        if (connectionState != BluetoothProfile.STATE_CONNECTED) {
            return null;
        }
        Log.d(TAG, "Exit getCurrentAgEvents");
        return sm.getCurrentAgEvents();
    }

    public Bundle getCurrentAgFeatures(BluetoothDevice device) {
        Log.d(TAG, "Enter getCurrentAgFeatures");
        enforceCallingOrSelfPermission(BLUETOOTH_PERM, "Need BLUETOOTH permission");
        HeadsetClientStateMachine sm = getStateMachine(device);
        if (sm == null) {
            Log.e(TAG, "Cannot allocate SM for device " + device);
            return null;
        }
        int connectionState = sm.getConnectionState(device);
        if (connectionState != BluetoothProfile.STATE_CONNECTED) {
            return null;
        }
        return sm.getCurrentAgFeatures();
    }

    // Handle messages from native (JNI) to java
    public void messageFromNative(StackEvent stackEvent) {
        HeadsetClientStateMachine sm = getStateMachine(stackEvent.device);
        if (sm == null) {
            Log.w(TAG, "No SM found for event " + stackEvent);
        }

        sm.sendMessage(StackEvent.STACK_EVENT, stackEvent);
    }

    // State machine management
    private synchronized HeadsetClientStateMachine getStateMachine(BluetoothDevice device) {
        if (device == null) {
            Log.e(TAG, "getStateMachine failed: Device cannot be null");
            return null;
        }

        HeadsetClientStateMachine sm = mStateMachineMap.get(device);
        if (sm != null) {
            if (DBG) {
                Log.d(TAG, "Found SM for device " + device);
            }
            return sm;
        }

        // There is a possibility of a DOS attack if someone populates here with a lot of fake
        // BluetoothAddresses. If it so happens instead of blowing up we can atleast put a limit on
        // how long the attack would survive
        if (mStateMachineMap.keySet().size() > MAX_STATE_MACHINES_POSSIBLE) {
            Log.e(TAG, "Max state machines reached, possible DOS attack " +
                MAX_STATE_MACHINES_POSSIBLE);
            return null;
        }

        // Allocate a new SM
        Log.d(TAG, "Creating a new state machine");
        sm = mSmFactory.make(this, mSmThread);
        mStateMachineMap.put(device, sm);
        return sm;
    }

<<<<<<< HEAD
    // Check if any of the state machines have routed the SCO audio stream.
    synchronized boolean isScoRouted() {
        for (Map.Entry<BluetoothDevice, HeadsetClientStateMachine> entry :
                mStateMachineMap.entrySet()) {
            if (entry.getValue() != null) {
                int audioState = entry.getValue().getAudioState(entry.getKey());
                if (audioState == BluetoothHeadsetClient.STATE_AUDIO_CONNECTED) {
                    if (DBG) {
                        Log.d(TAG, "Device " + entry.getKey() + " audio state " + audioState
                                        + " Connected");
                    }
                    return true;
                }
            }
        }
        return false;
=======
    // Check if any of the state machines are currently holding the SCO audio stream
    // This function is *only* called from the SMs which are themselves run the same thread and
    // hence we do not need synchronization here
    boolean isScoAvailable() {
        Log.d(TAG, "Enter isScoAvailable");
        for (BluetoothDevice bd : mStateMachineMap.keySet()) {
            HeadsetClientStateMachine sm = mStateMachineMap.get(bd);
            int audioState = sm.getAudioState(bd);
            if (audioState != BluetoothHeadsetClient.STATE_AUDIO_DISCONNECTED) {
                Log.w(TAG, "Device " + bd + " audio state " + audioState + " not disconnected");
                return false;
            }
        }
        Log.d(TAG, "Exit isScoAvailable");
        return true;
>>>>>>> 79c8a213
    }

    @Override
    public synchronized void dump(StringBuilder sb) {
        super.dump(sb);
        for (HeadsetClientStateMachine sm : mStateMachineMap.values()) {
            if (sm != null) {
                println(sb, "State machine:");
                println(sb, "=============");
                sm.dump(sb);
            }
        }
    }

    // For testing
    protected synchronized Map<BluetoothDevice, HeadsetClientStateMachine> getStateMachineMap() {
        return mStateMachineMap;
    }

    protected void setSMFactory(HeadsetClientStateMachineFactory factory) {
        mSmFactory = factory;
    }
}<|MERGE_RESOLUTION|>--- conflicted
+++ resolved
@@ -956,7 +956,6 @@
         return sm;
     }
 
-<<<<<<< HEAD
     // Check if any of the state machines have routed the SCO audio stream.
     synchronized boolean isScoRouted() {
         for (Map.Entry<BluetoothDevice, HeadsetClientStateMachine> entry :
@@ -973,23 +972,6 @@
             }
         }
         return false;
-=======
-    // Check if any of the state machines are currently holding the SCO audio stream
-    // This function is *only* called from the SMs which are themselves run the same thread and
-    // hence we do not need synchronization here
-    boolean isScoAvailable() {
-        Log.d(TAG, "Enter isScoAvailable");
-        for (BluetoothDevice bd : mStateMachineMap.keySet()) {
-            HeadsetClientStateMachine sm = mStateMachineMap.get(bd);
-            int audioState = sm.getAudioState(bd);
-            if (audioState != BluetoothHeadsetClient.STATE_AUDIO_DISCONNECTED) {
-                Log.w(TAG, "Device " + bd + " audio state " + audioState + " not disconnected");
-                return false;
-            }
-        }
-        Log.d(TAG, "Exit isScoAvailable");
-        return true;
->>>>>>> 79c8a213
     }
 
     @Override
