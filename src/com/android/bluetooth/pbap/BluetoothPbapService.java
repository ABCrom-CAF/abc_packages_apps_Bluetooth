/*
 * Copyright (c) 2008-2009, Motorola, Inc.
 *
 * All rights reserved.
 *
 * Redistribution and use in source and binary forms, with or without
 * modification, are permitted provided that the following conditions are met:
 *
 * - Redistributions of source code must retain the above copyright notice,
 * this list of conditions and the following disclaimer.
 *
 * - Redistributions in binary form must reproduce the above copyright notice,
 * this list of conditions and the following disclaimer in the documentation
 * and/or other materials provided with the distribution.
 *
 * - Neither the name of the Motorola, Inc. nor the names of its contributors
 * may be used to endorse or promote products derived from this software
 * without specific prior written permission.
 *
 * THIS SOFTWARE IS PROVIDED BY THE COPYRIGHT HOLDERS AND CONTRIBUTORS "AS IS"
 * AND ANY EXPRESS OR IMPLIED WARRANTIES, INCLUDING, BUT NOT LIMITED TO, THE
 * IMPLIED WARRANTIES OF MERCHANTABILITY AND FITNESS FOR A PARTICULAR PURPOSE
 * ARE DISCLAIMED. IN NO EVENT SHALL THE COPYRIGHT HOLDER OR CONTRIBUTORS BE
 * LIABLE FOR ANY DIRECT, INDIRECT, INCIDENTAL, SPECIAL, EXEMPLARY, OR
 * CONSEQUENTIAL DAMAGES (INCLUDING, BUT NOT LIMITED TO, PROCUREMENT OF
 * SUBSTITUTE GOODS OR SERVICES; LOSS OF USE, DATA, OR PROFITS; OR BUSINESS
 * INTERRUPTION) HOWEVER CAUSED AND ON ANY THEORY OF LIABILITY, WHETHER IN
 * CONTRACT, STRICT LIABILITY, OR TORT (INCLUDING NEGLIGENCE OR OTHERWISE)
 * ARISING IN ANY WAY OUT OF THE USE OF THIS SOFTWARE, EVEN IF ADVISED OF THE
 * POSSIBILITY OF SUCH DAMAGE.
 */

package com.android.bluetooth.pbap;

import android.app.AlarmManager;
import android.app.Notification;
import android.app.NotificationChannel;
import android.app.NotificationManager;
import android.app.PendingIntent;
import android.app.Service;
import android.bluetooth.BluetoothAdapter;
import android.bluetooth.BluetoothDevice;
import android.bluetooth.BluetoothPbap;
import android.bluetooth.BluetoothProfile;
import android.bluetooth.BluetoothServerSocket;
import android.bluetooth.BluetoothSocket;
import android.bluetooth.BluetoothUuid;
import android.bluetooth.IBluetoothPbap;
import android.database.sqlite.SQLiteException;
import android.content.BroadcastReceiver;
import android.content.Context;
import android.content.ContentResolver;
import android.database.ContentObserver;
import android.content.Intent;
import android.content.IntentFilter;
import android.os.Handler;
import android.os.IBinder;
import android.os.Message;
import android.os.PowerManager;
import android.telephony.TelephonyManager;
import android.text.TextUtils;
import android.util.Log;

import com.android.bluetooth.BluetoothObexTransport;
import com.android.bluetooth.btservice.ProfileService;
import com.android.bluetooth.btservice.ProfileService.IProfileServiceBinder;
import com.android.bluetooth.IObexConnectionHandler;
import com.android.bluetooth.ObexServerSockets;
import com.android.bluetooth.R;
import com.android.bluetooth.sdp.SdpManager;
import com.android.bluetooth.Utils;
import com.android.bluetooth.util.DevicePolicyUtils;

import java.io.IOException;
import java.util.Calendar;
import java.util.concurrent.atomic.AtomicLong;
import java.util.HashMap;

import javax.obex.ServerSession;

public class BluetoothPbapService extends ProfileService implements IObexConnectionHandler {
    private static final String TAG = "BluetoothPbapService";
    public static final String LOG_TAG = "BluetoothPbap";

    /**
     * To enable PBAP DEBUG/VERBOSE logging - run below cmd in adb shell, and
     * restart com.android.bluetooth process. only enable DEBUG log:
     * "setprop log.tag.BluetoothPbapService DEBUG"; enable both VERBOSE and
     * DEBUG log: "setprop log.tag.BluetoothPbapService VERBOSE"
     */

    public static final boolean DEBUG = true;

    public static final boolean VERBOSE = Log.isLoggable(LOG_TAG, Log.VERBOSE);
    /**
     * Intent indicating incoming obex authentication request which is from
     * PCE(Carkit)
     */
    public static final String AUTH_CHALL_ACTION = "com.android.bluetooth.pbap.authchall";

    /**
     * Intent indicating obex session key input complete by user which is sent
     * from BluetoothPbapActivity
     */
    public static final String AUTH_RESPONSE_ACTION = "com.android.bluetooth.pbap.authresponse";

    /**
     * Intent indicating user canceled obex authentication session key input
     * which is sent from BluetoothPbapActivity
     */
    public static final String AUTH_CANCELLED_ACTION = "com.android.bluetooth.pbap.authcancelled";

    /**
     * Intent indicating timeout for user confirmation, which is sent to
     * BluetoothPbapActivity
     */
    public static final String USER_CONFIRM_TIMEOUT_ACTION =
            "com.android.bluetooth.pbap.userconfirmtimeout";

    /**
     * Intent Extra name indicating session key which is sent from
     * BluetoothPbapActivity
     */
    public static final String EXTRA_SESSION_KEY = "com.android.bluetooth.pbap.sessionkey";

    public static final String THIS_PACKAGE_NAME = "com.android.bluetooth";

    public static final int MSG_SERVERSESSION_CLOSE = 5000;

    public static final int MSG_SESSION_ESTABLISHED = 5001;

    public static final int MSG_SESSION_DISCONNECTED = 5002;

    public static final int MSG_OBEX_AUTH_CHALL = 5003;

    public static final int MSG_ACQUIRE_WAKE_LOCK = 5004;

    public static final int MSG_RELEASE_WAKE_LOCK = 5005;

    private static final String BLUETOOTH_PERM = android.Manifest.permission.BLUETOOTH;

    private static final String BLUETOOTH_ADMIN_PERM = android.Manifest.permission.BLUETOOTH_ADMIN;

    private static final int START_LISTENER = 1;

    private static final int USER_TIMEOUT = 2;

    private static final int AUTH_TIMEOUT = 3;

    private static final int SHUTDOWN = 4;

    protected static final int LOAD_CONTACTS = 5;

    private static final int CHECK_SECONDARY_VERSION_COUNTER = 6;

    protected static final int ROLLOVER_COUNTERS = 7;

    private static final int USER_CONFIRM_TIMEOUT_VALUE = 30000;

    private static final int RELEASE_WAKE_LOCK_DELAY = 10000;

    // Ensure not conflict with Opp notification ID
    private static final int NOTIFICATION_ID_ACCESS = -1000001;

    private static final int NOTIFICATION_ID_AUTH = -1000002;

    private static final String PBAP_NOTIFICATION_CHANNEL = "pbap_notification_channel";

    private PowerManager.WakeLock mWakeLock = null;

    private BluetoothPbapAuthenticator mAuth = null;

    private BluetoothPbapObexServer mPbapServer;

    private ServerSession mServerSession = null;

    private BluetoothServerSocket mServerSocket = null;

    private BluetoothSocket mConnSocket = null;

    private BluetoothDevice mRemoteDevice = null;

    private static String sLocalPhoneNum = null;

    private static String sLocalPhoneName = null;

    private static String sRemoteDeviceName = null;

    private volatile boolean mInterrupted;

    private int mState;

    private boolean mIsWaitingAuthorization = false;

    private ObexServerSockets mServerSockets = null;

    private static final int SDP_PBAP_SERVER_VERSION = 0x0102;

    private static final int SDP_PBAP_SUPPORTED_REPOSITORIES = 0x0003;

    private static final int SDP_PBAP_SUPPORTED_FEATURES = 0x021F;

    private AlarmManager mAlarmManager = null;

    protected int mSdpHandle = -1;

    private boolean mRemoveTimeoutMsg = false;

    private int mPermission = BluetoothDevice.ACCESS_UNKNOWN;

    private boolean mSdpSearchInitiated = false;

    private boolean isRegisteredObserver = false;

    protected Context mContext;

    /* Indicate PBAP Service internal state: started or stopped */
    protected boolean mStartError = true;

    // package and class name to which we send intent to check phone book access permission
    private static final String ACCESS_AUTHORITY_PACKAGE = "com.android.settings";
    private static final String ACCESS_AUTHORITY_CLASS =
            "com.android.settings.bluetooth.BluetoothPermissionRequest";

    private class BluetoothPbapContentObserver extends ContentObserver {
        public BluetoothPbapContentObserver() {
            super(new Handler());
        }

        @Override
        public void onChange(boolean selfChange) {
            Log.d(TAG, " onChange on contact uri ");
            if (BluetoothPbapUtils.contactsLoaded) {
                if (!mSessionStatusHandler.hasMessages(CHECK_SECONDARY_VERSION_COUNTER)) {
                    mSessionStatusHandler.sendMessage(
                            mSessionStatusHandler.obtainMessage(CHECK_SECONDARY_VERSION_COUNTER));
                }
            }
        }
    }

    private BluetoothPbapContentObserver mContactChangeObserver;

    public BluetoothPbapService() {
        mState = BluetoothPbap.STATE_DISCONNECTED;
        mContext = this;
    }

    // process the intent from receiver
    private void parseIntent(final Intent intent) {
        String action = intent.getAction();
        if (DEBUG) Log.d(TAG, "action: " + action);
        if (action == null) return;             // Nothing to do
        int state = intent.getIntExtra(BluetoothAdapter.EXTRA_STATE, BluetoothAdapter.ERROR);
        if (DEBUG) Log.d(TAG, "state: " + state);
        if (action.equals(BluetoothAdapter.ACTION_STATE_CHANGED)) {
            if (state == BluetoothAdapter.STATE_TURNING_OFF) {
                // Send any pending timeout now, as this service will be destroyed.
                if (mSessionStatusHandler.hasMessages(USER_TIMEOUT)) {
                    mSessionStatusHandler.removeMessages(USER_TIMEOUT);
                    mSessionStatusHandler.obtainMessage(USER_TIMEOUT).sendToTarget();
                }
                // Release all resources
                Log.d(TAG, "Adapter turning off, SHUTDOWN..");
                mSessionStatusHandler.sendMessage(mSessionStatusHandler.obtainMessage(SHUTDOWN));
            } else if (state == BluetoothAdapter.STATE_ON) {
                 mSessionStatusHandler.sendMessage(
                        mSessionStatusHandler.obtainMessage(START_LISTENER));
            }
            return;
        }

        if (action.equals(BluetoothDevice.ACTION_ACL_DISCONNECTED) && mIsWaitingAuthorization) {
            BluetoothDevice device = intent.getParcelableExtra(BluetoothDevice.EXTRA_DEVICE);

            if (mRemoteDevice == null) return;
            if (DEBUG) Log.d(TAG,"ACL disconnected for "+ device);
            if (mRemoteDevice.equals(device)) {
                mSessionStatusHandler.removeMessages(USER_TIMEOUT);
                mSessionStatusHandler.obtainMessage(USER_TIMEOUT).sendToTarget();
            }
            return;
        }

        if (action.equals(BluetoothDevice.ACTION_CONNECTION_ACCESS_REPLY)) {
            int requestType = intent.getIntExtra(BluetoothDevice.EXTRA_ACCESS_REQUEST_TYPE,
                                           BluetoothDevice.REQUEST_TYPE_PHONEBOOK_ACCESS);

            if ((!mIsWaitingAuthorization)
                    || (requestType != BluetoothDevice.REQUEST_TYPE_PHONEBOOK_ACCESS)) {
                // this reply is not for us
                return;
            }

            mSessionStatusHandler.removeMessages(USER_TIMEOUT);
            mIsWaitingAuthorization = false;

            if (intent.getIntExtra(BluetoothDevice.EXTRA_CONNECTION_ACCESS_RESULT,
                                   BluetoothDevice.CONNECTION_ACCESS_NO)
                    == BluetoothDevice.CONNECTION_ACCESS_YES) {
                if (intent.getBooleanExtra(BluetoothDevice.EXTRA_ALWAYS_ALLOWED, false)) {
                    boolean result = mRemoteDevice.setPhonebookAccessPermission(
                            BluetoothDevice.ACCESS_ALLOWED);
                    if (VERBOSE) {
                        Log.v(TAG, "setPhonebookAccessPermission(ACCESS_ALLOWED)=" + result);
                    }
                }
                try {
                    if (mConnSocket != null) {
                        startObexServerSession();
                    } else {
                        stopObexServerSession();
                    }
                } catch (IOException ex) {
                    Log.e(TAG, "Caught the error: " + ex.toString());
                }
            } else {
                if (intent.getBooleanExtra(BluetoothDevice.EXTRA_ALWAYS_ALLOWED, false)) {
                    boolean result = mRemoteDevice.setPhonebookAccessPermission(
                            BluetoothDevice.ACCESS_REJECTED);
                    if (DEBUG) {
                        Log.d(TAG, "setPhonebookAccessPermission(ACCESS_REJECTED)=" + result);
                    }
                }
                stopObexServerSession();
            }
            return;
        }

        if (action.equals(AUTH_RESPONSE_ACTION)) {
            String sessionkey = intent.getStringExtra(EXTRA_SESSION_KEY);
            notifyAuthKeyInput(sessionkey);
        } else if (action.equals(AUTH_CANCELLED_ACTION)) {
            notifyAuthCancelled();
        } else {
            if (VERBOSE) Log.w(TAG, "Unrecognized intent!");
            return;
        }

        mSessionStatusHandler.removeMessages(USER_TIMEOUT);
    }

    private BroadcastReceiver mPbapReceiver = new BroadcastReceiver() {
        @Override
        public void onReceive(Context context, Intent intent) {
            parseIntent(intent);
        }
    };

    private final boolean initSocket() {
        if (VERBOSE) Log.v(TAG, "Pbap Service initSocket");

        boolean initSocketOK = false;
        final int CREATE_RETRY_TIME = 10;

        // It's possible that create will fail in some cases. retry for 10 times
        for (int i = 0; i < CREATE_RETRY_TIME && !mInterrupted; i++) {
            initSocketOK = true;
            try {
                // It is mandatory for PSE to support initiation of bonding and
                // encryption.
                mServerSocket = mAdapter.listenUsingEncryptedRfcommWithServiceRecord
                    ("OBEX Phonebook Access Server", BluetoothUuid.PBAP_PSE.getUuid());

            } catch (IOException e) {
                Log.e(TAG, "Error create RfcommServerSocket " + e.toString());
                initSocketOK = false;
            }
            if (!initSocketOK) {
                // Need to break out of this loop if BT is being turned off.
                if (mAdapter == null) break;
                int state = mAdapter.getState();
                if ((state != BluetoothAdapter.STATE_TURNING_ON) &&
                    (state != BluetoothAdapter.STATE_ON)) {
                    Log.w(TAG, "initServerSocket failed as BT is (being) turned off");
                    break;
                }
                try {
                    if (VERBOSE) Log.v(TAG, "wait 300 ms");
                    Thread.sleep(300);
                } catch (InterruptedException e) {
                    Log.e(TAG, "socketAcceptThread thread was interrupted (3)");
                    break;
                }
            } else {
                break;
            }
        }

        if (mInterrupted) {
            initSocketOK = false;
            // close server socket to avoid resource leakage
            closeServerSocket();
        }

        if (initSocketOK) {
            if (VERBOSE) Log.v(TAG, "Succeed to create listening socket ");

        } else {
            Log.e(TAG, "Error to create listening socket after " + CREATE_RETRY_TIME + " try");
        }
        return initSocketOK;
    }

    private final synchronized void closeServerSocket() {
        // exit SocketAcceptThread early
       if (mServerSockets != null) {
           mServerSockets.shutdown(false);
           mServerSockets = null;
       }
    }

    private final synchronized void closeConnectionSocket() {
        if (mConnSocket != null) {
            try {
                mConnSocket.close();
                mConnSocket = null;
            } catch (IOException e) {
                Log.e(TAG, "Close Connection Socket error: " + e.toString());
            }
        }
    }

    private final void closeService() {
        if (VERBOSE) Log.v(TAG, "Pbap Service closeService in");

        BluetoothPbapUtils.savePbapParams(this, BluetoothPbapUtils.primaryVersionCounter,
                BluetoothPbapUtils.secondaryVersionCounter, BluetoothPbapUtils.mDbIdentifier.get(),
                BluetoothPbapUtils.contactsLastUpdated, BluetoothPbapUtils.totalFields,
                BluetoothPbapUtils.totalSvcFields, BluetoothPbapUtils.totalContacts);

        // exit initSocket early
        mInterrupted = true;
        if (mWakeLock != null) {
            mWakeLock.release();
            mWakeLock = null;
        }

        // Step 1: clean up active server session
        if (mServerSession != null) {
            mServerSession.close();
            mServerSession = null;
        }
<<<<<<< HEAD
        BluetoothPbapFixes.removeSdpRecord(mAdapter, mSdpHandle, this);
        mStartError = true;
=======
        // Step 2: clean up existing connection socket
>>>>>>> 974753ca
        closeConnectionSocket();
        // Step 3: clean up SDP record
        cleanUpSdpRecord();
        // Step 4: clean up existing server socket(s)
        closeServerSocket();
        if (mServerSockets != null) {
            mServerSockets.shutdown(false);
            mServerSockets = null;
        }
        if (mSessionStatusHandler != null) mSessionStatusHandler.removeCallbacksAndMessages(null);
        if (VERBOSE) Log.v(TAG, "Pbap Service closeService out");
    }

    private void cleanUpSdpRecord() {
        if (mSdpHandle < 0) {
            if (VERBOSE) Log.v(TAG, "cleanUpSdpRecord, SDP record never created");
            return;
        }
        int sdpHandle = mSdpHandle;
        mSdpHandle = -1;
        SdpManager sdpManager = SdpManager.getDefaultManager();
        if (sdpManager == null) {
            Log.e(TAG, "cleanUpSdpRecord failed, sdpManager is null, sdpHandle=" + sdpHandle);
            return;
        }
        Log.i(TAG, "cleanUpSdpRecord, mSdpHandle=" + sdpHandle);
        if (!sdpManager.removeSdpRecord(sdpHandle)) {
            Log.e(TAG, "cleanUpSdpRecord, removeSdpRecord failed, sdpHandle=" + sdpHandle);
        }
    }

    private final void startObexServerSession() throws IOException {
        if (VERBOSE) Log.v(TAG, "Pbap Service startObexServerSession");

        // acquire the wakeLock before start Obex transaction thread
        if (mWakeLock == null) {
            PowerManager pm = (PowerManager)getSystemService(Context.POWER_SERVICE);
            mWakeLock = pm.newWakeLock(PowerManager.PARTIAL_WAKE_LOCK,
                    "StartingObexPbapTransaction");
            mWakeLock.setReferenceCounted(false);
            mWakeLock.acquire();
        }
        TelephonyManager tm = (TelephonyManager)getSystemService(Context.TELEPHONY_SERVICE);
        if (tm != null) {
            sLocalPhoneNum = tm.getLine1Number();
            sLocalPhoneName = tm.getLine1AlphaTag();
            if (TextUtils.isEmpty(sLocalPhoneName)) {
                sLocalPhoneName = this.getString(R.string.localPhoneName);
            }
        }

        mPbapServer = new BluetoothPbapObexServer(mSessionStatusHandler, this);
        synchronized (this) {
            mAuth = new BluetoothPbapAuthenticator(mSessionStatusHandler);
            mAuth.setChallenged(false);
            mAuth.setCancelled(false);
        }
        BluetoothObexTransport transport = new BluetoothObexTransport(mConnSocket);
        mServerSession = new ServerSession(transport, mPbapServer, mAuth);
        setState(BluetoothPbap.STATE_CONNECTED);

        mSessionStatusHandler.removeMessages(MSG_RELEASE_WAKE_LOCK);
        mSessionStatusHandler.sendMessageDelayed(mSessionStatusHandler
            .obtainMessage(MSG_RELEASE_WAKE_LOCK), RELEASE_WAKE_LOCK_DELAY);

        if (VERBOSE) {
            Log.v(TAG, "startObexServerSession() success!");
        }
    }

    private void stopObexServerSession() {
        if (VERBOSE) Log.v(TAG, "Pbap Service stopObexServerSession");
        mSessionStatusHandler.removeMessages(MSG_ACQUIRE_WAKE_LOCK);
        mSessionStatusHandler.removeMessages(MSG_RELEASE_WAKE_LOCK);
        // Release the wake lock if obex transaction is over
        if (mWakeLock != null) {
            mWakeLock.release();
            mWakeLock = null;
        }

        if (mServerSession != null) {
            mServerSession.close();
            mServerSession = null;
        }
        closeConnectionSocket();

        // Last obex transaction is finished, we start to listen for incoming
        // connection again
        if (mAdapter != null && mAdapter.isEnabled()) {
            startSocketListeners();
        }
        setState(BluetoothPbap.STATE_DISCONNECTED);
    }

    private void notifyAuthKeyInput(final String key) {
        synchronized (mAuth) {
            if (key != null) {
                mAuth.setSessionKey(key);
            }
            mAuth.setChallenged(true);
            mAuth.notify();
        }
    }

    private void notifyAuthCancelled() {
        synchronized (mAuth) {
            mAuth.setCancelled(true);
            mAuth.notify();
        }
    }

    /**
     * A thread that runs in the background waiting for remote rfcomm
     * connect.Once a remote socket connected, this thread shall be
     * shutdown.When the remote disconnect,this thread shall run again waiting
     * for next request.
     */
    private class SocketAcceptThread extends Thread {

        private boolean stopped = false;

        @Override
        public void run() {
            BluetoothServerSocket serverSocket;
            if (mServerSocket == null) {
                if (!initSocket()) {
                    return;
                }
            }

            while (!stopped) {
                try {
                    if (VERBOSE) Log.v(TAG, "Accepting socket connection...");
                    serverSocket = mServerSocket;
                    if (serverSocket == null) {
                        Log.w(TAG, "mServerSocket is null");
                        break;
                    }
                    mConnSocket = serverSocket.accept();
                    if (VERBOSE) Log.v(TAG, "Accepted socket connection...");

                    synchronized (BluetoothPbapService.this) {
                        if (mConnSocket == null) {
                            Log.w(TAG, "mConnSocket is null");
                            break;
                        }
                        mRemoteDevice = mConnSocket.getRemoteDevice();
                    }
                    if (mRemoteDevice == null) {
                        Log.i(TAG, "getRemoteDevice() = null");
                        break;
                    }
                    sRemoteDeviceName = mRemoteDevice.getName();
                    // In case getRemoteName failed and return null
                    if (TextUtils.isEmpty(sRemoteDeviceName)) {
                        sRemoteDeviceName = getString(R.string.defaultname);
                    }
                    int permission = mRemoteDevice.getPhonebookAccessPermission();
                    if (VERBOSE) Log.v(TAG, "getPhonebookAccessPermission() = " + permission);

                    if (permission == BluetoothDevice.ACCESS_ALLOWED) {
                        try {
                            if (VERBOSE) {
                                Log.v(TAG, "incoming connection accepted from: " + sRemoteDeviceName
                                        + " automatically as already allowed device");
                            }
                            startObexServerSession();
                        } catch (IOException ex) {
                            Log.e(TAG, "Caught exception starting obex server session"
                                    + ex.toString());
                        }
                    } else if (permission == BluetoothDevice.ACCESS_REJECTED) {
                        if (VERBOSE) {
                            Log.v(TAG, "incoming connection rejected from: " + sRemoteDeviceName
                                    + " automatically as already rejected device");
                        }
                        stopObexServerSession();
                    } else {  // permission == BluetoothDevice.ACCESS_UNKNOWN
                        // Send an Intent to Settings app to ask user preference.
                        Intent intent =
                                new Intent(BluetoothDevice.ACTION_CONNECTION_ACCESS_REQUEST);
                        intent.setPackage(getString(R.string.pairing_ui_package));
                        intent.putExtra(BluetoothDevice.EXTRA_ACCESS_REQUEST_TYPE,
                                        BluetoothDevice.REQUEST_TYPE_PHONEBOOK_ACCESS);
                        intent.putExtra(BluetoothDevice.EXTRA_DEVICE, mRemoteDevice);
                        intent.putExtra(BluetoothDevice.EXTRA_PACKAGE_NAME, getPackageName());
                        intent.putExtra(BluetoothDevice.EXTRA_CLASS_NAME, getName());

                        mIsWaitingAuthorization = true;
                        sendOrderedBroadcast(intent, BLUETOOTH_ADMIN_PERM);

                        if (VERBOSE) Log.v(TAG, "waiting for authorization for connection from: "
                                + sRemoteDeviceName);

                        // In case car kit time out and try to use HFP for
                        // phonebook
                        // access, while UI still there waiting for user to
                        // confirm
                        mSessionStatusHandler.sendMessageDelayed(mSessionStatusHandler
                                .obtainMessage(USER_TIMEOUT), USER_CONFIRM_TIMEOUT_VALUE);
                        // We will continue the process when we receive
                        // BluetoothDevice.ACTION_CONNECTION_ACCESS_REPLY from Settings app.
                    }
                    stopped = true; // job done ,close this thread;
                } catch (IOException ex) {
                    stopped=true;
                    /*
                    if (stopped) {
                        break;
                    }
                    */
                    if (VERBOSE) Log.v(TAG, "Accept exception: " + ex.toString());
                }
            }
        }

        void shutdown() {
            stopped = true;
            interrupt();
        }
    }

    protected final Handler mSessionStatusHandler = new Handler() {
        @Override
        public void handleMessage(Message msg) {
            if (VERBOSE) Log.v(TAG, "Handler(): got msg=" + msg.what);

            switch (msg.what) {
                case START_LISTENER:
                    if (mAdapter.isEnabled()) {
                        startSocketListeners();
                    }
                    break;
                case USER_TIMEOUT:
                    Intent intent = new Intent(BluetoothDevice.ACTION_CONNECTION_ACCESS_CANCEL);
                    intent.setPackage(getString(R.string.pairing_ui_package));
                    intent.putExtra(BluetoothDevice.EXTRA_DEVICE, mRemoteDevice);
                    intent.putExtra(BluetoothDevice.EXTRA_ACCESS_REQUEST_TYPE,
                                    BluetoothDevice.REQUEST_TYPE_PHONEBOOK_ACCESS);
                    intent.addFlags(Intent.FLAG_RECEIVER_FOREGROUND);
                    sendBroadcast(intent, BLUETOOTH_ADMIN_PERM);
                    mIsWaitingAuthorization = false;
                    stopObexServerSession();
                    break;
                case AUTH_TIMEOUT:
                    Intent i = new Intent(USER_CONFIRM_TIMEOUT_ACTION);
                    i.addFlags(Intent.FLAG_RECEIVER_FOREGROUND);
                    sendBroadcast(i);
                    removePbapNotification(NOTIFICATION_ID_AUTH);
                    notifyAuthCancelled();
                    break;
                case MSG_SERVERSESSION_CLOSE:
                    stopObexServerSession();
                    break;
                case MSG_SESSION_ESTABLISHED:
                    break;
                case MSG_SESSION_DISCONNECTED:
                    // case MSG_SERVERSESSION_CLOSE will handle ,so just skip
                    break;
                case MSG_OBEX_AUTH_CHALL:
                    createPbapNotification(AUTH_CHALL_ACTION);
                    mSessionStatusHandler.sendMessageDelayed(mSessionStatusHandler
                            .obtainMessage(AUTH_TIMEOUT), USER_CONFIRM_TIMEOUT_VALUE);
                    break;
                case MSG_ACQUIRE_WAKE_LOCK:
                    if (mWakeLock == null) {
                        PowerManager pm = (PowerManager)getSystemService(
                                          Context.POWER_SERVICE);
                        mWakeLock = pm.newWakeLock(PowerManager.PARTIAL_WAKE_LOCK,
                                    "StartingObexPbapTransaction");
                        mWakeLock.setReferenceCounted(false);
                        mWakeLock.acquire();
                        Log.w(TAG, "Acquire Wake Lock");
                    }
                    mSessionStatusHandler.removeMessages(MSG_RELEASE_WAKE_LOCK);
                    mSessionStatusHandler.sendMessageDelayed(mSessionStatusHandler
                      .obtainMessage(MSG_RELEASE_WAKE_LOCK), RELEASE_WAKE_LOCK_DELAY);
                    break;
                case MSG_RELEASE_WAKE_LOCK:
                    if (mWakeLock != null) {
                        mWakeLock.release();
                        mWakeLock = null;
                        Log.w(TAG, "Release Wake Lock");
                    }
                    break;
                case SHUTDOWN:
                    closeService();
                    break;
                case LOAD_CONTACTS:
                    BluetoothPbapUtils.loadAllContacts(mContext, this);
                    break;
                case CHECK_SECONDARY_VERSION_COUNTER:
                    BluetoothPbapUtils.updateSecondaryVersionCounter(mContext, this);
                    break;
                case ROLLOVER_COUNTERS:
                    BluetoothPbapUtils.rolloverCounters();
                    break;
                default:
                    break;
            }
        }
    };

    private void setState(int state) {
        setState(state, BluetoothPbap.RESULT_SUCCESS);
    }

    protected synchronized void setState(int state, int result) {
        if (state != mState) {
            if (DEBUG) Log.d(TAG, "Pbap state " + mState + " -> " + state + ", result = "
                    + result);
            int prevState = mState;
            mState = state;
            Intent intent = new Intent(BluetoothPbap.PBAP_STATE_CHANGED_ACTION);
            intent.putExtra(BluetoothProfile.EXTRA_PREVIOUS_STATE, prevState);
            intent.putExtra(BluetoothProfile.EXTRA_STATE, mState);
            intent.putExtra(BluetoothDevice.EXTRA_DEVICE, mRemoteDevice);
            intent.addFlags(Intent.FLAG_RECEIVER_FOREGROUND);
            sendBroadcast(intent, BLUETOOTH_PERM);
        }
    }

    protected int getState() {
        return mState;
    }

    protected BluetoothDevice getRemoteDevice() {
        return mRemoteDevice;
    }

    private void createPbapNotification(String action) {

        NotificationManager nm = (NotificationManager)
            getSystemService(Context.NOTIFICATION_SERVICE);
        NotificationChannel notificationChannel = new NotificationChannel(PBAP_NOTIFICATION_CHANNEL,
                getString(R.string.pbap_notification_group), NotificationManager.IMPORTANCE_HIGH);
        nm.createNotificationChannel(notificationChannel);

        // Create an intent triggered by clicking on the status icon.
        Intent clickIntent = new Intent();
        clickIntent.setClass(this, BluetoothPbapActivity.class);
        clickIntent.addFlags(Intent.FLAG_ACTIVITY_NEW_TASK);
        clickIntent.setAction(action);

        // Create an intent triggered by clicking on the
        // "Clear All Notifications" button
        Intent deleteIntent = new Intent();
        deleteIntent.setClass(this, BluetoothPbapService.class);
        deleteIntent.setAction(AUTH_CANCELLED_ACTION);

        String name = getRemoteDeviceName();

        if (action.equals(AUTH_CHALL_ACTION)) {
            Notification notification =
                    new Notification.Builder(this, PBAP_NOTIFICATION_CHANNEL)
                            .setWhen(System.currentTimeMillis())
                            .setContentTitle(getString(R.string.auth_notif_title))
                            .setContentText(getString(R.string.auth_notif_message, name))
                            .setSmallIcon(android.R.drawable.stat_sys_data_bluetooth)
                            .setTicker(getString(R.string.auth_notif_ticker))
                            .setColor(getResources().getColor(
                                    com.android.internal.R.color.system_notification_accent_color,
                                    this.getTheme()))
                            .setFlag(Notification.FLAG_AUTO_CANCEL, true)
                            .setFlag(Notification.FLAG_ONLY_ALERT_ONCE, true)
                            .setDefaults(Notification.DEFAULT_SOUND)
                            .setContentIntent(PendingIntent.getActivity(this, 0, clickIntent, 0))
                            .setDeleteIntent(PendingIntent.getBroadcast(this, 0, deleteIntent, 0))
                            .build();
            nm.notify(NOTIFICATION_ID_AUTH, notification);
        }
    }

    private void removePbapNotification(int id) {
        NotificationManager nm = (NotificationManager)
            getSystemService(Context.NOTIFICATION_SERVICE);
        nm.cancel(id);
    }

    public static String getLocalPhoneNum() {
        return sLocalPhoneNum;
    }

    public static String getLocalPhoneName() {
        return sLocalPhoneName;
    }

    public static String getRemoteDeviceName() {
        return sRemoteDeviceName;
    }

    @Override
    protected IProfileServiceBinder initBinder() {
        return new PbapBinder(this);
    }

    @Override
    protected boolean start() {
        Log.v(TAG, "start()");
        IntentFilter filter = new IntentFilter();
        filter.addAction(BluetoothDevice.ACTION_CONNECTION_ACCESS_REPLY);
        filter.addAction(BluetoothAdapter.ACTION_STATE_CHANGED);
        filter.addAction(BluetoothDevice.ACTION_ACL_DISCONNECTED);
        filter.addAction(AUTH_RESPONSE_ACTION);
        filter.addAction(AUTH_CANCELLED_ACTION);
        mInterrupted = false;
        BluetoothPbapConfig.init(this);
        mSessionStatusHandler.sendMessage(mSessionStatusHandler.obtainMessage(START_LISTENER));
        if (mContactChangeObserver == null) {
            registerReceiver(mPbapReceiver, filter);
            try {
                if (DEBUG) Log.d(TAG, "Registering observer");
                mContactChangeObserver = new BluetoothPbapContentObserver();
                getContentResolver().registerContentObserver(
                        DevicePolicyUtils.getEnterprisePhoneUri(this), false,
                        mContactChangeObserver);
            } catch (SQLiteException e) {
                Log.e(TAG, "SQLite exception: " + e);
            } catch (IllegalStateException e) {
                Log.e(TAG, "Illegal state exception, content observer is already registered");
            }
        }
        mStartError = false;
        return !mStartError;
    }

    @Override
    protected boolean stop() {
        Log.v(TAG, "stop()");
        if (mContactChangeObserver == null) {
            Log.i(TAG, "Avoid unregister when receiver it is not registered");
            return true;
        }
        try {
            unregisterReceiver(mPbapReceiver);
            getContentResolver().unregisterContentObserver(mContactChangeObserver);
            mContactChangeObserver = null;
        } catch (Exception e) {
            Log.w(TAG, "Unable to unregister pbap receiver", e);
        }
        mSessionStatusHandler.obtainMessage(SHUTDOWN).sendToTarget();
        setState(BluetoothPbap.STATE_DISCONNECTED, BluetoothPbap.RESULT_CANCELED);

        mStartError = true;
        return true;
    }

    public boolean cleanup()  {
        if (DEBUG) Log.d(TAG, "cleanup()");
        BluetoothPbapFixes.handleCleanup(this, SHUTDOWN);
        return true;
    }

    protected void disconnect() {
        synchronized (this) {
            if (mState == BluetoothPbap.STATE_CONNECTED) {
                if (mServerSession != null) {
                    mServerSession.close();
                    mServerSession = null;
                }

                closeConnectionSocket();

                setState(BluetoothPbap.STATE_DISCONNECTED, BluetoothPbap.RESULT_CANCELED);
            }
        }
    }

    // Has to be a static class or a memory leak can occur.
    private static class PbapBinder extends IBluetoothPbap.Stub implements IProfileServiceBinder {
        private BluetoothPbapService mService;

        private BluetoothPbapService getService(String perm) {
            if (!Utils.checkCaller()) {
                Log.w(TAG, "not allowed for non-active user");
                return null;
            }
            if (mService != null && mService.isAvailable()) {
                mService.enforceCallingOrSelfPermission(perm, "Need " + perm + " permission");
                return mService;
            }
            return null;
        }

        PbapBinder(BluetoothPbapService service) {
            Log.v(TAG, "PbapBinder()");
            mService = service;
        }

        public boolean cleanup() {
            mService = null;
            return true;
        }

        public int getState() {
            if (DEBUG) Log.d(TAG, "getState = " + mService.getState());
            BluetoothPbapService service = getService(BLUETOOTH_PERM);
            if (service == null) return BluetoothPbap.STATE_DISCONNECTED;

            return service.getState();
        }

        public BluetoothDevice getClient() {
            if (DEBUG) Log.d(TAG, "getClient = " + mService.getRemoteDevice());
            BluetoothPbapService service = getService(BLUETOOTH_PERM);
            if (service == null) return null;
            return service.getRemoteDevice();
        }

        public boolean isConnected(BluetoothDevice device) {
            if (DEBUG) Log.d(TAG, "isConnected " + device);
            BluetoothPbapService service = getService(BLUETOOTH_PERM);
            if (service == null) return false;
            return service.getState() == BluetoothPbap.STATE_CONNECTED
                    && service.getRemoteDevice().equals(device);
        }

        public boolean connect(BluetoothDevice device) {
            BluetoothPbapService service = getService(BLUETOOTH_ADMIN_PERM);
            return false;
        }

        public void disconnect() {
            if (DEBUG) Log.d(TAG, "disconnect");
            BluetoothPbapService service = getService(BLUETOOTH_ADMIN_PERM);
            if (service == null) return;
            service.disconnect();
        }
    }

    /**
     * Start server side socket listeners. Caller should make sure that adapter is in a ready state
     * and SDP record is cleaned up. Otherwise, this method will fail.
     */
    synchronized private void startSocketListeners() {
        if (DEBUG) Log.d(TAG, "startsocketListener");
        if (mServerSession != null) {
            if (DEBUG) Log.d(TAG, "mServerSession exists - shutting it down...");
            mServerSession.close();
            mServerSession = null;
        }
        closeConnectionSocket();
        if (mServerSockets != null) {
            mServerSockets.prepareForNewConnect();
        } else {
            mServerSockets = ObexServerSockets.create(this);
            if (mServerSockets == null) {
                // TODO: Handle - was not handled before
                Log.e(TAG, "Failed to start the listeners");
                return;
            }
            if (mSdpHandle >= 0) {
                Log.e(TAG, "SDP handle was not cleaned up, mSdpHandle=" + mSdpHandle);
                return;
            }
<<<<<<< HEAD
            if (mAdapter != null && mSdpHandle >= 0) {
                Log.d(TAG, "Removing SDP record for PBAP with SDP handle:" + mSdpHandle);
                boolean status = sdpManager.removeSdpRecord(mSdpHandle);
                Log.d(TAG, "RemoveSDPrecord returns " + status);
                mSdpHandle = -1;
            }

            BluetoothPbapFixes.getFeatureSupport(mContext);
            if (!BluetoothPbapFixes.isSupportedPbap12) {
                BluetoothPbapFixes.createSdpRecord(mServerSockets,
                        SDP_PBAP_SUPPORTED_REPOSITORIES, this);
            } else {
                mSdpHandle = SdpManager.getDefaultManager().createPbapPseRecord(
                        "OBEX Phonebook Access Server", mServerSockets.getRfcommChannel(),
                        mServerSockets.getL2capPsm(), SDP_PBAP_SERVER_VERSION,
                        SDP_PBAP_SUPPORTED_REPOSITORIES, SDP_PBAP_SUPPORTED_FEATURES);
                // fetch Pbap Params to check if significant change has happened to Database
                BluetoothPbapUtils.fetchPbapParams(mContext);
            }
=======
            mSdpHandle = SdpManager.getDefaultManager().createPbapPseRecord(
                    "OBEX Phonebook Access Server", mServerSockets.getRfcommChannel(),
                    mServerSockets.getL2capPsm(), SDP_PBAP_SERVER_VERSION,
                    SDP_PBAP_SUPPORTED_REPOSITORIES, SDP_PBAP_SUPPORTED_FEATURES);
            // fetch Pbap Params to check if significant change has happened to Database
            BluetoothPbapUtils.fetchPbapParams(mContext);
>>>>>>> 974753ca

            if (DEBUG) Log.d(TAG, "PBAP server with handle:" + mSdpHandle);
        }
    }

    long getDbIdentifier() {
        return BluetoothPbapUtils.mDbIdentifier.get();
    }

    private void setUserTimeoutAlarm() {
        if (DEBUG) Log.d(TAG, "SetUserTimeOutAlarm()");
        if (mAlarmManager == null) {
            mAlarmManager = (AlarmManager) this.getSystemService(Context.ALARM_SERVICE);
        }
        mRemoveTimeoutMsg = true;
        Intent timeoutIntent = new Intent(USER_CONFIRM_TIMEOUT_ACTION);
        PendingIntent pIntent = PendingIntent.getBroadcast(this, 0, timeoutIntent, 0);
        mAlarmManager.set(AlarmManager.RTC_WAKEUP,
                System.currentTimeMillis() + USER_CONFIRM_TIMEOUT_VALUE, pIntent);
    }

    @Override
    public boolean onConnect(BluetoothDevice remoteDevice, BluetoothSocket socket) {
        mRemoteDevice = remoteDevice;
        if (mRemoteDevice == null || socket == null) {
            Log.i(TAG, "mRemoteDevice :" + mRemoteDevice + " socket :" + socket);
            return false;
        }
        mConnSocket = socket;
        sRemoteDeviceName = mRemoteDevice.getName();
        // In case getRemoteName failed and return null
        if (TextUtils.isEmpty(sRemoteDeviceName)) {
            sRemoteDeviceName = getString(R.string.defaultname);
        }
        int permission = mRemoteDevice.getPhonebookAccessPermission();
        if (DEBUG) Log.d(TAG, "getPhonebookAccessPermission() = " + permission);

        if (permission == BluetoothDevice.ACCESS_ALLOWED) {
            try {
                startObexServerSession();
            } catch (IOException ex) {
                Log.e(TAG, "Caught exception starting obex server session" + ex.toString());
            }

            if (!BluetoothPbapUtils.contactsLoaded) {
                mSessionStatusHandler.sendMessage(
                        mSessionStatusHandler.obtainMessage(LOAD_CONTACTS));
            }

        } else if (permission == BluetoothDevice.ACCESS_REJECTED) {
            if (DEBUG) {
                Log.d(TAG, "incoming connection rejected from: " + sRemoteDeviceName
                                + " automatically as already rejected device");
            }
            return false;
        } else { // permission == BluetoothDevice.ACCESS_UNKNOWN
            // Send an Intent to Settings app to ask user preference.
            Intent intent = new Intent(BluetoothDevice.ACTION_CONNECTION_ACCESS_REQUEST);
            intent.setClassName(ACCESS_AUTHORITY_PACKAGE, ACCESS_AUTHORITY_CLASS);
            intent.putExtra(BluetoothDevice.EXTRA_ACCESS_REQUEST_TYPE,
                    BluetoothDevice.REQUEST_TYPE_PHONEBOOK_ACCESS);
            intent.putExtra(BluetoothDevice.EXTRA_DEVICE, mRemoteDevice);
            intent.putExtra(BluetoothDevice.EXTRA_PACKAGE_NAME, getPackageName());
            mIsWaitingAuthorization = true;
            sendOrderedBroadcast(intent, BLUETOOTH_ADMIN_PERM);
            if (VERBOSE)
                Log.v(TAG, "waiting for authorization for connection from: " + sRemoteDeviceName);
            /* In case car kit time out and try to use HFP for phonebook
             * access, while UI still there waiting for user to confirm */
            mSessionStatusHandler.sendMessageDelayed(
                    mSessionStatusHandler.obtainMessage(USER_TIMEOUT), USER_CONFIRM_TIMEOUT_VALUE);
            /* We will continue the process when we receive
             * BluetoothDevice.ACTION_CONNECTION_ACCESS_REPLY from Settings app. */
        }
        return true;
    };

    /**
     * Called when an unrecoverable error occurred in an accept thread.
     * Close down the server socket, and restart.
     * TODO: Change to message, to call start in correct context.
     */
    @Override
    public synchronized void onAcceptFailed() {
        // Clean up SDP record first
        cleanUpSdpRecord();
        // Force socket listener to restart
        if (mServerSockets != null) {
            mServerSockets.shutdown(false);
            mServerSockets = null;
        }
        if (!mInterrupted && mAdapter != null && mAdapter.isEnabled()) {
            startSocketListeners();
        }
    }

    protected boolean isPbapStarted() {
        return !mStartError;
    }

    public Handler getHandler() {
        return mSessionStatusHandler;
    }
}<|MERGE_RESOLUTION|>--- conflicted
+++ resolved
@@ -441,12 +441,9 @@
             mServerSession.close();
             mServerSession = null;
         }
-<<<<<<< HEAD
-        BluetoothPbapFixes.removeSdpRecord(mAdapter, mSdpHandle, this);
         mStartError = true;
-=======
+
         // Step 2: clean up existing connection socket
->>>>>>> 974753ca
         closeConnectionSocket();
         // Step 3: clean up SDP record
         cleanUpSdpRecord();
@@ -998,39 +995,23 @@
                 Log.e(TAG, "Failed to start the listeners");
                 return;
             }
+            cleanUpSdpRecord();
             if (mSdpHandle >= 0) {
                 Log.e(TAG, "SDP handle was not cleaned up, mSdpHandle=" + mSdpHandle);
                 return;
             }
-<<<<<<< HEAD
-            if (mAdapter != null && mSdpHandle >= 0) {
-                Log.d(TAG, "Removing SDP record for PBAP with SDP handle:" + mSdpHandle);
-                boolean status = sdpManager.removeSdpRecord(mSdpHandle);
-                Log.d(TAG, "RemoveSDPrecord returns " + status);
-                mSdpHandle = -1;
-            }
-
             BluetoothPbapFixes.getFeatureSupport(mContext);
             if (!BluetoothPbapFixes.isSupportedPbap12) {
                 BluetoothPbapFixes.createSdpRecord(mServerSockets,
                         SDP_PBAP_SUPPORTED_REPOSITORIES, this);
             } else {
                 mSdpHandle = SdpManager.getDefaultManager().createPbapPseRecord(
-                        "OBEX Phonebook Access Server", mServerSockets.getRfcommChannel(),
-                        mServerSockets.getL2capPsm(), SDP_PBAP_SERVER_VERSION,
-                        SDP_PBAP_SUPPORTED_REPOSITORIES, SDP_PBAP_SUPPORTED_FEATURES);
-                // fetch Pbap Params to check if significant change has happened to Database
-                BluetoothPbapUtils.fetchPbapParams(mContext);
-            }
-=======
-            mSdpHandle = SdpManager.getDefaultManager().createPbapPseRecord(
                     "OBEX Phonebook Access Server", mServerSockets.getRfcommChannel(),
                     mServerSockets.getL2capPsm(), SDP_PBAP_SERVER_VERSION,
                     SDP_PBAP_SUPPORTED_REPOSITORIES, SDP_PBAP_SUPPORTED_FEATURES);
-            // fetch Pbap Params to check if significant change has happened to Database
-            BluetoothPbapUtils.fetchPbapParams(mContext);
->>>>>>> 974753ca
-
+                // fetch Pbap Params to check if significant change has happened to Database
+                BluetoothPbapUtils.fetchPbapParams(mContext);
+            }
             if (DEBUG) Log.d(TAG, "PBAP server with handle:" + mSdpHandle);
         }
     }
