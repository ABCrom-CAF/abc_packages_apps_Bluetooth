--- conflicted
+++ resolved
@@ -306,17 +306,6 @@
                         AvrcpControllerService.PASS_THRU_CMD_ID_PAUSE,
                         AvrcpControllerService.KEY_STATE_RELEASED);
             }
-<<<<<<< HEAD
-=======
-            // Get connected device in synchronous mode. Otherwise there may be
-            // 'IndexOutOfBoundsException' in 'ArrayList.get'.
-            avrcpService.sendPassThroughCmd(avrcpService.getConnectedDevice(0),
-                    AvrcpControllerService.PASS_THRU_CMD_ID_PAUSE,
-                    AvrcpControllerService.KEY_STATE_PRESSED);
-            avrcpService.sendPassThroughCmd(avrcpService.getConnectedDevice(0),
-                    AvrcpControllerService.PASS_THRU_CMD_ID_PAUSE,
-                    AvrcpControllerService.KEY_STATE_RELEASED);
->>>>>>> 79c8a213
         } else {
             Log.e(TAG, "Passthrough not sent, connection un-available.");
         }
@@ -343,17 +332,6 @@
                         AvrcpControllerService.PASS_THRU_CMD_ID_PLAY,
                         AvrcpControllerService.KEY_STATE_RELEASED);
             }
-<<<<<<< HEAD
-=======
-            // Get connected device in synchronous mode. Otherwise there may be
-            // 'IndexOutOfBoundsException' in 'ArrayList.get'.
-            avrcpService.sendPassThroughCmd(avrcpService.getConnectedDevice(0),
-                    AvrcpControllerService.PASS_THRU_CMD_ID_PLAY,
-                    AvrcpControllerService.KEY_STATE_PRESSED);
-            avrcpService.sendPassThroughCmd(avrcpService.getConnectedDevice(0),
-                    AvrcpControllerService.PASS_THRU_CMD_ID_PLAY,
-                    AvrcpControllerService.KEY_STATE_RELEASED);
->>>>>>> 79c8a213
         } else {
             Log.e(TAG, "Passthrough not sent, connection un-available.");
         }
