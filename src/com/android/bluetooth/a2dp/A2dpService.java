--- conflicted
+++ resolved
@@ -172,17 +172,12 @@
     }
 
     protected boolean cleanup() {
-<<<<<<< HEAD
+        if (DBG) Log.d(TAG, "Enter cleanup");
         if (mConnectionStateChangedReceiver != null) {
             unregisterReceiver(mConnectionStateChangedReceiver);
             mConnectionStateChangedReceiver = null;
         }
         if (mStateMachine != null) {
-=======
-        if (DBG) Log.d(TAG, "Enter cleanup");
-        unregisterReceiver(mConnectionStateChangedReceiver);
-        if (mStateMachine!= null) {
->>>>>>> 79c8a213
             mStateMachine.cleanup();
             mStateMachine = null;
         }
