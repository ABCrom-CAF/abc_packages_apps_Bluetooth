/*
 * Copyright (C) 2017, The Linux Foundation. All rights reserved.
 * Not a Contribution.
 */
/*
 * Copyright (C) 2012 The Android Open Source Project
 *
 * Licensed under the Apache License, Version 2.0 (the "License");
 * you may not use this file except in compliance with the License.
 * You may obtain a copy of the License at
 *
 *      http://www.apache.org/licenses/LICENSE-2.0
 *
 * Unless required by applicable law or agreed to in writing, software
 * distributed under the License is distributed on an "AS IS" BASIS,
 * WITHOUT WARRANTIES OR CONDITIONS OF ANY KIND, either express or implied.
 * See the License for the specific language governing permissions and
 * limitations under the License.
 */

package com.android.bluetooth.a2dp;

import android.bluetooth.BluetoothA2dp;
import android.bluetooth.BluetoothCodecConfig;
import android.bluetooth.BluetoothCodecStatus;
import android.bluetooth.BluetoothDevice;
import android.bluetooth.BluetoothProfile;
import android.bluetooth.BluetoothUuid;
import android.bluetooth.IBluetoothA2dp;
import android.content.BroadcastReceiver;
import android.content.Context;
import android.content.Intent;
import android.content.IntentFilter;
import android.media.AudioManager;
import android.os.ParcelUuid;
import android.provider.Settings;
import android.os.SystemProperties;
import android.util.Log;
import com.android.bluetooth.avrcp.Avrcp;
import com.android.bluetooth.btservice.ProfileService;
import com.android.bluetooth.Utils;
import java.util.ArrayList;
import java.util.List;
import java.util.Objects;

/**
 * Provides Bluetooth A2DP profile, as a service in the Bluetooth application.
 * @hide
 */
public class A2dpService extends ProfileService {
    private static final boolean DBG = false;
    private static final String TAG="A2dpService";

    private A2dpStateMachine mStateMachine;
    private Avrcp mAvrcp;

    private BroadcastReceiver mConnectionStateChangedReceiver = null;

    private class CodecSupportReceiver extends BroadcastReceiver {
        @Override
        public void onReceive(Context context, Intent intent) {
            if (!BluetoothA2dp.ACTION_CONNECTION_STATE_CHANGED.equals(intent.getAction())) {
                return;
            }
            int state = intent.getIntExtra(BluetoothProfile.EXTRA_STATE, -1);
            BluetoothDevice device = intent.getParcelableExtra(BluetoothDevice.EXTRA_DEVICE);
            if (state != BluetoothProfile.STATE_CONNECTED || device == null) {
                return;
            }
            // Each time a device connects, we want to re-check if it supports optional
            // codecs (perhaps it's had a firmware update, etc.) and save that state if
            // it differs from what we had saved before.
            int previousSupport = getSupportsOptionalCodecs(device);
            boolean supportsOptional = false;
            for (BluetoothCodecConfig config :
                    mStateMachine.getCodecStatus().getCodecsSelectableCapabilities()) {
                if (!config.isMandatoryCodec()) {
                    supportsOptional = true;
                    break;
                }
            }
            if (previousSupport == BluetoothA2dp.OPTIONAL_CODECS_SUPPORT_UNKNOWN
                    || supportsOptional
                            != (previousSupport == BluetoothA2dp.OPTIONAL_CODECS_SUPPORTED)) {
                setSupportsOptionalCodecs(device, supportsOptional);
            }
            if (supportsOptional) {
                int enabled = getOptionalCodecsEnabled(device);
                if (enabled == BluetoothA2dp.OPTIONAL_CODECS_PREF_ENABLED) {
                    enableOptionalCodecs();
                } else if (enabled == BluetoothA2dp.OPTIONAL_CODECS_PREF_DISABLED) {
                    disableOptionalCodecs();
                }
            }
        }
    };

    private AudioManager mAudioManager;
    private static A2dpService sAd2dpService;
    static final ParcelUuid[] A2DP_SOURCE_UUID = {
        BluetoothUuid.AudioSource
    };
    static final ParcelUuid[] A2DP_SOURCE_SINK_UUIDS = {
        BluetoothUuid.AudioSource,
        BluetoothUuid.AudioSink
    };

    protected String getName() {
        return TAG;
    }

    protected IProfileServiceBinder initBinder() {
        return new BluetoothA2dpBinder(this);
    }

    protected boolean start() {
        int maxConnections = 1;
        int multiCastState = 0;
        boolean isSplitA2dpEnabled = false;
        int maxA2dpConnection =
                SystemProperties.getInt("persist.bt.max.a2dp.connections", 1);
        int a2dpMultiCastState =
                SystemProperties.getInt("persist.bt.enable.multicast", 0);
        String offloadSupported =
                SystemProperties.get("persist.bt.enable.splita2dp");
        // Split A2dp will be enabled by default
        if (offloadSupported.isEmpty() || "true".equals(offloadSupported)) {
            Log.i(TAG,"Split A2dp enabled");
            isSplitA2dpEnabled = true;
        }
        if (DBG) Log.d(TAG, "START of A2dpService");
        if (a2dpMultiCastState == 1)
                multiCastState = a2dpMultiCastState;
        if (maxA2dpConnection == 2)
                maxConnections = maxA2dpConnection;
        // enable soft hands-off also when multicast is enabled.
        if (multiCastState == 1 && maxConnections != 2) {
            Log.i(TAG,"Enable soft handsoff as multicast is enabled");
            maxConnections = 2;
        }
        log( "maxA2dpConnections = " + maxConnections);
        log( "multiCastState = " + multiCastState);
        mStateMachine = A2dpStateMachine.make(this, this,
                maxConnections, multiCastState, isSplitA2dpEnabled);
        setA2dpService(this);
<<<<<<< HEAD
        IntentFilter filter = new IntentFilter();
        filter.addAction(BluetoothA2dp.ACTION_CONNECTION_STATE_CHANGED);
        registerReceiver(mConnectionStateChangedReceiver, filter);
        mAudioManager = (AudioManager) getSystemService(Context.AUDIO_SERVICE);
        mAvrcp = Avrcp.make(this, this, maxConnections);
        if (DBG) Log.d(TAG, "Exit START of A2dpService");
=======
        if (mConnectionStateChangedReceiver == null) {
            IntentFilter filter = new IntentFilter();
            filter.addAction(BluetoothA2dp.ACTION_CONNECTION_STATE_CHANGED);
            mConnectionStateChangedReceiver = new CodecSupportReceiver();
            registerReceiver(mConnectionStateChangedReceiver, filter);
        }
>>>>>>> 25d05429
        return true;
    }


    protected boolean stop() {
        if (mStateMachine != null) {
            mStateMachine.doQuit();
        }
        if (mAvrcp != null) {
            mAvrcp.cleanup();
            mAvrcp.doQuit();
            mAvrcp = null;
        }
        return true;
    }

    protected boolean cleanup() {
        if (mConnectionStateChangedReceiver != null) {
            unregisterReceiver(mConnectionStateChangedReceiver);
            mConnectionStateChangedReceiver = null;
        }
        if (mStateMachine != null) {
            mStateMachine.cleanup();
            mStateMachine = null;
        }
        if (mAvrcp != null) {
            mAvrcp.cleanup();
            mAvrcp = null;
        }
        clearA2dpService();
        return true;
    }

    //API Methods

    public static synchronized A2dpService getA2dpService(){
        if (sAd2dpService != null && sAd2dpService.isAvailable()) {
            if (DBG) Log.d(TAG, "getA2DPService(): returning " + sAd2dpService);
            return sAd2dpService;
        }
        if (DBG)  {
            if (sAd2dpService == null) {
                Log.d(TAG, "getA2dpService(): service is NULL");
            } else if (!(sAd2dpService.isAvailable())) {
                Log.d(TAG,"getA2dpService(): service is not available");
            }
        }
        return null;
    }

    private static synchronized void setA2dpService(A2dpService instance) {
        if (instance != null && instance.isAvailable()) {
            if (DBG) Log.d(TAG, "setA2dpService(): set to: " + sAd2dpService);
            sAd2dpService = instance;
        } else {
            if (DBG)  {
                if (sAd2dpService == null) {
                    Log.d(TAG, "setA2dpService(): service not available");
                } else if (!sAd2dpService.isAvailable()) {
                    Log.d(TAG,"setA2dpService(): service is cleaning up");
                }
            }
        }
    }

    private static synchronized void clearA2dpService() {
        sAd2dpService = null;
    }

    public boolean connect(BluetoothDevice device) {
        enforceCallingOrSelfPermission(BLUETOOTH_ADMIN_PERM,
                                       "Need BLUETOOTH ADMIN permission");

        if (getPriority(device) == BluetoothProfile.PRIORITY_OFF) {
            return false;
        }
        ParcelUuid[] featureUuids = device.getUuids();
        if ((BluetoothUuid.containsAnyUuid(featureUuids, A2DP_SOURCE_UUID)) &&
            !(BluetoothUuid.containsAllUuids(featureUuids ,A2DP_SOURCE_SINK_UUIDS))) {
            Log.e(TAG,"Remote does not have A2dp Sink UUID");
            return false;
        }

        int connectionState = mStateMachine.getConnectionState(device);
        if (connectionState == BluetoothProfile.STATE_CONNECTED ||
            connectionState == BluetoothProfile.STATE_CONNECTING) {
            return false;
        }

        mStateMachine.sendMessage(A2dpStateMachine.CONNECT, device);
        return true;
    }

    boolean disconnect(BluetoothDevice device) {
        enforceCallingOrSelfPermission(BLUETOOTH_ADMIN_PERM,
                                       "Need BLUETOOTH ADMIN permission");
        int connectionState = mStateMachine.getConnectionState(device);
        if (connectionState != BluetoothProfile.STATE_CONNECTED &&
            connectionState != BluetoothProfile.STATE_CONNECTING) {
            return false;
        }

        mStateMachine.sendMessage(A2dpStateMachine.DISCONNECT, device);
        return true;
    }

    public List<BluetoothDevice> getConnectedDevices() {
        enforceCallingOrSelfPermission(BLUETOOTH_PERM, "Need BLUETOOTH permission");
        return mStateMachine.getConnectedDevices();
    }

    List<BluetoothDevice> getDevicesMatchingConnectionStates(int[] states) {
        enforceCallingOrSelfPermission(BLUETOOTH_PERM, "Need BLUETOOTH permission");
        return mStateMachine.getDevicesMatchingConnectionStates(states);
    }

    public int getConnectionState(BluetoothDevice device) {
        enforceCallingOrSelfPermission(BLUETOOTH_PERM, "Need BLUETOOTH permission");
        return mStateMachine.getConnectionState(device);
    }

    public boolean setPriority(BluetoothDevice device, int priority) {
        enforceCallingOrSelfPermission(BLUETOOTH_ADMIN_PERM,
                                       "Need BLUETOOTH_ADMIN permission");
        Settings.Global.putInt(getContentResolver(),
            Settings.Global.getBluetoothA2dpSinkPriorityKey(device.getAddress()),
            priority);
        if (DBG) Log.d(TAG,"Saved priority " + device + " = " + priority);
        return true;
    }

    public int getPriority(BluetoothDevice device) {
        enforceCallingOrSelfPermission(BLUETOOTH_ADMIN_PERM,
                                       "Need BLUETOOTH_ADMIN permission");
        int priority = Settings.Global.getInt(getContentResolver(),
            Settings.Global.getBluetoothA2dpSinkPriorityKey(device.getAddress()),
            BluetoothProfile.PRIORITY_UNDEFINED);
        return priority;
    }

    /* Absolute volume implementation */
    public boolean isAvrcpAbsoluteVolumeSupported() {
        return mAvrcp.isAbsoluteVolumeSupported();
    }

    public void adjustAvrcpAbsoluteVolume(int direction) {
        mAvrcp.adjustVolume(direction);
    }

    public void setAvrcpAbsoluteVolume(int volume) {
        mAvrcp.setAbsoluteVolume(volume);
    }

    public void setAvrcpAudioState(int state, BluetoothDevice device) {
        mAvrcp.setA2dpAudioState(state, device);
    }

    public List<BluetoothDevice> getA2dpPlayingDevice() {
        return mStateMachine.getPlayingDevice();
    }

    public boolean isMulticastEnabled() {
        return mStateMachine.isMulticastEnabled();
    }

    public boolean isMulticastFeatureEnabled() {
        return mStateMachine.isMulticastFeatureEnabled();
    }

    // return status of multicast,needed for blocking outgoing connections
    public boolean isMulticastOngoing(BluetoothDevice device) {

        Log.i(TAG,"audio isMusicActive is " + mAudioManager.isMusicActive());
        // we should never land is case where playing device size is bigger
        // than 2 still have safe check.
        if (device == null) {
            if ((getA2dpPlayingDevice().size() >= 2) &&
                    (mAudioManager.isMusicActive())) {
                return true;
            } else {
                return false;
            }
        }
        if ((getA2dpPlayingDevice().size() >= 2) &&
                mAudioManager.isMusicActive() &&
                !(getA2dpPlayingDevice().contains(device))) {
            return true;
        } else {
            return false;
        }
    }

    public void resetAvrcpBlacklist(BluetoothDevice device) {
        if (mAvrcp != null) {
            mAvrcp.resetBlackList(device.getAddress());
        }
    }

    public synchronized boolean isA2dpPlaying(BluetoothDevice device) {
        enforceCallingOrSelfPermission(BLUETOOTH_PERM,
                                       "Need BLUETOOTH permission");
        if (DBG) Log.d(TAG, "isA2dpPlaying(" + device + ")");
        return mStateMachine.isPlaying(device);
    }

    public BluetoothCodecStatus getCodecStatus() {
        enforceCallingOrSelfPermission(BLUETOOTH_PERM, "Need BLUETOOTH permission");
        if (DBG) Log.d(TAG, "getCodecStatus()");
        return mStateMachine.getCodecStatus();
    }

    public void setCodecConfigPreference(BluetoothCodecConfig codecConfig) {
        enforceCallingOrSelfPermission(BLUETOOTH_PERM, "Need BLUETOOTH permission");
        if (DBG) Log.d(TAG, "setCodecConfigPreference(): " + Objects.toString(codecConfig));
        mStateMachine.setCodecConfigPreference(codecConfig);
    }

    public void enableOptionalCodecs() {
        enforceCallingOrSelfPermission(BLUETOOTH_PERM, "Need BLUETOOTH permission");
        if (DBG) Log.d(TAG, "enableOptionalCodecs()");
        mStateMachine.enableOptionalCodecs();
    }

    public void disableOptionalCodecs() {
        enforceCallingOrSelfPermission(BLUETOOTH_PERM, "Need BLUETOOTH permission");
        if (DBG) Log.d(TAG, "disableOptionalCodecs()");
        mStateMachine.disableOptionalCodecs();
    }

    public int getSupportsOptionalCodecs(BluetoothDevice device) {
        enforceCallingOrSelfPermission(BLUETOOTH_ADMIN_PERM, "Need BLUETOOTH_ADMIN permission");
        int support = Settings.Global.getInt(getContentResolver(),
                Settings.Global.getBluetoothA2dpSupportsOptionalCodecsKey(device.getAddress()),
                BluetoothA2dp.OPTIONAL_CODECS_SUPPORT_UNKNOWN);
        return support;
    }

    public void setSupportsOptionalCodecs(BluetoothDevice device, boolean doesSupport) {
        enforceCallingOrSelfPermission(BLUETOOTH_ADMIN_PERM, "Need BLUETOOTH_ADMIN permission");
        int value = doesSupport ? BluetoothA2dp.OPTIONAL_CODECS_SUPPORTED
                                : BluetoothA2dp.OPTIONAL_CODECS_NOT_SUPPORTED;
        Settings.Global.putInt(getContentResolver(),
                Settings.Global.getBluetoothA2dpSupportsOptionalCodecsKey(device.getAddress()),
                value);
    }

    public int getOptionalCodecsEnabled(BluetoothDevice device) {
        enforceCallingOrSelfPermission(BLUETOOTH_ADMIN_PERM, "Need BLUETOOTH_ADMIN permission");
        return Settings.Global.getInt(getContentResolver(),
                Settings.Global.getBluetoothA2dpOptionalCodecsEnabledKey(device.getAddress()),
                BluetoothA2dp.OPTIONAL_CODECS_PREF_UNKNOWN);
    }

    public void setOptionalCodecsEnabled(BluetoothDevice device, int value) {
        enforceCallingOrSelfPermission(BLUETOOTH_ADMIN_PERM, "Need BLUETOOTH_ADMIN permission");
        if (value != BluetoothA2dp.OPTIONAL_CODECS_PREF_UNKNOWN
                && value != BluetoothA2dp.OPTIONAL_CODECS_PREF_DISABLED
                && value != BluetoothA2dp.OPTIONAL_CODECS_PREF_ENABLED) {
            Log.w(TAG, "Unexpected value passed to setOptionalCodecsEnabled:" + value);
            return;
        }
        Settings.Global.putInt(getContentResolver(),
                Settings.Global.getBluetoothA2dpOptionalCodecsEnabledKey(device.getAddress()),
                value);
    }

    //Binder object: Must be static class or memory leak may occur 
    private static class BluetoothA2dpBinder extends IBluetoothA2dp.Stub 
        implements IProfileServiceBinder {
        private A2dpService mService;

        private A2dpService getService() {
            if (!Utils.checkCaller()) {
                Log.w(TAG,"A2dp call not allowed for non-active user");
                return null;
            }

            if (mService != null && mService.isAvailable()) {
                return mService;
            }
            return null;
        }

        BluetoothA2dpBinder(A2dpService svc) {
            mService = svc;
        }

        public boolean cleanup()  {
            mService = null;
            return true;
        }

        public boolean connect(BluetoothDevice device) {
            A2dpService service = getService();
            if (service == null) return false;
            //do not allow new connections with active multicast
            if (service.isMulticastOngoing(device)) {
                Log.i(TAG,"A2dp Multicast is Ongoing, ignore Connection Request");
                return false;
            }
            return service.connect(device);
        }

        public boolean disconnect(BluetoothDevice device) {
            A2dpService service = getService();
            if (service == null) return false;
            return service.disconnect(device);
        }

        public List<BluetoothDevice> getConnectedDevices() {
            A2dpService service = getService();
            if (service == null) return new ArrayList<BluetoothDevice>(0);
            return service.getConnectedDevices();
        }

        public List<BluetoothDevice> getDevicesMatchingConnectionStates(int[] states) {
            A2dpService service = getService();
            if (service == null) return new ArrayList<BluetoothDevice>(0);
            return service.getDevicesMatchingConnectionStates(states);
        }

        public int getConnectionState(BluetoothDevice device) {
            A2dpService service = getService();
            if (service == null) return BluetoothProfile.STATE_DISCONNECTED;
            return service.getConnectionState(device);
        }

        public boolean setPriority(BluetoothDevice device, int priority) {
            A2dpService service = getService();
            if (service == null) return false;
            return service.setPriority(device, priority);
        }

        public int getPriority(BluetoothDevice device) {
            A2dpService service = getService();
            if (service == null) return BluetoothProfile.PRIORITY_UNDEFINED;
            return service.getPriority(device);
        }

        public boolean isAvrcpAbsoluteVolumeSupported() {
            A2dpService service = getService();
            if (service == null) return false;
            return service.isAvrcpAbsoluteVolumeSupported();
        }

        public void adjustAvrcpAbsoluteVolume(int direction) {
            A2dpService service = getService();
            if (service == null) return;
            service.adjustAvrcpAbsoluteVolume(direction);
        }

        public void setAvrcpAbsoluteVolume(int volume) {
            A2dpService service = getService();
            if (service == null) return;
            service.setAvrcpAbsoluteVolume(volume);
        }

        public boolean isA2dpPlaying(BluetoothDevice device) {
            A2dpService service = getService();
            if (service == null) return false;
            return service.isA2dpPlaying(device);
        }

        public BluetoothCodecStatus getCodecStatus() {
            A2dpService service = getService();
            if (service == null) return null;
            return service.getCodecStatus();
        }

        public void setCodecConfigPreference(BluetoothCodecConfig codecConfig) {
            A2dpService service = getService();
            if (service == null) return;
            service.setCodecConfigPreference(codecConfig);
        }

        public void enableOptionalCodecs() {
            A2dpService service = getService();
            if (service == null) return;
            service.enableOptionalCodecs();
        }

        public void disableOptionalCodecs() {
            A2dpService service = getService();
            if (service == null) return;
            service.disableOptionalCodecs();
        }

        public int supportsOptionalCodecs(BluetoothDevice device) {
            A2dpService service = getService();
            if (service == null) return BluetoothA2dp.OPTIONAL_CODECS_SUPPORT_UNKNOWN;
            return service.getSupportsOptionalCodecs(device);
        }

        public int getOptionalCodecsEnabled(BluetoothDevice device) {
            A2dpService service = getService();
            if (service == null) return BluetoothA2dp.OPTIONAL_CODECS_PREF_UNKNOWN;
            return service.getOptionalCodecsEnabled(device);
        }

        public void setOptionalCodecsEnabled(BluetoothDevice device, int value) {
            A2dpService service = getService();
            if (service == null) return;
            service.setOptionalCodecsEnabled(device, value);
        }
    };

    @Override
    public void dump(StringBuilder sb) {
        super.dump(sb);
        if (mStateMachine != null) {
            mStateMachine.dump(sb);
        }
        if (mAvrcp != null) {
            mAvrcp.dump(sb);
        }
    }
}<|MERGE_RESOLUTION|>--- conflicted
+++ resolved
@@ -143,21 +143,15 @@
         mStateMachine = A2dpStateMachine.make(this, this,
                 maxConnections, multiCastState, isSplitA2dpEnabled);
         setA2dpService(this);
-<<<<<<< HEAD
-        IntentFilter filter = new IntentFilter();
-        filter.addAction(BluetoothA2dp.ACTION_CONNECTION_STATE_CHANGED);
-        registerReceiver(mConnectionStateChangedReceiver, filter);
-        mAudioManager = (AudioManager) getSystemService(Context.AUDIO_SERVICE);
-        mAvrcp = Avrcp.make(this, this, maxConnections);
-        if (DBG) Log.d(TAG, "Exit START of A2dpService");
-=======
         if (mConnectionStateChangedReceiver == null) {
             IntentFilter filter = new IntentFilter();
             filter.addAction(BluetoothA2dp.ACTION_CONNECTION_STATE_CHANGED);
             mConnectionStateChangedReceiver = new CodecSupportReceiver();
             registerReceiver(mConnectionStateChangedReceiver, filter);
         }
->>>>>>> 25d05429
+        mAudioManager = (AudioManager) getSystemService(Context.AUDIO_SERVICE);
+        mAvrcp = Avrcp.make(this, this, maxConnections);
+        if (DBG) Log.d(TAG, "Exit START of A2dpService");
         return true;
     }
 
