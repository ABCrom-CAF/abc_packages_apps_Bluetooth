/*
 * Copyright (C) 2014 The Android Open Source Project
 *
 * Licensed under the Apache License, Version 2.0 (the "License");
 * you may not use this file except in compliance with the License.
 * You may obtain a copy of the License at
 *
 *      http://www.apache.org/licenses/LICENSE-2.0
 *
 * Unless required by applicable law or agreed to in writing, software
 * distributed under the License is distributed on an "AS IS" BASIS,
 * WITHOUT WARRANTIES OR CONDITIONS OF ANY KIND, either express or implied.
 * See the License for the specific language governing permissions and
 * limitations under the License.
 */

package com.android.bluetooth.gatt;

import android.app.AlarmManager;
import android.app.PendingIntent;
import android.bluetooth.BluetoothAdapter;
import android.bluetooth.le.ScanCallback;
import android.bluetooth.le.ScanFilter;
import android.bluetooth.le.ScanSettings;
import android.content.BroadcastReceiver;
import android.content.Context;
import android.content.Intent;
import android.content.IntentFilter;
import android.hardware.display.DisplayManager;
import android.os.Handler;
import android.os.HandlerThread;
import android.os.Looper;
import android.os.Message;
import android.os.RemoteException;
import android.os.ServiceManager;
import android.os.SystemClock;
import android.util.Log;
import android.view.Display;

import com.android.bluetooth.Utils;
import com.android.bluetooth.btservice.AdapterService;

import java.util.ArrayDeque;
import java.util.Collections;
import java.util.Deque;
import java.util.HashMap;
import java.util.HashSet;
import java.util.Map;
import java.util.Set;
import java.util.UUID;
import java.util.concurrent.ConcurrentHashMap;
import java.util.concurrent.CountDownLatch;
import java.util.concurrent.TimeUnit;

/**
 * Class that handles Bluetooth LE scan related operations.
 *
 * @hide
 */
public class ScanManager {
    private static final boolean DBG = GattServiceConfig.DBG;
    private static final String TAG = GattServiceConfig.TAG_PREFIX + "ScanManager";

    // Result type defined in bt stack. Need to be accessed by GattService.
    static final int SCAN_RESULT_TYPE_TRUNCATED = 1;
    static final int SCAN_RESULT_TYPE_FULL = 2;
    static final int SCAN_RESULT_TYPE_BOTH = 3;

    // Internal messages for handling BLE scan operations.
    private static final int MSG_START_BLE_SCAN = 0;
    private static final int MSG_STOP_BLE_SCAN = 1;
    private static final int MSG_FLUSH_BATCH_RESULTS = 2;
    private static final int MSG_SCAN_TIMEOUT = 3;
    private static final int MSG_SUSPEND_SCANS = 4;
    private static final int MSG_RESUME_SCANS = 5;
    private static final String ACTION_REFRESH_BATCHED_SCAN =
            "com.android.bluetooth.gatt.REFRESH_BATCHED_SCAN";

    // Timeout for each controller operation.
    private static final int OPERATION_TIME_OUT_MILLIS = 500;

    private int mLastConfiguredScanSetting = Integer.MIN_VALUE;
    // Scan parameters for batch scan.
    private BatchScanParams mBatchScanParms;

    private Integer curUsedTrackableAdvertisements;
    private GattService mService;
    private BroadcastReceiver mBatchAlarmReceiver;
    private boolean mBatchAlarmReceiverRegistered;
    private ScanNative mScanNative;
    private ClientHandler mHandler;

    private Set<ScanClient> mRegularScanClients;
    private Set<ScanClient> mBatchClients;
    private Set<ScanClient> mSuspendedScanClients;

    private CountDownLatch mLatch;

    private DisplayManager mDm;

    ScanManager(GattService service) {
        mRegularScanClients = Collections.newSetFromMap(new ConcurrentHashMap<ScanClient, Boolean>());
        mBatchClients = Collections.newSetFromMap(new ConcurrentHashMap<ScanClient, Boolean>());
        mSuspendedScanClients =
                Collections.newSetFromMap(new ConcurrentHashMap<ScanClient, Boolean>());
        mService = service;
        mScanNative = new ScanNative();
        curUsedTrackableAdvertisements = 0;
        mDm = (DisplayManager) mService.getSystemService(Context.DISPLAY_SERVICE);
    }

    void start() {
        HandlerThread thread = new HandlerThread("BluetoothScanManager");
        thread.start();
        mHandler = new ClientHandler(thread.getLooper());
        if (mDm != null) {
            mDm.registerDisplayListener(mDisplayListener, null);
        }
    }

    void cleanup() {
        mRegularScanClients.clear();
        mBatchClients.clear();
        mSuspendedScanClients.clear();
        mScanNative.cleanup();

        if (mDm != null) {
            mDm.unregisterDisplayListener(mDisplayListener);
        }

        if (mHandler != null) {
            // Shut down the thread
            mHandler.removeCallbacksAndMessages(null);
            Looper looper = mHandler.getLooper();
            if (looper != null) {
                looper.quit();
            }
            mHandler = null;
        }
    }

    void registerScanner(UUID uuid) {
        mScanNative.registerScannerNative(
            uuid.getLeastSignificantBits(), uuid.getMostSignificantBits());
    }

    void unregisterScanner(int scannerId) {
        mScanNative.unregisterScannerNative(scannerId);
    }

    /**
     * Returns the regular scan queue.
     */
    Set<ScanClient> getRegularScanQueue() {
        return mRegularScanClients;
    }

    /**
     * Returns batch scan queue.
     */
    Set<ScanClient> getBatchScanQueue() {
        return mBatchClients;
    }

    /**
     * Returns a set of full batch scan clients.
     */
    Set<ScanClient> getFullBatchScanQueue() {
        // TODO: split full batch scan clients and truncated batch clients so we don't need to
        // construct this every time.
        Set<ScanClient> fullBatchClients = new HashSet<ScanClient>();
        for (ScanClient client : mBatchClients) {
            if (client.settings.getScanResultType() == ScanSettings.SCAN_RESULT_TYPE_FULL) {
                fullBatchClients.add(client);
            }
        }
        return fullBatchClients;
    }

    void startScan(ScanClient client) {
        sendMessage(MSG_START_BLE_SCAN, client);
    }

    void stopScan(ScanClient client) {
        sendMessage(MSG_STOP_BLE_SCAN, client);
    }

    void flushBatchScanResults(ScanClient client) {
        sendMessage(MSG_FLUSH_BATCH_RESULTS, client);
    }

    void callbackDone(int scannerId, int status) {
        if (DBG) Log.d(TAG, "callback done for scannerId - " + scannerId + " status - " + status);
        if (status == 0) {
            mLatch.countDown();
        }
        // TODO: add a callback for scan failure.
    }

    private void sendMessage(int what, ScanClient client) {
        Message message = new Message();
        message.what = what;
        message.obj = client;
        mHandler.sendMessage(message);
    }

    private boolean isFilteringSupported() {
        BluetoothAdapter adapter = BluetoothAdapter.getDefaultAdapter();
        return adapter.isOffloadedFilteringSupported();
    }

    // Handler class that handles BLE scan operations.
    private class ClientHandler extends Handler {

        ClientHandler(Looper looper) {
            super(looper);
        }

        @Override
        public void handleMessage(Message msg) {
            ScanClient client = (ScanClient) msg.obj;
            switch (msg.what) {
                case MSG_START_BLE_SCAN:
                    handleStartScan(client);
                    break;
                case MSG_STOP_BLE_SCAN:
                    handleStopScan(client);
                    break;
                case MSG_FLUSH_BATCH_RESULTS:
                    handleFlushBatchResults(client);
                    break;
                case MSG_SCAN_TIMEOUT:
                    mScanNative.regularScanTimeout(client);
                    break;
                case MSG_SUSPEND_SCANS:
                    handleSuspendScans();
                    break;
                case MSG_RESUME_SCANS:
                    handleResumeScans();
                    break;
                default:
                    // Shouldn't happen.
                    Log.e(TAG, "received an unkown message : " + msg.what);
            }
        }

        void handleStartScan(ScanClient client) {
            Utils.enforceAdminPermission(mService);
            boolean isFiltered = (client.filters != null) && !client.filters.isEmpty();
            if (DBG) Log.d(TAG, "handling starting scan");

            if (!isScanSupported(client)) {
                Log.e(TAG, "Scan settings not supported");
                return;
            }

            if (mRegularScanClients.contains(client) || mBatchClients.contains(client)) {
                Log.e(TAG, "Scan already started");
                return;
            }

            if (!mScanNative.isOpportunisticScanClient(client) && !isScreenOn() && !isFiltered) {
                Log.e(TAG,
                        "Cannot start unfiltered scan in screen-off. This scan will be resumed later: "
                                + client.scannerId);
                mSuspendedScanClients.add(client);
                return;
            }

            // Begin scan operations.
            if (isBatchClient(client)) {
                mBatchClients.add(client);
                mScanNative.startBatchScan(client);
            } else {
                mRegularScanClients.add(client);
                int ret = mScanNative.startRegularScan(client);
                if (ret < 0) {
                    mRegularScanClients.remove(client);
                    return;
                }

                if (!mScanNative.isOpportunisticScanClient(client)) {
                    mScanNative.configureRegularScanParams();

                    if (!mScanNative.isExemptFromScanDowngrade(client)) {
                        Message msg = mHandler.obtainMessage(MSG_SCAN_TIMEOUT);
                        msg.obj = client;
                        // Only one timeout message should exist at any time
                        mHandler.sendMessageDelayed(msg, AppScanStats.SCAN_TIMEOUT_MS);
                    }
                }
            }
        }

        void handleStopScan(ScanClient client) {
            Utils.enforceAdminPermission(mService);
            boolean appDied;
            int scannerId;
            if (client == null) return;

<<<<<<< HEAD
            if (mSuspendedScanClients.contains(client)) {
                mSuspendedScanClients.remove(client);
=======
            // The caller may pass a dummy client with only clientIf
            // and appDied status. Perform the operation on the
            // actual client in that case.
            appDied = client.appDied;
            scannerId = client.scannerId;
            client = mScanNative.getRegularScanClient(scannerId);
            if (client == null) {
                if (DBG) Log.d(TAG, "regular client is null");
                client = mScanNative.getBatchScanClient(scannerId);

                if(client == null) {
                    if (DBG) Log.d(TAG,"batch client is null");
                    return;
                }
>>>>>>> 79c8a213
            }

            if (mRegularScanClients.contains(client)) {
                mScanNative.stopRegularScan(client);

                if (mScanNative.numRegularScanClients() == 0 && mHandler != null) {
                    mHandler.removeMessages(MSG_SCAN_TIMEOUT);
                }

                if (!mScanNative.isOpportunisticScanClient(client)) {
                    mScanNative.configureRegularScanParams();
                }
            } else if (mBatchClients.contains(client)) {
                mScanNative.stopBatchScan(client);
            }
            if (appDied) {
                if (DBG) Log.d(TAG, "app died, unregister scanner - " + client.scannerId);
                mService.unregisterScanner(client.scannerId);
            }
        }

        void handleFlushBatchResults(ScanClient client) {
            Utils.enforceAdminPermission(mService);
            if (!mBatchClients.contains(client)) {
                return;
            }
            mScanNative.flushBatchResults(client.scannerId);
        }

        private boolean isBatchClient(ScanClient client) {
            if (client == null || client.settings == null) {
                return false;
            }
            ScanSettings settings = client.settings;
            return settings.getCallbackType() == ScanSettings.CALLBACK_TYPE_ALL_MATCHES &&
                    settings.getReportDelayMillis() != 0;
        }

        private boolean isScanSupported(ScanClient client) {
            if (client == null || client.settings == null) {
                return true;
            }
            ScanSettings settings = client.settings;
            if (isFilteringSupported()) {
                return true;
            }
            return settings.getCallbackType() == ScanSettings.CALLBACK_TYPE_ALL_MATCHES &&
                    settings.getReportDelayMillis() == 0;
        }

        void handleSuspendScans() {
            for (ScanClient client : mRegularScanClients) {
                if (!mScanNative.isOpportunisticScanClient(client)
                        && (client.filters == null || client.filters.isEmpty())) {
                    /*Suspend unfiltered scans*/
                    if (client.stats != null) {
                        client.stats.recordScanSuspend(client.scannerId);
                    }
                    handleStopScan(client);
                    mSuspendedScanClients.add(client);
                }
            }
        }

        void handleResumeScans() {
            for (ScanClient client : mSuspendedScanClients) {
                if (client.stats != null) {
                    client.stats.recordScanResume(client.scannerId);
                }
                handleStartScan(client);
            }
            mSuspendedScanClients.clear();
        }
    }

    /**
     * Parameters for batch scans.
     */
    class BatchScanParams {
        int scanMode;
        int fullScanscannerId;
        int truncatedScanscannerId;

        BatchScanParams() {
            scanMode = -1;
            fullScanscannerId = -1;
            truncatedScanscannerId = -1;
        }

        @Override
        public boolean equals(Object obj) {
            if (this == obj) {
                return true;
            }
            if (obj == null || getClass() != obj.getClass()) {
                return false;
            }
            BatchScanParams other = (BatchScanParams) obj;
            return scanMode == other.scanMode && fullScanscannerId == other.fullScanscannerId
                    && truncatedScanscannerId == other.truncatedScanscannerId;

        }
    }

    public int getCurrentUsedTrackingAdvertisement() {
        return curUsedTrackableAdvertisements;
    }

    private class ScanNative {

        // Delivery mode defined in bt stack.
        private static final int DELIVERY_MODE_IMMEDIATE = 0;
        private static final int DELIVERY_MODE_ON_FOUND_LOST = 1;
        private static final int DELIVERY_MODE_BATCH = 2;
        private static final int DELIVERY_MODE_ROUTE = 8;

        private static final int ONFOUND_SIGHTINGS_AGGRESSIVE = 1;
        private static final int ONFOUND_SIGHTINGS_STICKY = 4;

        private static final int ALL_PASS_FILTER_INDEX_REGULAR_SCAN = 1;
        private static final int ALL_PASS_FILTER_INDEX_BATCH_SCAN = 2;
        private static final int ALL_PASS_FILTER_SELECTION = 0;

        private static final int DISCARD_OLDEST_WHEN_BUFFER_FULL = 0;

        /**
         * Scan params corresponding to regular scan setting
         */
        private static final int SCAN_MODE_LOW_POWER_WINDOW_MS = 500;
        private static final int SCAN_MODE_LOW_POWER_INTERVAL_MS = 5000;
        private static final int SCAN_MODE_BALANCED_WINDOW_MS = 2000;
        private static final int SCAN_MODE_BALANCED_INTERVAL_MS = 5000;
        private static final int SCAN_MODE_LOW_LATENCY_WINDOW_MS = 5000;
        private static final int SCAN_MODE_LOW_LATENCY_INTERVAL_MS = 5000;

        /**
         * Onfound/onlost for scan settings
         */
        private static final int MATCH_MODE_AGGRESSIVE_TIMEOUT_FACTOR = (1);
        private static final int MATCH_MODE_STICKY_TIMEOUT_FACTOR = (3);
        private static final int ONLOST_FACTOR = 2;
        private static final int ONLOST_ONFOUND_BASE_TIMEOUT_MS = 500;

        /**
         * Scan params corresponding to batch scan setting
         */
        private static final int SCAN_MODE_BATCH_LOW_POWER_WINDOW_MS = 1500;
        private static final int SCAN_MODE_BATCH_LOW_POWER_INTERVAL_MS = 150000;
        private static final int SCAN_MODE_BATCH_BALANCED_WINDOW_MS = 1500;
        private static final int SCAN_MODE_BATCH_BALANCED_INTERVAL_MS = 15000;
        private static final int SCAN_MODE_BATCH_LOW_LATENCY_WINDOW_MS = 1500;
        private static final int SCAN_MODE_BATCH_LOW_LATENCY_INTERVAL_MS = 5000;

        // The logic is AND for each filter field.
        private static final int LIST_LOGIC_TYPE = 0x1111111;
        private static final int FILTER_LOGIC_TYPE = 1;
        // Filter indices that are available to user. It's sad we need to maintain filter index.
        private final Deque<Integer> mFilterIndexStack;
        // Map of scannerId and Filter indices used by client.
        private final Map<Integer, Deque<Integer>> mClientFilterIndexMap;
        // Keep track of the clients that uses ALL_PASS filters.
        private final Set<Integer> mAllPassRegularClients = new HashSet<>();
        private final Set<Integer> mAllPassBatchClients = new HashSet<>();

        private AlarmManager mAlarmManager;
        private PendingIntent mBatchScanIntervalIntent;

        ScanNative() {
            mFilterIndexStack = new ArrayDeque<Integer>();
            mClientFilterIndexMap = new HashMap<Integer, Deque<Integer>>();

            mAlarmManager = (AlarmManager) mService.getSystemService(Context.ALARM_SERVICE);
            Intent batchIntent = new Intent(ACTION_REFRESH_BATCHED_SCAN, null);
            batchIntent.addFlags(Intent.FLAG_RECEIVER_FOREGROUND);
            mBatchScanIntervalIntent = PendingIntent.getBroadcast(mService, 0, batchIntent, 0);
            IntentFilter filter = new IntentFilter();
            filter.addAction(ACTION_REFRESH_BATCHED_SCAN);
            mBatchAlarmReceiver = new BroadcastReceiver() {
                    @Override
                public void onReceive(Context context, Intent intent) {
                    Log.d(TAG, "awakened up at time " + SystemClock.elapsedRealtime());
                    String action = intent.getAction();

                    if (action.equals(ACTION_REFRESH_BATCHED_SCAN)) {
                        if (mBatchClients.isEmpty()) {
                            return;
                        }
                        // Note this actually flushes all pending batch data.
                        flushBatchScanResults(mBatchClients.iterator().next());
                    }
                }
            };
            mService.registerReceiver(mBatchAlarmReceiver, filter);
            mBatchAlarmReceiverRegistered = true;
        }

        private void resetCountDownLatch() {
            mLatch = new CountDownLatch(1);
        }

        // Returns true if mLatch reaches 0, false if timeout or interrupted.
        private boolean waitForCallback() {
            try {
                return mLatch.await(OPERATION_TIME_OUT_MILLIS, TimeUnit.MILLISECONDS);
            } catch (InterruptedException e) {
                return false;
            }
        }

        void configureRegularScanParams() {
            if (DBG) {
                Log.d(TAG, "configureRegularScanParams() - queue=" + mRegularScanClients.size());
            }
            int curScanSetting = Integer.MIN_VALUE;
            ScanClient client = getAggressiveClient(mRegularScanClients);
            if (client != null) {
                curScanSetting = client.settings.getScanMode();
            }

            if (DBG) {
                Log.d(TAG, "configureRegularScanParams() - ScanSetting Scan mode=" + curScanSetting
                                + " mLastConfiguredScanSetting=" + mLastConfiguredScanSetting);
            }

            if (curScanSetting != Integer.MIN_VALUE &&
                    curScanSetting != ScanSettings.SCAN_MODE_OPPORTUNISTIC) {
                if (curScanSetting != mLastConfiguredScanSetting) {
                    int scanWindow = getScanWindowMillis(client.settings);
                    int scanInterval = getScanIntervalMillis(client.settings);
                    // convert scanWindow and scanInterval from ms to LE scan units(0.625ms)
                    scanWindow = Utils.millsToUnit(scanWindow);
                    scanInterval = Utils.millsToUnit(scanInterval);
                    gattClientScanNative(false);
                    if (DBG) {
                        Log.d(TAG, "configureRegularScanParams - scanInterval = " + scanInterval
                                        + "configureRegularScanParams - scanWindow = "
                                        + scanWindow);
                    }
                    gattSetScanParametersNative(client.scannerId, scanInterval, scanWindow);
                    gattClientScanNative(true);
                    mLastConfiguredScanSetting = curScanSetting;
                }
            } else {
                mLastConfiguredScanSetting = curScanSetting;
                if (DBG) Log.d(TAG, "configureRegularScanParams() - queue emtpy, scan stopped");
            }
        }

        ScanClient getAggressiveClient(Set<ScanClient> cList) {
            ScanClient result = null;
            int curScanSetting = Integer.MIN_VALUE;
            for (ScanClient client : cList) {
                // ScanClient scan settings are assumed to be monotonically increasing in value for
                // more power hungry(higher duty cycle) operation.
                if (client.settings.getScanMode() > curScanSetting) {
                    result = client;
                    curScanSetting = client.settings.getScanMode();
                }
            }
            return result;
        }

        int startRegularScan(ScanClient client) {
            if (isFilteringSupported() && mFilterIndexStack.isEmpty()
                    && mClientFilterIndexMap.isEmpty()) {
                initFilterIndexStack();
            }

            if (isRoutingScanClient(client) && (client.filters.size() > mFilterIndexStack.size())) {
                try {
                    mService.onScanManagerErrorCallback(client.scannerId,
                                ScanCallback.SCAN_FAILED_OUT_OF_HARDWARE_RESOURCES);
                    Log.e(TAG, "startRegularScan, out of HARDWARE_RESOURCES");
                } catch (RemoteException e) {
                    Log.e(TAG, "startRegularScan, failed on onScanManagerCallback", e);
                }
                return -1;
            }

            if (isFilteringSupported()) {
                configureScanFilters(client);
            }
            // Start scan native only for the first client.
            if (numRegularScanClients() == 1) {
                gattClientScanNative(true);
            }
            return 0;
        }

        private int numRegularScanClients() {
            int num = 0;
            for (ScanClient client: mRegularScanClients) {
                if (client.settings.getScanMode() != ScanSettings.SCAN_MODE_OPPORTUNISTIC) {
                    num++;
                }
            }
            return num;
        }

        void startBatchScan(ScanClient client) {
            if (mFilterIndexStack.isEmpty() && isFilteringSupported()) {
                initFilterIndexStack();
            }
            configureScanFilters(client);
            if (!isOpportunisticScanClient(client)) {
                // Reset batch scan. May need to stop the existing batch scan and update scan params.
                resetBatchScan(client);
            }
        }

        private boolean isExemptFromScanDowngrade(ScanClient client) {
          return isOpportunisticScanClient(client)
              || isFirstMatchScanClient(client)
              || !shouldUseAllPassFilter(client)
              || isRoutingScanClient(client);
        }

        private boolean isOpportunisticScanClient(ScanClient client) {
            return client.settings.getScanMode() == ScanSettings.SCAN_MODE_OPPORTUNISTIC;
        }

        private boolean isFirstMatchScanClient(ScanClient client) {
            return (client.settings.getCallbackType() & ScanSettings.CALLBACK_TYPE_FIRST_MATCH) != 0;
        }

        private boolean isRoutingScanClient(ScanClient client) {
            return client.settings.getCallbackType() == ScanSettings.CALLBACK_TYPE_SENSOR_ROUTING;
        }

        private void resetBatchScan(ScanClient client) {
            int scannerId = client.scannerId;
            BatchScanParams batchScanParams = getBatchScanParams();
            // Stop batch if batch scan params changed and previous params is not null.
            if (mBatchScanParms != null && (!mBatchScanParms.equals(batchScanParams))) {
                if (DBG) Log.d(TAG, "stopping BLe Batch");
                resetCountDownLatch();
                gattClientStopBatchScanNative(scannerId);
                waitForCallback();
                // Clear pending results as it's illegal to config storage if there are still
                // pending results.
                flushBatchResults(scannerId);
            }
            // Start batch if batchScanParams changed and current params is not null.
            if (batchScanParams != null && (!batchScanParams.equals(mBatchScanParms))) {
                int notifyThreshold = 95;
                if (DBG) Log.d(TAG, "Starting BLE batch scan");
                int resultType = getResultType(batchScanParams);
                int fullScanPercent = getFullScanStoragePercent(resultType);
                resetCountDownLatch();
                if (DBG) Log.d(TAG, "configuring batch scan storage, appIf " + client.scannerId);
                gattClientConfigBatchScanStorageNative(client.scannerId, fullScanPercent,
                        100 - fullScanPercent, notifyThreshold);
                waitForCallback();
                resetCountDownLatch();
                int scanInterval =
                        Utils.millsToUnit(getBatchScanIntervalMillis(batchScanParams.scanMode));
                int scanWindow =
                        Utils.millsToUnit(getBatchScanWindowMillis(batchScanParams.scanMode));
                gattClientStartBatchScanNative(scannerId, resultType, scanInterval,
                        scanWindow, 0, DISCARD_OLDEST_WHEN_BUFFER_FULL);
                waitForCallback();
            }
            mBatchScanParms = batchScanParams;
            setBatchAlarm();
        }

        private int getFullScanStoragePercent(int resultType) {
            switch (resultType) {
                case SCAN_RESULT_TYPE_FULL:
                    return 100;
                case SCAN_RESULT_TYPE_TRUNCATED:
                    return 0;
                case SCAN_RESULT_TYPE_BOTH:
                    return 50;
                default:
                    return 50;
            }
        }

        private BatchScanParams getBatchScanParams() {
            if (mBatchClients.isEmpty()) {
                return null;
            }
            BatchScanParams params = new BatchScanParams();
            // TODO: split full batch scan results and truncated batch scan results to different
            // collections.
            for (ScanClient client : mBatchClients) {
                params.scanMode = Math.max(params.scanMode, client.settings.getScanMode());
                if (client.settings.getScanResultType() == ScanSettings.SCAN_RESULT_TYPE_FULL) {
                    params.fullScanscannerId = client.scannerId;
                } else {
                    params.truncatedScanscannerId = client.scannerId;
                }
            }
            return params;
        }

        private int getBatchScanWindowMillis(int scanMode) {
            switch (scanMode) {
                case ScanSettings.SCAN_MODE_LOW_LATENCY:
                    return SCAN_MODE_BATCH_LOW_LATENCY_WINDOW_MS;
                case ScanSettings.SCAN_MODE_BALANCED:
                    return SCAN_MODE_BATCH_BALANCED_WINDOW_MS;
                case ScanSettings.SCAN_MODE_LOW_POWER:
                    return SCAN_MODE_BATCH_LOW_POWER_WINDOW_MS;
                default:
                    return SCAN_MODE_BATCH_LOW_POWER_WINDOW_MS;
            }
        }

        private int getBatchScanIntervalMillis(int scanMode) {
            switch (scanMode) {
                case ScanSettings.SCAN_MODE_LOW_LATENCY:
                    return SCAN_MODE_BATCH_LOW_LATENCY_INTERVAL_MS;
                case ScanSettings.SCAN_MODE_BALANCED:
                    return SCAN_MODE_BATCH_BALANCED_INTERVAL_MS;
                case ScanSettings.SCAN_MODE_LOW_POWER:
                    return SCAN_MODE_BATCH_LOW_POWER_INTERVAL_MS;
                default:
                    return SCAN_MODE_BATCH_LOW_POWER_INTERVAL_MS;
            }
        }

        // Set the batch alarm to be triggered within a short window after batch interval. This
        // allows system to optimize wake up time while still allows a degree of precise control.
        private void setBatchAlarm() {
            // Cancel any pending alarm just in case.
            mAlarmManager.cancel(mBatchScanIntervalIntent);
            if (mBatchClients.isEmpty()) {
                return;
            }
            long batchTriggerIntervalMillis = getBatchTriggerIntervalMillis();
            // Allows the alarm to be triggered within
            // [batchTriggerIntervalMillis, 1.1 * batchTriggerIntervalMillis]
            long windowLengthMillis = batchTriggerIntervalMillis / 10;
            long windowStartMillis = SystemClock.elapsedRealtime() + batchTriggerIntervalMillis;
            mAlarmManager.setWindow(AlarmManager.ELAPSED_REALTIME_WAKEUP,
                    windowStartMillis, windowLengthMillis,
                    mBatchScanIntervalIntent);
        }

        void stopRegularScan(ScanClient client) {
            // Remove scan filters and recycle filter indices.
            if (client == null) return;
            int deliveryMode = getDeliveryMode(client);
            if (deliveryMode == DELIVERY_MODE_ON_FOUND_LOST) {
                for (ScanFilter filter : client.filters) {
                    int entriesToFree = getNumOfTrackingAdvertisements(client.settings);
                    if (!manageAllocationOfTrackingAdvertisement(entriesToFree, false)) {
                        Log.e(TAG, "Error freeing for onfound/onlost filter resources "
                                    + entriesToFree);
                        try {
                            mService.onScanManagerErrorCallback(client.scannerId,
                                            ScanCallback.SCAN_FAILED_INTERNAL_ERROR);
                        } catch (RemoteException e) {
                            Log.e(TAG, "failed on onScanManagerCallback at freeing", e);
                        }
                    }
                }
            }
            mRegularScanClients.remove(client);
            if (numRegularScanClients() == 0) {
                if (DBG) Log.d(TAG, "stop scan");
                gattClientScanNative(false);
            }
            removeScanFilters(client.scannerId);
        }

        void regularScanTimeout(ScanClient client) {
            if (!isExemptFromScanDowngrade(client) && client.stats.isScanningTooLong()) {
                Log.w(TAG,
                        "Moving scan client to opportunistic (scannerId " + client.scannerId + ")");
                setOpportunisticScanClient(client);
                removeScanFilters(client.scannerId);
                client.stats.setScanTimeout(client.scannerId);
            }

            // The scan should continue for background scans
            configureRegularScanParams();
            if (numRegularScanClients() == 0) {
                if (DBG) Log.d(TAG, "stop scan");
                gattClientScanNative(false);
            }
        }

        void setOpportunisticScanClient(ScanClient client) {
            // TODO: Add constructor to ScanSettings.Builder
            // that can copy values from an existing ScanSettings object
            ScanSettings.Builder builder = new ScanSettings.Builder();
            ScanSettings settings = client.settings;
            builder.setScanMode(ScanSettings.SCAN_MODE_OPPORTUNISTIC);
            builder.setCallbackType(settings.getCallbackType());
            builder.setScanResultType(settings.getScanResultType());
            builder.setReportDelay(settings.getReportDelayMillis());
            builder.setNumOfMatches(settings.getNumOfMatches());
            client.settings = builder.build();
        }

        // Find the regular scan client information.
        ScanClient getRegularScanClient(int scannerId) {
            for (ScanClient client : mRegularScanClients) {
              if (client.scannerId == scannerId) return client;
            }
            return null;
        }

        void stopBatchScan(ScanClient client) {
            mBatchClients.remove(client);
            removeScanFilters(client.scannerId);
            if (!isOpportunisticScanClient(client)) {
                resetBatchScan(client);
            }
        }

        void flushBatchResults(int scannerId) {
            if (DBG) Log.d(TAG, "flushPendingBatchResults - scannerId = " + scannerId);
            if (mBatchScanParms.fullScanscannerId != -1) {
                resetCountDownLatch();
                gattClientReadScanReportsNative(mBatchScanParms.fullScanscannerId,
                        SCAN_RESULT_TYPE_FULL);
                waitForCallback();
            }
            if (mBatchScanParms.truncatedScanscannerId != -1) {
                resetCountDownLatch();
                gattClientReadScanReportsNative(mBatchScanParms.truncatedScanscannerId,
                        SCAN_RESULT_TYPE_TRUNCATED);
                waitForCallback();
            }
            setBatchAlarm();
        }

        void cleanup() {
            mAlarmManager.cancel(mBatchScanIntervalIntent);
            // Protect against multiple calls of cleanup.
            if (mBatchAlarmReceiverRegistered) {
                mService.unregisterReceiver(mBatchAlarmReceiver);
            }
            mBatchAlarmReceiverRegistered = false;
        }

        private long getBatchTriggerIntervalMillis() {
            long intervalMillis = Long.MAX_VALUE;
            for (ScanClient client : mBatchClients) {
                if (client.settings != null && client.settings.getReportDelayMillis() > 0) {
                    intervalMillis = Math.min(intervalMillis,
                            client.settings.getReportDelayMillis());
                }
            }
            return intervalMillis;
        }

        // Add scan filters. The logic is:
        // If no offload filter can/needs to be set, set ALL_PASS filter.
        // Otherwise offload all filters to hardware and enable all filters.
        private void configureScanFilters(ScanClient client) {
            int scannerId = client.scannerId;
            int deliveryMode = getDeliveryMode(client);
            int trackEntries = 0;

            // Do not add any filters set by opportunistic scan clients
            if (isOpportunisticScanClient(client)) {
                return;
            }

            if (!shouldAddAllPassFilterToController(client, deliveryMode)) {
                return;
            }

            resetCountDownLatch();
            gattClientScanFilterEnableNative(scannerId, true);
            waitForCallback();

            if (shouldUseAllPassFilter(client)) {
                int filterIndex = (deliveryMode == DELIVERY_MODE_BATCH) ?
                        ALL_PASS_FILTER_INDEX_BATCH_SCAN : ALL_PASS_FILTER_INDEX_REGULAR_SCAN;
                resetCountDownLatch();
                // Don't allow Onfound/onlost with all pass
                configureFilterParamter(scannerId, client, ALL_PASS_FILTER_SELECTION,
                                filterIndex, 0);
                waitForCallback();
            } else {
                Deque<Integer> clientFilterIndices = new ArrayDeque<Integer>();
                for (ScanFilter filter : client.filters) {
                    ScanFilterQueue queue = new ScanFilterQueue();
                    queue.addScanFilter(filter);
                    int featureSelection = queue.getFeatureSelection();
                    int filterIndex = mFilterIndexStack.pop();
                    while (!queue.isEmpty()) {
                        resetCountDownLatch();
                        addFilterToController(scannerId, queue.pop(), filterIndex);
                        waitForCallback();
                    }
                    resetCountDownLatch();
                    if (deliveryMode == DELIVERY_MODE_ON_FOUND_LOST) {
                        trackEntries = getNumOfTrackingAdvertisements(client.settings);
                        if (!manageAllocationOfTrackingAdvertisement(trackEntries, true)) {
                            Log.e(TAG, "No hardware resources for onfound/onlost filter " +
                                    trackEntries);
                            try {
                                mService.onScanManagerErrorCallback(scannerId,
                                            ScanCallback.SCAN_FAILED_INTERNAL_ERROR);
                            } catch (RemoteException e) {
                                Log.e(TAG, "failed on onScanManagerCallback", e);
                            }
                        }
                    }
                    configureFilterParamter(scannerId, client, featureSelection, filterIndex,
                                            trackEntries);
                    waitForCallback();
                    clientFilterIndices.add(filterIndex);
                }
                mClientFilterIndexMap.put(scannerId, clientFilterIndices);
            }
        }

        // Check whether the filter should be added to controller.
        // Note only on ALL_PASS filter should be added.
        private boolean shouldAddAllPassFilterToController(ScanClient client, int deliveryMode) {
            // Not an ALL_PASS client, need to add filter.
            if (!shouldUseAllPassFilter(client)) {
                return true;
            }

            if (deliveryMode == DELIVERY_MODE_BATCH) {
                mAllPassBatchClients.add(client.scannerId);
                return mAllPassBatchClients.size() == 1;
            } else {
                mAllPassRegularClients.add(client.scannerId);
                return mAllPassRegularClients.size() == 1;
            }
        }

        private void removeScanFilters(int scannerId) {
            Deque<Integer> filterIndices = mClientFilterIndexMap.remove(scannerId);
            if (filterIndices != null) {
                mFilterIndexStack.addAll(filterIndices);
                for (Integer filterIndex : filterIndices) {
                    resetCountDownLatch();
                    gattClientScanFilterParamDeleteNative(scannerId, filterIndex);
                    waitForCallback();
                }
            }
            // Remove if ALL_PASS filters are used.
            removeFilterIfExisits(mAllPassRegularClients, scannerId,
                    ALL_PASS_FILTER_INDEX_REGULAR_SCAN);
            removeFilterIfExisits(mAllPassBatchClients, scannerId,
                    ALL_PASS_FILTER_INDEX_BATCH_SCAN);
        }

        private void removeFilterIfExisits(Set<Integer> clients, int scannerId, int filterIndex) {
            if (!clients.contains(scannerId)) {
                return;
            }
            clients.remove(scannerId);
            // Remove ALL_PASS filter iff no app is using it.
            if (clients.isEmpty()) {
                resetCountDownLatch();
                gattClientScanFilterParamDeleteNative(scannerId, filterIndex);
                waitForCallback();
            }
        }

        private ScanClient getBatchScanClient(int scannerId) {
            for (ScanClient client : mBatchClients) {
                if (client.scannerId == scannerId) {
                    return client;
                }
            }
            return null;
        }

        /**
         * Return batch scan result type value defined in bt stack.
         */
        private int getResultType(BatchScanParams params) {
            if (params.fullScanscannerId != -1 && params.truncatedScanscannerId != -1) {
                return SCAN_RESULT_TYPE_BOTH;
            }
            if (params.truncatedScanscannerId != -1) {
                return SCAN_RESULT_TYPE_TRUNCATED;
            }
            if (params.fullScanscannerId != -1) {
                return SCAN_RESULT_TYPE_FULL;
            }
            return -1;
        }

        // Check if ALL_PASS filter should be used for the client.
        private boolean shouldUseAllPassFilter(ScanClient client) {
            if (client == null) {
                return true;
            }
            if (isRoutingScanClient(client)) {
                return false;
            }
            if (client.filters == null || client.filters.isEmpty()) {
                return true;
            }
            return client.filters.size() > mFilterIndexStack.size();
        }

        private void addFilterToController(int scannerId, ScanFilterQueue.Entry entry,
                int filterIndex) {
            if (DBG) Log.d(TAG, "addFilterToController: " + entry.type);
            switch (entry.type) {
                case ScanFilterQueue.TYPE_DEVICE_ADDRESS:
                    if (DBG) Log.d(TAG, "add address " + entry.address);
                    gattClientScanFilterAddNative(scannerId, entry.type, filterIndex, 0, 0, 0, 0, 0,
                            0,
                            "", entry.address, (byte) entry.addr_type, new byte[0], new byte[0]);
                    break;

                case ScanFilterQueue.TYPE_SERVICE_DATA:
                    gattClientScanFilterAddNative(scannerId, entry.type, filterIndex, 0, 0, 0, 0, 0,
                            0,
                            "", "", (byte) 0, entry.data, entry.data_mask);
                    break;

                case ScanFilterQueue.TYPE_SERVICE_UUID:
                case ScanFilterQueue.TYPE_SOLICIT_UUID:
                    gattClientScanFilterAddNative(scannerId, entry.type, filterIndex, 0, 0,
                            entry.uuid.getLeastSignificantBits(),
                            entry.uuid.getMostSignificantBits(),
                            entry.uuid_mask.getLeastSignificantBits(),
                            entry.uuid_mask.getMostSignificantBits(),
                            "", "", (byte) 0, new byte[0], new byte[0]);
                    break;

                case ScanFilterQueue.TYPE_LOCAL_NAME:
                    if (DBG) Log.d(TAG, "adding filters: " + entry.name);
                    gattClientScanFilterAddNative(scannerId, entry.type, filterIndex, 0, 0, 0, 0, 0,
                            0,
                            entry.name, "", (byte) 0, new byte[0], new byte[0]);
                    break;

                case ScanFilterQueue.TYPE_MANUFACTURER_DATA:
                    int len = entry.data.length;
                    if (entry.data_mask.length != len)
                        return;
                    gattClientScanFilterAddNative(scannerId, entry.type, filterIndex, entry.company,
                            entry.company_mask, 0, 0, 0, 0, "", "", (byte) 0,
                            entry.data, entry.data_mask);
                    break;
            }
        }

        private void initFilterIndexStack() {
            int maxFiltersSupported =
                    AdapterService.getAdapterService().getNumOfOffloadedScanFilterSupported();
            // Start from index 3 as:
            // index 0 is reserved for ALL_PASS filter in Settings app.
            // index 1 is reserved for ALL_PASS filter for regular scan apps.
            // index 2 is reserved for ALL_PASS filter for batch scan apps.
            for (int i = 3; i < maxFiltersSupported; ++i) {
                mFilterIndexStack.add(i);
            }
        }

        // Configure filter parameters.
        private void configureFilterParamter(int scannerId, ScanClient client, int featureSelection,
                int filterIndex, int numOfTrackingEntries) {
            int deliveryMode = getDeliveryMode(client);
            int rssiThreshold = Byte.MIN_VALUE;
            ScanSettings settings = client.settings;
            int onFoundTimeout = getOnFoundOnLostTimeoutMillis(settings, true);
            int onLostTimeout = getOnFoundOnLostTimeoutMillis(settings, false);
            int onFoundCount = getOnFoundOnLostSightings(settings);
            onLostTimeout = 10000;
            if (DBG) {
                Log.d(TAG, "configureFilterParamter " + onFoundTimeout + " " + onLostTimeout + " "
                                + onFoundCount + " " + numOfTrackingEntries + ", deliveryMode=" + deliveryMode);
            }
            FilterParams FiltValue = new FilterParams(scannerId, filterIndex, featureSelection,
                    LIST_LOGIC_TYPE, FILTER_LOGIC_TYPE, rssiThreshold, rssiThreshold, deliveryMode,
                    onFoundTimeout, onLostTimeout, onFoundCount, numOfTrackingEntries);
            gattClientScanFilterParamAddNative(FiltValue);
        }

        // Get delivery mode based on scan settings.
        private int getDeliveryMode(ScanClient client) {
            if (client == null) {
                return DELIVERY_MODE_IMMEDIATE;
            }
            ScanSettings settings = client.settings;
            if (settings == null) {
                return DELIVERY_MODE_IMMEDIATE;
            }
            if ((settings.getCallbackType() & ScanSettings.CALLBACK_TYPE_FIRST_MATCH) != 0
                    || (settings.getCallbackType() & ScanSettings.CALLBACK_TYPE_MATCH_LOST) != 0) {
                return DELIVERY_MODE_ON_FOUND_LOST;
            }
            if (isRoutingScanClient(client)) {
                return DELIVERY_MODE_ROUTE;
            }
            return settings.getReportDelayMillis() == 0 ? DELIVERY_MODE_IMMEDIATE
                    : DELIVERY_MODE_BATCH;
        }

        private int getScanWindowMillis(ScanSettings settings) {
            if (settings == null) {
                return SCAN_MODE_LOW_POWER_WINDOW_MS;
            }
            switch (settings.getScanMode()) {
                case ScanSettings.SCAN_MODE_LOW_LATENCY:
                    return SCAN_MODE_LOW_LATENCY_WINDOW_MS;
                case ScanSettings.SCAN_MODE_BALANCED:
                    return SCAN_MODE_BALANCED_WINDOW_MS;
                case ScanSettings.SCAN_MODE_LOW_POWER:
                    return SCAN_MODE_LOW_POWER_WINDOW_MS;
                default:
                    return SCAN_MODE_LOW_POWER_WINDOW_MS;
            }
        }

        private int getScanIntervalMillis(ScanSettings settings) {
            if (settings == null)
                return SCAN_MODE_LOW_POWER_INTERVAL_MS;
            switch (settings.getScanMode()) {
                case ScanSettings.SCAN_MODE_LOW_LATENCY:
                    return SCAN_MODE_LOW_LATENCY_INTERVAL_MS;
                case ScanSettings.SCAN_MODE_BALANCED:
                    return SCAN_MODE_BALANCED_INTERVAL_MS;
                case ScanSettings.SCAN_MODE_LOW_POWER:
                    return SCAN_MODE_LOW_POWER_INTERVAL_MS;
                default:
                    return SCAN_MODE_LOW_POWER_INTERVAL_MS;
            }
        }

        private int getOnFoundOnLostTimeoutMillis(ScanSettings settings, boolean onFound) {
            int factor;
            int timeout = ONLOST_ONFOUND_BASE_TIMEOUT_MS;

            if (settings.getMatchMode() == ScanSettings.MATCH_MODE_AGGRESSIVE) {
                factor = MATCH_MODE_AGGRESSIVE_TIMEOUT_FACTOR;
            } else {
                factor = MATCH_MODE_STICKY_TIMEOUT_FACTOR;
            }
            if (!onFound) factor = factor * ONLOST_FACTOR;
            return (timeout*factor);
        }

        private int getOnFoundOnLostSightings(ScanSettings settings) {
            if (settings == null)
                return ONFOUND_SIGHTINGS_AGGRESSIVE;
            if (settings.getMatchMode() == ScanSettings.MATCH_MODE_AGGRESSIVE) {
                return ONFOUND_SIGHTINGS_AGGRESSIVE;
            } else {
                return ONFOUND_SIGHTINGS_STICKY;
            }
        }

        private int getNumOfTrackingAdvertisements(ScanSettings settings) {
            if (settings == null)
                return 0;
            int val=0;
            int maxTotalTrackableAdvertisements =
                    AdapterService.getAdapterService().getTotalNumOfTrackableAdvertisements();
            // controller based onfound onlost resources are scarce commodity; the
            // assignment of filters to num of beacons to track is configurable based
            // on hw capabilities. Apps give an intent and allocation of onfound
            // resources or failure there of is done based on availibility - FCFS model
            switch (settings.getNumOfMatches()) {
                case ScanSettings.MATCH_NUM_ONE_ADVERTISEMENT:
                    val = 1;
                    break;
                case ScanSettings.MATCH_NUM_FEW_ADVERTISEMENT:
                    val = 2;
                    break;
                case ScanSettings.MATCH_NUM_MAX_ADVERTISEMENT:
                    val = maxTotalTrackableAdvertisements/2;
                    break;
                default:
                    val = 1;
                    if (DBG) {
                        Log.d(TAG, "Invalid setting for getNumOfMatches() "
                                        + settings.getNumOfMatches());
                    }
            }
            return val;
        }

        private boolean manageAllocationOfTrackingAdvertisement(int numOfTrackableAdvertisement,
                            boolean allocate) {
            int maxTotalTrackableAdvertisements =
                    AdapterService.getAdapterService().getTotalNumOfTrackableAdvertisements();
            synchronized(curUsedTrackableAdvertisements) {
                int availableEntries = maxTotalTrackableAdvertisements
                                            - curUsedTrackableAdvertisements;
                if (allocate) {
                    if (availableEntries >= numOfTrackableAdvertisement) {
                        curUsedTrackableAdvertisements += numOfTrackableAdvertisement;
                        return true;
                    } else {
                        return false;
                    }
                } else {
                    if (numOfTrackableAdvertisement > curUsedTrackableAdvertisements) {
                        return false;
                    } else {
                         curUsedTrackableAdvertisements -= numOfTrackableAdvertisement;
                         return true;
                    }
                }
            }
        }


        /************************** Regular scan related native methods **************************/
        private native void registerScannerNative(long app_uuid_lsb, long app_uuid_msb);
        private native void unregisterScannerNative(int scannerId);

        private native void gattClientScanNative(boolean start);

        private native void gattSetScanParametersNative(int client_if, int scan_interval,
                int scan_window);

        /************************** Filter related native methods ********************************/
        private native void gattClientScanFilterAddNative(int client_if,
                int filter_type, int filter_index, int company_id,
                int company_id_mask, long uuid_lsb, long uuid_msb,
                long uuid_mask_lsb, long uuid_mask_msb, String name,
                String address, byte addr_type, byte[] data, byte[] mask);

        private native void gattClientScanFilterDeleteNative(int client_if,
                int filter_type, int filter_index, int company_id,
                int company_id_mask, long uuid_lsb, long uuid_msb,
                long uuid_mask_lsb, long uuid_mask_msb, String name,
                String address, byte addr_type, byte[] data, byte[] mask);

        private native void gattClientScanFilterParamAddNative(FilterParams FiltValue);

        // Note this effectively remove scan filters for ALL clients.
        private native void gattClientScanFilterParamClearAllNative(
                int client_if);

        private native void gattClientScanFilterParamDeleteNative(
                int client_if, int filt_index);

        private native void gattClientScanFilterClearNative(int client_if,
                int filter_index);

        private native void gattClientScanFilterEnableNative(int client_if,
                boolean enable);

        /************************** Batch related native methods *********************************/
        private native void gattClientConfigBatchScanStorageNative(int client_if,
                int max_full_reports_percent, int max_truncated_reports_percent,
                int notify_threshold_percent);

        private native void gattClientStartBatchScanNative(int client_if, int scan_mode,
                int scan_interval_unit, int scan_window_unit, int address_type, int discard_rule);

        private native void gattClientStopBatchScanNative(int client_if);

        private native void gattClientReadScanReportsNative(int client_if, int scan_type);
    }

    private boolean isScreenOn() {
        Display[] displays = mDm.getDisplays();

        if (displays == null) {
            return false;
        }

        for (Display display : displays) {
            if (display.getState() == Display.STATE_ON) {
                return true;
            }
        }

        return false;
    }

    private final DisplayManager.DisplayListener mDisplayListener =
            new DisplayManager.DisplayListener() {
                @Override
                public void onDisplayAdded(int displayId) {}

                @Override
                public void onDisplayRemoved(int displayId) {}

                @Override
                public void onDisplayChanged(int displayId) {
                    if (isScreenOn()) {
                        sendMessage(MSG_RESUME_SCANS, null);
                    } else {
                        sendMessage(MSG_SUSPEND_SCANS, null);
                    }
                }
            };
}<|MERGE_RESOLUTION|>--- conflicted
+++ resolved
@@ -298,10 +298,10 @@
             int scannerId;
             if (client == null) return;
 
-<<<<<<< HEAD
             if (mSuspendedScanClients.contains(client)) {
                 mSuspendedScanClients.remove(client);
-=======
+            }
+
             // The caller may pass a dummy client with only clientIf
             // and appDied status. Perform the operation on the
             // actual client in that case.
@@ -316,7 +316,6 @@
                     if (DBG) Log.d(TAG,"batch client is null");
                     return;
                 }
->>>>>>> 79c8a213
             }
 
             if (mRegularScanClients.contains(client)) {
