/*
 * Copyright (C) 2017, The Linux Foundation. All rights reserved.
 * Not a Contribution.
 */
/*
 * Copyright (C) 2016 The Android Open Source Project
 *
 * Licensed under the Apache License, Version 2.0 (the "License");
 * you may not use this file except in compliance with the License.
 * You may obtain a copy of the License at
 *
 *      http://www.apache.org/licenses/LICENSE-2.0
 *
 * Unless required by applicable law or agreed to in writing, software
 * distributed under the License is distributed on an "AS IS" BASIS,
 * WITHOUT WARRANTIES OR CONDITIONS OF ANY KIND, either express or implied.
 * See the License for the specific language governing permissions and
 * limitations under the License.
 */

package com.android.bluetooth.avrcp;

import android.annotation.NonNull;
import android.annotation.Nullable;
import android.bluetooth.BluetoothA2dp;
import android.bluetooth.BluetoothAdapter;
import android.bluetooth.BluetoothAvrcp;
import android.bluetooth.BluetoothDevice;
import android.content.BroadcastReceiver;
import com.android.bluetooth.a2dp.A2dpService;
import android.content.ComponentName;
import android.content.Context;
import android.content.Intent;
import android.content.IntentFilter;
import android.content.pm.ApplicationInfo;
import android.content.pm.PackageManager;
import android.content.pm.PackageManager.NameNotFoundException;
import android.content.pm.ResolveInfo;
import android.content.res.Resources;
import android.content.SharedPreferences;
import android.media.AudioManager;
import android.media.MediaDescription;
import android.media.MediaMetadata;
import android.media.browse.MediaBrowser;
import android.media.session.MediaSession;
import android.media.session.MediaSession.QueueItem;
import android.media.session.MediaSessionManager;
import android.media.session.PlaybackState;
import android.os.Bundle;
import android.os.Handler;
import android.os.HandlerThread;
import android.os.Looper;
import android.os.Message;
import android.os.SystemClock;
import android.os.SystemProperties;
import android.os.UserManager;
import android.util.Log;
import android.view.KeyEvent;
import com.android.bluetooth.Utils;
import android.app.Notification;
import android.app.NotificationManager;

import com.android.bluetooth.btservice.ProfileService;
import com.android.bluetooth.R;
import com.android.bluetooth.Utils;

import java.util.ArrayList;
import java.util.Collections;
import java.util.HashMap;
import java.util.HashSet;
import java.util.Iterator;
import java.util.List;
import java.util.Map;
import java.util.Set;
import java.util.SortedMap;
import java.util.TreeMap;
import android.os.SystemProperties;
import com.android.bluetooth.hfp.HeadsetService;

/******************************************************************************
 * support Bluetooth AVRCP profile. support metadata, play status, event
 * notifications, address player selection and browse feature implementation.
 ******************************************************************************/

public final class Avrcp {
    private static final boolean DEBUG = true;
    private static final String TAG = "Avrcp";
    private static final String ABSOLUTE_VOLUME_BLACKLIST = "absolute_volume_blacklist";
    private static final String AVRCP_VERSION_PROPERTY = "persist.bluetooth.avrcpversion";
    private static final String AVRCP_1_4_STRING = "avrcp14";
    private static final String AVRCP_1_5_STRING = "avrcp15";
    private static final String AVRCP_1_6_STRING = "avrcp16";

    private Context mContext;
    private final AudioManager mAudioManager;
    private AvrcpMessageHandler mHandler;
    private final BluetoothAdapter mAdapter;
    private A2dpService mA2dpService;
    private MediaSessionManager mMediaSessionManager;
    private @Nullable MediaController mMediaController;
    private MediaControllerListener mMediaControllerCb;
    private MediaAttributes mMediaAttributes;
    private long mLastQueueId;
    private PackageManager mPackageManager;
    private int mTransportControlFlags;
    private int mA2dpState;
    private @NonNull PlaybackState mCurrentPlayerState;
    private long mLastStateUpdate;
    private int mPlayStatusChangedNT;
    private byte mReportedPlayStatus;
    private int mTrackChangedNT;
    private int mPlayPosChangedNT;
    private long mSongLengthMs;
    private int mAddrPlayerChangedNT;
    private int mReportedPlayerID;
    private int mNowPlayingListChangedNT;
    private long mPlaybackIntervalMs;
    private long mLastReportedPosition;
    private long mNextPosMs;
    private long mPrevPosMs;
    private int mFeatures;
    private int mRemoteVolume;
    private int mLastRemoteVolume;
    private int mInitialRemoteVolume;

    /* Local volume in audio index 0-15 */
    private int mLocalVolume;
    private int mLastLocalVolume;
    private int mAbsVolThreshold;

    private boolean mFastforward;
    private boolean mRewind;
    private boolean mRemotePassthroughCmd;

    private String mAddress;
    private HashMap<Integer, Integer> mVolumeMapping;

    private int mLastDirection;
    private final int mVolumeStep;
    private final int mAudioStreamMax;
    private boolean mVolCmdAdjustInProgress;
    private boolean mVolCmdSetInProgress;
    private int mAbsVolRetryTimes;

    private static final int NO_PLAYER_ID = 0;

    private int mCurrAddrPlayerID;
    private int mCurrBrowsePlayerID;
    private int mLastUsedPlayerID;
    private AvrcpMediaRsp mAvrcpMediaRsp;
    private int maxAvrcpConnections = 1; // Max Avrcp connections at any time
    private static final int INVALID_DEVICE_INDEX = 0xFF;
    private boolean pts_test = false;

    /* UID counter to be shared across different files. */
    static short sUIDCounter = AvrcpConstants.DEFAULT_UID_COUNTER;

    /* BTRC features */
    public static final int BTRC_FEAT_METADATA = 0x01;
    public static final int BTRC_FEAT_ABSOLUTE_VOLUME = 0x02;
    public static final int BTRC_FEAT_BROWSE = 0x04;
    public static final int BTRC_FEAT_AVRC_UI_UPDATE = 0x08;

    /* AVRC response codes, from avrc_defs */
    private static final int AVRC_RSP_NOT_IMPL = 8;
    private static final int AVRC_RSP_ACCEPT = 9;
    private static final int AVRC_RSP_REJ = 10;
    private static final int AVRC_RSP_IN_TRANS = 11;
    private static final int AVRC_RSP_IMPL_STBL = 12;
    private static final int AVRC_RSP_CHANGED = 13;
    private static final int AVRC_RSP_INTERIM = 15;

    /* AVRC request commands from Native */
    private static final int MSG_NATIVE_REQ_GET_RC_FEATURES = 1;
    private static final int MSG_NATIVE_REQ_GET_PLAY_STATUS = 2;
    private static final int MSG_NATIVE_REQ_GET_ELEM_ATTRS = 3;
    private static final int MSG_NATIVE_REQ_REGISTER_NOTIFICATION = 4;
    private static final int MSG_NATIVE_REQ_VOLUME_CHANGE = 5;
    private static final int MSG_NATIVE_REQ_GET_FOLDER_ITEMS = 6;
    private static final int MSG_NATIVE_REQ_SET_ADDR_PLAYER = 7;
    private static final int MSG_NATIVE_REQ_SET_BR_PLAYER = 8;
    private static final int MSG_NATIVE_REQ_CHANGE_PATH = 9;
    private static final int MSG_NATIVE_REQ_PLAY_ITEM = 10;
    private static final int MSG_NATIVE_REQ_GET_ITEM_ATTR = 11;
    private static final int MSG_NATIVE_REQ_GET_TOTAL_NUM_OF_ITEMS = 12;
    private static final int MSG_NATIVE_REQ_PASS_THROUGH = 13;

    /* other AVRC messages */
    private static final int MSG_PLAY_INTERVAL_TIMEOUT = 14;
    private static final int MSG_ADJUST_VOLUME = 15;
    private static final int MSG_SET_ABSOLUTE_VOLUME = 16;
    private static final int MSG_ABS_VOL_TIMEOUT = 17;
    private static final int MSG_SET_A2DP_AUDIO_STATE = 18;
    private static final int MSG_NOW_PLAYING_CHANGED_RSP = 19;
<<<<<<< HEAD
    private static final int MSG_UPDATE_MEDIA = 20;
    private static final int MESSAGE_DEVICE_RC_CLEANUP = 21;
=======
>>>>>>> 2932afed

    private static final int STACK_CLEANUP = 0;
    private static final int APP_CLEANUP = 1;
    private static final int CMD_TIMEOUT_DELAY = 2000;
    private static final int MAX_ERROR_RETRY_TIMES = 6;
    private static final int AVRCP_MAX_VOL = 127;
    private static final int AVRCP_BASE_VOLUME_STEP = 1;
    public static final int AVRC_ID_VOL_UP = 0x41;
    public static final int AVRC_ID_VOL_DOWN = 0x42;

    /* Communicates with MediaPlayer to fetch media content */
    private BrowsedMediaPlayer mBrowsedMediaPlayer;

    /* Addressed player handling */
    private AddressedMediaPlayer mAddressedMediaPlayer;

    /* List of Media player instances, useful for retrieving MediaPlayerList or MediaPlayerInfo */
    private SortedMap<Integer, MediaPlayerInfo> mMediaPlayerInfoList;
    private boolean mAvailablePlayerViewChanged;

    /* List of media players which supports browse */
    private List<BrowsePlayerInfo> mBrowsePlayerInfoList;

    /* Manage browsed players */
    private AvrcpBrowseManager mAvrcpBrowseManager;

    /* BIP Responder */
    static private AvrcpBipRsp mAvrcpBipRsp;

    /* Broadcast receiver for device connections intent broadcasts */
    private final BroadcastReceiver mAvrcpReceiver = new AvrcpServiceBroadcastReceiver();
    private final BroadcastReceiver mBootReceiver = new AvrcpServiceBootReceiver();

    /* Recording passthrough key dispatches */
    static private final int PASSTHROUGH_LOG_MAX_SIZE = DEBUG ? 50 : 10;
    private EvictingQueue<MediaKeyLog> mPassthroughLogs; // Passthorugh keys dispatched
    private List<MediaKeyLog> mPassthroughPending; // Passthrough keys sent not dispatched yet
    private int mPassthroughDispatched; // Number of keys dispatched

    private class MediaKeyLog {
        private long mTimeSent;
        private long mTimeProcessed;
        private String mPackage;
        private KeyEvent mEvent;

        public MediaKeyLog(long time, KeyEvent event) {
            mEvent = event;
            mTimeSent = time;
        }

        public boolean addDispatch(long time, KeyEvent event, String packageName) {
            if (mPackage != null) return false;
            if (event.getAction() != mEvent.getAction()) return false;
            if (event.getKeyCode() != mEvent.getKeyCode()) return false;
            mPackage = packageName;
            mTimeProcessed = time;
            return true;
        }

        public String toString() {
            StringBuilder sb = new StringBuilder();
            sb.append(android.text.format.DateFormat.format("MM-dd HH:mm:ss", mTimeSent));
            sb.append(" " + mEvent.toString());
            if (mPackage == null) {
                sb.append(" (undispatched)");
            } else {
                sb.append(" to " + mPackage);
                sb.append(" in " + (mTimeProcessed - mTimeSent) + "ms");
            }
            return sb.toString();
        }
    }

    // Device dependent registered Notification & Variables
    private class DeviceDependentFeature {
        private Context mContext;
        private BluetoothDevice mCurrentDevice;
        private @NonNull PlaybackState mCurrentPlayState;
        private int mPlayStatusChangedNT;
        private int mNowPlayingChangedNT;
        private int mTrackChangedNT;
        private long mNextPosMs;
        private long mPrevPosMs;
        private long mPlaybackIntervalMs;
        private long mLastReportedPosition;
        private int mPlayPosChangedNT;
        private int mFeatures;
        private int mLastDirection;
        private int mAbsoluteVolume;
        private int mLastSetVolume;
        private boolean mVolCmdSetInProgress;
        private boolean mVolCmdAdjustInProgress;
        private boolean isAbsoluteVolumeSupportingDevice;
        private int mAbsVolRetryTimes;
        private int keyPressState;
        private long mTracksPlayed;
        private int mAvailablePlayersChangedNT;

        private int mRemoteVolume;
        private int mLastRemoteVolume;
        private int mInitialRemoteVolume;
        private boolean isActiveDevice;

        /* Local volume in audio index 0-15 */
        private int mLocalVolume;
        private int mLastLocalVolume;
        private int mAbsVolThreshold;
        private HashMap<Integer, Integer> mVolumeMapping;

        public DeviceDependentFeature(Context context) {
            mContext = context;
            mCurrentDevice = null;
            mCurrentPlayState = new PlaybackState.Builder().setState(PlaybackState.STATE_NONE, -1L, 0.0f).build();;
            mPlayStatusChangedNT = AvrcpConstants.NOTIFICATION_TYPE_CHANGED;
            mNowPlayingChangedNT = AvrcpConstants.NOTIFICATION_TYPE_CHANGED;
            mTrackChangedNT = AvrcpConstants.NOTIFICATION_TYPE_CHANGED;
            mNextPosMs = -1;
            mPrevPosMs = -1;
            mPlaybackIntervalMs = 0L;
            mLastReportedPosition = -1;
            mPlayPosChangedNT = AvrcpConstants.NOTIFICATION_TYPE_CHANGED;
            mFeatures = 0;
            mLastDirection = 0;
            mTracksPlayed = 0;
            mVolCmdAdjustInProgress = false;
            mVolCmdSetInProgress = false;
            isAbsoluteVolumeSupportingDevice = false;
            mAbsVolRetryTimes = 0;
            keyPressState = AvrcpConstants.KEY_STATE_RELEASE; //Key release state
            mRemoteVolume = -1;
            mAvailablePlayersChangedNT = AvrcpConstants.NOTIFICATION_TYPE_CHANGED;
            mInitialRemoteVolume = -1;
            isActiveDevice = false;
            mLastRemoteVolume = -1;
            mLocalVolume = -1;
            mLastLocalVolume = -1;
            mAbsVolThreshold = 0;
            mVolumeMapping = new HashMap<Integer, Integer>();
            Resources resources = context.getResources();
            if (resources != null) {
                mAbsVolThreshold = resources.getInteger(R.integer.a2dp_absolute_volume_initial_threshold);
            }
        }
    };
    DeviceDependentFeature[] deviceFeatures;

    static {
        classInitNative();
    }


    private Avrcp(Context context, A2dpService svc, int maxConnections ) {
        if (DEBUG) Log.v(TAG, "Avrcp");
        mAdapter = BluetoothAdapter.getDefaultAdapter();
        mMediaAttributes = new MediaAttributes(null);
        mLastQueueId = MediaSession.QueueItem.UNKNOWN_ID;
        mLastStateUpdate = -1L;
        mSongLengthMs = 0L;
        mCurrentPlayerState = new PlaybackState.Builder().setState(PlaybackState.STATE_NONE, -1L, 0.0f).build();
        mReportedPlayStatus = PLAYSTATUS_ERROR;
        mA2dpState = BluetoothA2dp.STATE_NOT_PLAYING;
        mPlayStatusChangedNT = AvrcpConstants.NOTIFICATION_TYPE_CHANGED;
        mTrackChangedNT = AvrcpConstants.NOTIFICATION_TYPE_CHANGED;
        mPlayPosChangedNT = AvrcpConstants.NOTIFICATION_TYPE_CHANGED;
        mAddrPlayerChangedNT = AvrcpConstants.NOTIFICATION_TYPE_CHANGED;
        mNowPlayingListChangedNT = AvrcpConstants.NOTIFICATION_TYPE_CHANGED;
        mPlaybackIntervalMs = 0L;
        mLastReportedPosition = -1;
        mNextPosMs = -1;
        mPrevPosMs = -1;
        mFeatures = 0;
        mRemoteVolume = -1;
        mInitialRemoteVolume = -1;
        mLastRemoteVolume = -1;
        mLastDirection = 0;
        mVolCmdAdjustInProgress = false;
        mVolCmdSetInProgress = false;
        mAbsVolRetryTimes = 0;
        mLocalVolume = -1;
        mLastLocalVolume = -1;
        mAbsVolThreshold = 0;
        mVolumeMapping = new HashMap<Integer, Integer>();
        mCurrAddrPlayerID = NO_PLAYER_ID;
        mReportedPlayerID = mCurrAddrPlayerID;
        mCurrBrowsePlayerID = 0;
        mContext = context;
        mLastUsedPlayerID = 0;
        mAddressedMediaPlayer = null;
        mAvrcpBipRsp = null;
        mA2dpService = svc;
        maxAvrcpConnections = maxConnections;
        deviceFeatures = new DeviceDependentFeature[maxAvrcpConnections];
        for(int i = 0; i < maxAvrcpConnections; i++) {
            deviceFeatures[i] = new DeviceDependentFeature(mContext);
        }
        mFastforward = false;
        mRewind = false;
        mRemotePassthroughCmd = false;

        initNative(maxAvrcpConnections);

        mMediaSessionManager = (MediaSessionManager) context.getSystemService(
            Context.MEDIA_SESSION_SERVICE);
        mAudioManager = (AudioManager) context.getSystemService(Context.AUDIO_SERVICE);
        mAudioStreamMax = mAudioManager.getStreamMaxVolume(AudioManager.STREAM_MUSIC);
        mVolumeStep = Math.max(AVRCP_BASE_VOLUME_STEP, AVRCP_MAX_VOL/mAudioStreamMax);

<<<<<<< HEAD
        mBrowsableListBuilder = new BrowsablePlayerListBuilder();
=======
        Resources resources = context.getResources();
        if (resources != null) {
            mAbsVolThreshold = resources.getInteger(R.integer.a2dp_absolute_volume_initial_threshold);
        }

>>>>>>> 2932afed
        // Register for package removal intent broadcasts for media button receiver persistence
        IntentFilter pkgFilter = new IntentFilter();
        pkgFilter.addAction(Intent.ACTION_PACKAGE_REMOVED);
        pkgFilter.addAction(Intent.ACTION_PACKAGE_ADDED);
        pkgFilter.addAction(Intent.ACTION_PACKAGE_CHANGED);
        pkgFilter.addAction(Intent.ACTION_PACKAGE_DATA_CLEARED);
        pkgFilter.addDataScheme("package");
        context.registerReceiver(mAvrcpReceiver, pkgFilter);

        IntentFilter bootFilter = new IntentFilter();
        bootFilter.addAction(Intent.ACTION_USER_UNLOCKED);
        context.registerReceiver(mBootReceiver, bootFilter);
        pts_test = SystemProperties.getBoolean("bt.avrcpct-passthrough.pts", false);
    }

    private synchronized void start() {
        if (DEBUG) Log.v(TAG, "start");
        HandlerThread thread = new HandlerThread("BluetoothAvrcpHandler");
        thread.start();
        Looper looper = thread.getLooper();
        mHandler = new AvrcpMessageHandler(looper);
        mMediaControllerCb = new MediaControllerListener();
        mAvrcpMediaRsp = new AvrcpMediaRsp();
        mMediaPlayerInfoList = new TreeMap<Integer, MediaPlayerInfo>();
        mAvailablePlayerViewChanged = false;
        mBrowsePlayerInfoList = Collections.synchronizedList(new ArrayList<BrowsePlayerInfo>());
        mPassthroughDispatched = 0;
        mPassthroughLogs = new EvictingQueue<MediaKeyLog>(PASSTHROUGH_LOG_MAX_SIZE);
        mPassthroughPending = Collections.synchronizedList(new ArrayList<MediaKeyLog>());
        if (mMediaSessionManager != null) {
            mMediaSessionManager.addOnActiveSessionsChangedListener(mActiveSessionListener, null,
                    mHandler);
            mMediaSessionManager.setCallback(mButtonDispatchCallback, null);
        }
        mPackageManager = mContext.getApplicationContext().getPackageManager();

        boolean isCoverArtSupported = mContext.getResources().getBoolean
                (R.bool.avrcp_coverart_support);
        if (DEBUG) Log.d(TAG, "isCoverArtSupported: " + isCoverArtSupported);
        String avrcpVersion = SystemProperties.get(AVRCP_VERSION_PROPERTY, AVRCP_1_4_STRING);
        if (DEBUG) Log.d(TAG, "avrcpVersion: " + avrcpVersion);
        /* Enable Cover Art support is version is 1.6 and flag is set in config */
        if (isCoverArtSupported && avrcpVersion != null &&
            avrcpVersion.equals(AVRCP_1_6_STRING))
            mAvrcpBipRsp = new AvrcpBipRsp(mContext);
        if (mAvrcpBipRsp != null) {
            if (DEBUG) Log.d(TAG, "Starting AVRCP BIP Responder Service");
            mAvrcpBipRsp.start();
        }
        /* create object to communicate with addressed player */
        mAddressedMediaPlayer = new AddressedMediaPlayer(mAvrcpMediaRsp);

        /* initialize BrowseMananger which manages Browse commands and response */
        mAvrcpBrowseManager = new AvrcpBrowseManager(mContext, mAvrcpMediaRsp);

        initMediaPlayersList();

        UserManager manager = UserManager.get(mContext);
        if (manager == null || manager.isUserUnlocked()) {
            if (DEBUG) Log.d(TAG, "User already unlocked, initializing player lists");
            // initialize browsable player list and build media player list
            buildBrowsablePlayerList();
        }
    }

    public static Avrcp make(Context context, A2dpService svc,
                             int maxConnections) {
        if (DEBUG) Log.v(TAG, "make");
        Avrcp ar = new Avrcp(context, svc, maxConnections);
        ar.start();
        return ar;
    }

    public synchronized void doQuit() {
        if (DEBUG) Log.d(TAG, "doQuit");
        if (mMediaController != null) mMediaController.unregisterCallback(mMediaControllerCb);
        Message msg = mHandler.obtainMessage(MESSAGE_DEVICE_RC_CLEANUP, APP_CLEANUP,
               0, null);
        mHandler.sendMessage(msg);
        if (mMediaSessionManager != null) {
            mMediaSessionManager.setCallback(null, null);
            mMediaSessionManager.removeOnActiveSessionsChangedListener(mActiveSessionListener);
        }

        mHandler.removeCallbacksAndMessages(null);
        Looper looper = mHandler.getLooper();
        if (looper != null) {
            looper.quit();
        }

        if (mAvrcpBipRsp != null) {
            mAvrcpBipRsp.stop();
            mAvrcpBipRsp = null;
        }
        mHandler = null;
        mContext.unregisterReceiver(mAvrcpReceiver);
        mContext.unregisterReceiver(mBootReceiver);

        mAddressedMediaPlayer.cleanup();
        mAvrcpBrowseManager.cleanup();
    }

    public void clearDeviceDependentFeature() {
        Log.d(TAG, "Enter clearDeviceDependentFeature()");
        for (int i = 0; i < maxAvrcpConnections; i++) {
            deviceFeatures[i].keyPressState =
                AvrcpConstants.KEY_STATE_RELEASE; //Key release state
            if (deviceFeatures[i].mVolumeMapping != null)
                deviceFeatures[i].mVolumeMapping.clear();
        }
        Log.d(TAG, "Exit clearDeviceDependentFeature()");
    }

    public void cleanup() {
        if (DEBUG) Log.d(TAG, "cleanup");
        cleanupNative();
        if (mVolumeMapping != null)
            mVolumeMapping.clear();
    }

    private class MediaControllerListener extends MediaController.Callback {
        @Override
        public void onMetadataChanged(MediaMetadata metadata) {
            if (DEBUG) Log.v(TAG, "onMetadataChanged");
            updateCurrentMediaState(false);
        }
        @Override
        public synchronized void onPlaybackStateChanged(PlaybackState state) {
            if (DEBUG) Log.v(TAG, "onPlaybackStateChanged: state " + state.toString());
<<<<<<< HEAD
            int newPlayStatus = state.getState();
            List<BluetoothDevice> mConnectedDevices = mA2dpService.getConnectedDevices();
            if (!mConnectedDevices.isEmpty()) {
                if (mA2dpService.isA2dpPlaying(mConnectedDevices.get(0))&&
                                      (newPlayStatus == PlaybackState.STATE_PAUSED))
                {
                    Log.w(TAG," Do not update to Carkit");
                    return;
                }
            }
            scheduleMediaUpdate();
=======

            updateCurrentMediaState(false);
>>>>>>> 2932afed
        }

        @Override
        public void onSessionDestroyed() {
            Log.v(TAG, "MediaController session destroyed");
            synchronized (Avrcp.this) {
                if (mMediaController != null)
                    removeMediaController(mMediaController.getWrappedInstance());
            }
        }


        @Override
        public void onQueueChanged(List<MediaSession.QueueItem> queue) {
            if (queue == null) {
                Log.v(TAG, "onQueueChanged: received null queue");
                return;
            }

            Log.v(TAG, "onQueueChanged: NowPlaying list changed, Queue Size = "+ queue.size());
            mHandler.sendEmptyMessage(MSG_NOW_PLAYING_CHANGED_RSP);
        }
    }

    /** Handles Avrcp messages. */
    private final class AvrcpMessageHandler extends Handler {
        private AvrcpMessageHandler(Looper looper) {
            super(looper);
        }

        @Override
        public void handleMessage(Message msg) {
            int deviceIndex  = INVALID_DEVICE_INDEX;
            if (DEBUG) Log.v(TAG, "AvrcpMessageHandler: received message=" + msg.what);

            switch (msg.what) {
            case MSG_NATIVE_REQ_GET_RC_FEATURES:
            {
                String address = (String) msg.obj;
                if (DEBUG)
                    Log.v(TAG, "MSG_GET_RC_FEATURES: address="+address+
                            ", features="+msg.arg1);
                BluetoothDevice device = mAdapter.getRemoteDevice(address);
                deviceIndex = getIndexForDevice(device);
                if (deviceIndex == INVALID_DEVICE_INDEX) {
                    Log.v(TAG,"device entry not present, bailing out");
                    return;
                }
                deviceFeatures[deviceIndex].mFeatures = msg.arg1;
                deviceFeatures[deviceIndex].mFeatures =
                    modifyRcFeatureFromBlacklist(deviceFeatures[deviceIndex].mFeatures,
                    address);
                Log.d(TAG, "avrcpct-passthrough pts_test = " + pts_test);
                if (pts_test) {
                    Log.v(TAG,"fake BTRC_FEAT_ABSOLUTE_VOLUME remote feat support for pts test");
                    deviceFeatures[deviceIndex].mFeatures =
                                 deviceFeatures[deviceIndex].mFeatures | BTRC_FEAT_ABSOLUTE_VOLUME;
                }
                deviceFeatures[deviceIndex].isAbsoluteVolumeSupportingDevice =
                        ((deviceFeatures[deviceIndex].mFeatures &
                        BTRC_FEAT_ABSOLUTE_VOLUME) != 0);
                mAudioManager.avrcpSupportsAbsoluteVolume(device.getAddress(),
                        isAbsoluteVolumeSupported());
                Log.v(TAG," update audio manager for abs vol state = "
                        + isAbsoluteVolumeSupported());
                deviceFeatures[deviceIndex].mLastLocalVolume = -1;
                deviceFeatures[deviceIndex].mRemoteVolume = -1;
                deviceFeatures[deviceIndex].mLocalVolume = -1;
                deviceFeatures[deviceIndex].mInitialRemoteVolume = -1;
                if (deviceFeatures[deviceIndex].mVolumeMapping != null)
                    deviceFeatures[deviceIndex].mVolumeMapping.clear();

                if ((deviceFeatures[deviceIndex].mFeatures &
                        BTRC_FEAT_AVRC_UI_UPDATE) != 0)
                {
                    int NOTIFICATION_ID = android.R.drawable.stat_sys_data_bluetooth;
                    Notification notification = new Notification.Builder(mContext)
                        .setContentTitle("Bluetooth Media Browsing")
                        .setContentText("Peer supports advanced feature")
                        .setSubText("Re-pair from peer to enable it")
                        .setSmallIcon(android.R.drawable.stat_sys_data_bluetooth)
                        .setDefaults(Notification.DEFAULT_ALL)
                        .build();
                    NotificationManager manager = (NotificationManager)
                        mContext.getSystemService(Context.NOTIFICATION_SERVICE);
                    manager.notify(NOTIFICATION_ID, notification);
                    Log.v(TAG," update notification manager on remote repair request");
                }
                break;
            }

            case MSG_NATIVE_REQ_GET_PLAY_STATUS:
            {
                BluetoothDevice device;
                int playState = PLAYSTATUS_ERROR;
                int position;

                String address = Utils.getAddressStringFromByte((byte[]) msg.obj);
                Log.v(TAG, "Event for device address " + address);

                device = mAdapter.getRemoteDevice(address);
                deviceIndex = getIndexForDevice(device);
                if (deviceIndex == INVALID_DEVICE_INDEX) {
                    Log.e(TAG,"Invalid device index for play status");
                    break;
                }
                playState = convertPlayStateToPlayStatus(deviceFeatures[deviceIndex].mCurrentPlayState);
                if (mFastforward) {
                    playState = PLAYSTATUS_FWD_SEEK;
                }
                if (mRewind) {
                    playState = PLAYSTATUS_REV_SEEK;
                }
                if (!mFastforward && !mRewind) {
                    playState = convertPlayStateToPlayStatus(deviceFeatures[deviceIndex].mCurrentPlayState);
                }
                position = (int)getPlayPosition(device);
                if (DEBUG)
                    Log.v(TAG, "Play Status for : " + device.getName() +
                          " state: " + playState + " position: " + position);
                if (position == -1) {
                    Log.v(TAG, "Force play postion to 0, for getPlayStatus Rsp");
                    position = 0;
                }

                getPlayStatusRspNative(getByteAddress(device), playState, (int)mSongLengthMs, position);
                break;
            }

            case MSG_NATIVE_REQ_GET_ELEM_ATTRS:
            {
                String[] textArray;
                AvrcpCmd.ElementAttrCmd elem = (AvrcpCmd.ElementAttrCmd) msg.obj;
                byte numAttr = elem.mNumAttr;
                int[] attrIds = elem.mAttrIDs;
                if (DEBUG) Log.v(TAG, "MSG_NATIVE_REQ_GET_ELEM_ATTRS:numAttr=" + numAttr);
                textArray = new String[numAttr];
                StringBuilder responseDebug = new StringBuilder();
                responseDebug.append("getElementAttr response: ");
                for (int i = 0; i < numAttr; ++i) {
                    textArray[i] = mMediaAttributes.getString(attrIds[i]);
                    responseDebug.append("[" + attrIds[i] + "=");
                    if (attrIds[i] == AvrcpConstants.ATTRID_TITLE
                            || attrIds[i] == AvrcpConstants.ATTRID_ARTIST
                            || attrIds[i] == AvrcpConstants.ATTRID_ALBUM) {
                        responseDebug.append(Utils.ellipsize(textArray[i]) + "] ");
                    } else {
                        responseDebug.append(textArray[i] + "] ");
                    }
                }
                Log.v(TAG, responseDebug.toString());
                byte[] bdaddr = elem.mAddress;
                getElementAttrRspNative(bdaddr, numAttr, attrIds, textArray);
                break;
            }

            case MSG_NATIVE_REQ_REGISTER_NOTIFICATION:
                if (DEBUG) Log.v(TAG, "MSG_NATIVE_REQ_REGISTER_NOTIFICATION:event=" + msg.arg1 +
                        " param=" + msg.arg2);
                processRegisterNotification((byte[]) msg.obj, msg.arg1, msg.arg2);
                break;

            case MSG_NOW_PLAYING_CHANGED_RSP:
                if (DEBUG) Log.v(TAG, "MSG_NOW_PLAYING_CHANGED_RSP");
                removeMessages(MSG_NOW_PLAYING_CHANGED_RSP);
                updateCurrentMediaState(false);
                break;

            case MSG_PLAY_INTERVAL_TIMEOUT:
                if (DEBUG) Log.v(TAG, "MSG_PLAY_INTERVAL_TIMEOUT");
                Log.v(TAG, "event for device address " + (BluetoothDevice)msg.obj);
                deviceIndex = getIndexForDevice((BluetoothDevice) msg.obj);
                if (deviceIndex == INVALID_DEVICE_INDEX) {
                    Log.e(TAG,"invalid index for device");
                    break;
                }
                sendPlayPosNotificationRsp(false, deviceIndex);
                break;

            case MSG_NATIVE_REQ_VOLUME_CHANGE:
                if (!isAbsoluteVolumeSupported()) {
                    if (DEBUG) Log.v(TAG, "MSG_NATIVE_REQ_VOLUME_CHANGE ignored, not supported");
                    break;
                }
                byte absVol = (byte) ((byte) msg.arg1 & 0x7f); // discard MSB as it is RFD
                if (DEBUG)
                    Log.v(TAG, "MSG_NATIVE_REQ_VOLUME_CHANGE: volume=" + absVol + " ctype="
                                    + msg.arg2);
                Bundle data = msg.getData();
                byte[] bdaddr = data.getByteArray("BdAddress");
                String address = Utils.getAddressStringFromByte(bdaddr);
                Log.v(TAG, "event for device address " + address);
                deviceIndex = getIndexForDevice(mAdapter.getRemoteDevice(address));
                if (deviceIndex == INVALID_DEVICE_INDEX) {
                    Log.e(TAG,"invalid index for device");
                    break;
                }
                boolean volAdj = false;
                if (msg.arg2 == AVRC_RSP_ACCEPT || msg.arg2 == AVRC_RSP_REJ) {
                    if (mVolCmdAdjustInProgress == false && mVolCmdSetInProgress == false) {
                        Log.e(TAG, "Unsolicited response, ignored");
                        break;
                    }
                    removeMessages(MSG_ABS_VOL_TIMEOUT);

                    volAdj = mVolCmdAdjustInProgress;
                    mVolCmdAdjustInProgress = false;
                    mVolCmdSetInProgress = false;
                    mAbsVolRetryTimes = 0;
                }

                // convert remote volume to local volume
                int volIndex = convertToAudioStreamVolume(absVol);
                if (DEBUG) Log.v(TAG,"Volume Index = " + volIndex);
                if (deviceFeatures[deviceIndex].mInitialRemoteVolume == -1) {
                    deviceFeatures[deviceIndex].mInitialRemoteVolume = absVol;
                    if (deviceFeatures[deviceIndex].mAbsVolThreshold > 0 &&
                        deviceFeatures[deviceIndex].mAbsVolThreshold <
                        mAudioStreamMax &&
                        volIndex > deviceFeatures[deviceIndex].mAbsVolThreshold) {
                        if (DEBUG) Log.v(TAG, "remote inital volume too high " + volIndex + ">" +
                            deviceFeatures[deviceIndex].mAbsVolThreshold);
                        Message msg1 = mHandler.obtainMessage(MSG_SET_ABSOLUTE_VOLUME,
                            deviceFeatures[deviceIndex].mAbsVolThreshold , 0);
                        mHandler.sendMessage(msg1);
                        deviceFeatures[deviceIndex].mRemoteVolume = absVol;
                        deviceFeatures[deviceIndex].mLocalVolume = volIndex;
                        break;
                    }
                }
                if (deviceFeatures[deviceIndex].mLocalVolume != volIndex &&
                                                (msg.arg2 == AVRC_RSP_ACCEPT ||
                                                 msg.arg2 == AVRC_RSP_CHANGED ||
                                                 msg.arg2 == AVRC_RSP_INTERIM)) {
                    /* If the volume has successfully changed */
                    if (!deviceFeatures[deviceIndex].isActiveDevice &&
                           (msg.arg2 == AVRC_RSP_CHANGED || msg.arg2 == AVRC_RSP_INTERIM)) {
                        Log.d(TAG, "Do not change volume from an inactive device");
                        break;
                    }

                    deviceFeatures[deviceIndex].mLocalVolume = volIndex;
                    if (deviceFeatures[deviceIndex].mLastLocalVolume != -1
                        && msg.arg2 == AVRC_RSP_ACCEPT) {
                        if (deviceFeatures[deviceIndex].mLastLocalVolume != volIndex) {
                            /* remote volume changed more than requested due to
                             * local and remote has different volume steps */
                            if (DEBUG) Log.d(TAG, "Remote returned volume does not match desired volume "
                                + deviceFeatures[deviceIndex].mLastLocalVolume + " vs "
                                + volIndex);
                            deviceFeatures[deviceIndex].mLastLocalVolume =
                                deviceFeatures[deviceIndex].mLocalVolume;
                        }
                    }
                    // remember the remote volume value, as it's the one supported by remote
                    if (volAdj) {
                        synchronized (deviceFeatures[deviceIndex].mVolumeMapping) {
                            deviceFeatures[deviceIndex].mVolumeMapping.put(volIndex, (int)absVol);
                            if (DEBUG) Log.v(TAG, "remember volume mapping " +volIndex+ "-"+absVol);
                        }
                    }
                    notifyVolumeChanged(deviceFeatures[deviceIndex].mLocalVolume);
                    deviceFeatures[deviceIndex].mRemoteVolume = absVol;
                    long pecentVolChanged = ((long)absVol * 100) / 0x7f;
                    Log.e(TAG, "percent volume changed: " + pecentVolChanged + "%");
                } else if (msg.arg2 == AVRC_RSP_REJ) {
                    Log.e(TAG, "setAbsoluteVolume call rejected");
                } else if (volAdj && deviceFeatures[deviceIndex].mLastRemoteVolume > 0
                            && deviceFeatures[deviceIndex].mLastRemoteVolume < AVRCP_MAX_VOL &&
                            deviceFeatures[deviceIndex].mLocalVolume == volIndex &&
                            (msg.arg2 == AVRC_RSP_ACCEPT )) {
                    /* oops, the volume is still same, remote does not like the value
                     * retry a volume one step up/down */
                    if (DEBUG) Log.d(TAG, "Remote device didn't tune volume, let's try one more step.");
                    int retry_volume = Math.min(AVRCP_MAX_VOL,
                            Math.max(0, deviceFeatures[deviceIndex].mLastRemoteVolume +
                                        deviceFeatures[deviceIndex].mLastDirection));
                    if (setVolumeNative(retry_volume,
                            getByteAddress(deviceFeatures[deviceIndex].mCurrentDevice))) {
                        deviceFeatures[deviceIndex].mLastRemoteVolume = retry_volume;
                        sendMessageDelayed(obtainMessage(MSG_ABS_VOL_TIMEOUT,
                            0, 0, deviceFeatures[deviceIndex].mCurrentDevice), CMD_TIMEOUT_DELAY);
                        deviceFeatures[deviceIndex].mVolCmdAdjustInProgress = true;
                    }
                } else if (msg.arg2 == AVRC_RSP_REJ) {
                    if (DEBUG)
                        Log.v(TAG, "setAbsoluteVolume call rejected");
                }
            }   break;

            case MSG_ADJUST_VOLUME:
            {
                if (!isAbsoluteVolumeSupported()) {
                    if (DEBUG) Log.v(TAG, "ignore MSG_ADJUST_VOLUME");
                    break;
                }

                if (mA2dpService.isMulticastFeatureEnabled() &&
                        areMultipleDevicesConnected()) {
                    if (DEBUG) Log.v(TAG, "Volume change not entertained as multicast is enabled & multiple devices are connected");
                    break;
                }

                if (DEBUG) Log.d(TAG, "MSG_ADJUST_VOLUME: direction=" + msg.arg1);
                for (int i = 0; i < maxAvrcpConnections; i++) {
                    if (deviceFeatures[i].mCurrentDevice != null &&
                            deviceFeatures[i].isActiveDevice) {
                          deviceIndex = i;
                          if ((deviceFeatures[deviceIndex].mVolCmdAdjustInProgress) ||
                                (deviceFeatures[deviceIndex].mVolCmdSetInProgress)){
                          if (DEBUG)
                               Log.w(TAG, "already a volume command in progress" +
                                       "for this device.");
                              continue;
                          }
                          if (deviceFeatures[deviceIndex].mInitialRemoteVolume == -1) {
                              if (DEBUG) Log.d(TAG, "remote never tell us initial volume, black list it.");
                              blackListCurrentDevice(deviceIndex);
                              break;
                          }
                              // Wait on verification on volume from device, before changing the volume.
                          if (deviceFeatures[deviceIndex].mRemoteVolume != -1 &&
                                   (msg.arg1 == -1 || msg.arg1 == 1)) {
                              int setVol = -1;
                              int targetVolIndex = -1;
                              if (deviceFeatures[deviceIndex].mLocalVolume == 0 && msg.arg1 == -1) {
                                 if (DEBUG) Log.w(TAG, "No need to Vol down from 0.");
                              break;
                              }
                              if (deviceFeatures[deviceIndex].mLocalVolume ==
                                      mAudioStreamMax && msg.arg1 == 1) {
                                  if (DEBUG) Log.w(TAG, "No need to Vol up from max.");
                                  break;
                              }

                              targetVolIndex = deviceFeatures[deviceIndex].mLocalVolume + msg.arg1;
                              if (DEBUG) Log.d(TAG, "Adjusting volume to  " + targetVolIndex);

                              Integer j;
                              synchronized (deviceFeatures[deviceIndex].mVolumeMapping) {
                                  j = deviceFeatures[deviceIndex].mVolumeMapping.get(targetVolIndex);
                           }
                           if (j != null) {
                                /* if we already know this volume mapping, use it */
                               setVol = j.byteValue();
                               if (setVol == deviceFeatures[deviceIndex].mRemoteVolume) {
                                    if (DEBUG) Log.d(TAG, "got same volume from mapping for " +
                                         targetVolIndex + ", ignore.");
                                    setVol = -1;
                               }
                               if (DEBUG) Log.d(TAG, "set volume from mapping " + targetVolIndex + "-" + setVol);
                           }
                           if (setVol == -1) {
                               /* otherwise use phone steps */
                               setVol = Math.min(AVRCP_MAX_VOL,
                                        convertToAvrcpVolume(Math.max(0, targetVolIndex)));
                               if (DEBUG) Log.d(TAG, "set volume from local volume "+ targetVolIndex+"-"+ setVol);
                           }
                           boolean isSetVol = setVolumeNative(setVol ,
                                   getByteAddress(deviceFeatures[deviceIndex].mCurrentDevice));
                           if (isSetVol) {
                                sendMessageDelayed(obtainMessage(MSG_ABS_VOL_TIMEOUT,
                                    0, 0, deviceFeatures[deviceIndex].mCurrentDevice), CMD_TIMEOUT_DELAY);
                                deviceFeatures[deviceIndex].mVolCmdAdjustInProgress = true;
                                deviceFeatures[deviceIndex].mLastDirection = msg.arg1;
                                deviceFeatures[deviceIndex].mLastRemoteVolume = setVol;
                                deviceFeatures[deviceIndex].mLastLocalVolume = targetVolIndex;
                           } else {
                                if (DEBUG) Log.d(TAG, "adjustVolumeNative failed");
                           }
                        } else {
                             Log.e(TAG, "Unknown direction in MSG_ADJUST_VOLUME");
                        }
                    }
                }
                break;
            }

            case MSG_SET_ABSOLUTE_VOLUME:
            {
                if (!isAbsoluteVolumeSupported()) {
                    if (DEBUG) Log.v(TAG, "ignore MSG_SET_ABSOLUTE_VOLUME");
                    break;
                }

                if (mA2dpService.isMulticastFeatureEnabled() &&
                        areMultipleDevicesConnected()) {
                    if (DEBUG) Log.v(TAG, "Volume change not entertained as multicast is enabled & multiple devices are connected");
                    break;
                }

                if (DEBUG) Log.v(TAG, "MSG_SET_ABSOLUTE_VOLUME");

                int avrcpVolume = convertToAvrcpVolume(msg.arg1);
                avrcpVolume = Math.min(AVRCP_MAX_VOL, Math.max(0, avrcpVolume));
                for (int i = 0; i < maxAvrcpConnections; i++) {
                    if (deviceFeatures[i].mCurrentDevice != null &&
                            deviceFeatures[i].isActiveDevice) {

                          deviceIndex = i;

                          if ((deviceFeatures[deviceIndex].mVolCmdSetInProgress) ||
                                (deviceFeatures[deviceIndex].mVolCmdAdjustInProgress)){
                              if (DEBUG)
                                  Log.w(TAG, "There is already a volume command in progress.");
                              continue;
                          }
                          if (deviceFeatures[deviceIndex].mInitialRemoteVolume == -1) {
                              if (DEBUG) Log.d(TAG, "remote never tell us initial volume, black list it.");
                              blackListCurrentDevice(deviceIndex);
                              break;
                          }
                          Log.v(TAG, "event for device address " + getByteAddress(deviceFeatures[deviceIndex].mCurrentDevice));
                          boolean isSetVol = setVolumeNative(avrcpVolume ,
                                getByteAddress(deviceFeatures[deviceIndex].mCurrentDevice));
                          if (isSetVol) {
                              sendMessageDelayed(obtainMessage(MSG_ABS_VOL_TIMEOUT,
                                   0, 0, deviceFeatures[deviceIndex].mCurrentDevice),
                                   CMD_TIMEOUT_DELAY);
                              deviceFeatures[deviceIndex].mVolCmdSetInProgress = true;
                              deviceFeatures[deviceIndex].mLastRemoteVolume = avrcpVolume;
                              deviceFeatures[deviceIndex].mLastLocalVolume = msg.arg1;
                         } else {
                            if (DEBUG) Log.d(TAG, "setVolumeNative failed");
                         }
                    }
                }
                break;
            }
            case MSG_ABS_VOL_TIMEOUT:
                if (DEBUG) Log.v(TAG, "MSG_ABS_VOL_TIMEOUT: Volume change cmd timed out.");
                deviceIndex = getIndexForDevice((BluetoothDevice) msg.obj);
                if (deviceIndex == INVALID_DEVICE_INDEX) {
                    Log.e(TAG,"invalid device index for abs vol timeout");
                    for (int i = 0; i < maxAvrcpConnections; i++) {
                        if (deviceFeatures[i].mVolCmdSetInProgress == true)
                            deviceFeatures[i].mVolCmdSetInProgress = false;
                        if (deviceFeatures[i].mVolCmdAdjustInProgress == true)
                            deviceFeatures[i].mVolCmdAdjustInProgress = false;
                    }
                    break;
                }
                deviceFeatures[deviceIndex].mVolCmdSetInProgress = false;
                deviceFeatures[deviceIndex].mVolCmdAdjustInProgress = false;
                Log.v(TAG, "event for device address " + (BluetoothDevice)msg.obj);
                if (deviceFeatures[deviceIndex].mAbsVolRetryTimes >= MAX_ERROR_RETRY_TIMES) {
                    deviceFeatures[deviceIndex].mAbsVolRetryTimes = 0;
                    blackListCurrentDevice(deviceIndex);
                } else {
                    deviceFeatures[deviceIndex].mAbsVolRetryTimes += 1;
                    boolean isSetVol = setVolumeNative(deviceFeatures[deviceIndex].mLastRemoteVolume ,
                            getByteAddress((BluetoothDevice) msg.obj));
                    if (isSetVol) {
                        sendMessageDelayed(obtainMessage(MSG_ABS_VOL_TIMEOUT,
                                0, 0, msg.obj), CMD_TIMEOUT_DELAY);
                        deviceFeatures[deviceIndex].mVolCmdSetInProgress = true;
                    }
                }
                break;

            case MSG_SET_A2DP_AUDIO_STATE: {
                if (DEBUG) Log.v(TAG, "MSG_SET_A2DP_AUDIO_STATE:" + msg.arg1);
                mA2dpState = msg.arg1;
<<<<<<< HEAD
                BluetoothDevice playStateChangeDevice = (BluetoothDevice)msg.obj;
                Log.v(TAG, "event for device address " + playStateChangeDevice.getAddress());
                deviceIndex = getIndexForDevice(playStateChangeDevice);
                if (deviceIndex == INVALID_DEVICE_INDEX) {
                    Log.e(TAG,"Set A2DP state: invalid index for device");
                    break;
                }
                updateCurrentMediaState(false, (BluetoothDevice)msg.obj);
            }   break;

            case MESSAGE_DEVICE_RC_CLEANUP:
                if (DEBUG)
                    Log.v(TAG,"MESSAGE_DEVICE_RC_CLEANUP: " + msg.arg1);
                if (msg.arg1 == STACK_CLEANUP) {
                    deviceIndex = getIndexForDevice((BluetoothDevice) msg.obj);
                    if (deviceIndex == INVALID_DEVICE_INDEX) {
                        Log.e(TAG,"invalid device index for cleanup");
                        break;
                    }
                    cleanupDeviceFeaturesIndex(deviceIndex);
                } else if (msg.arg1 == APP_CLEANUP) {
                    if (msg.obj == null) {
                        clearDeviceDependentFeature();
                        for (int i = 0; i < maxAvrcpConnections; i++) {
                            cleanupDeviceFeaturesIndex(i);
                        }
                    } else {
                        Log.v(TAG, "Invalid message params");
                        break;
                    }
                } else {
                    Log.v(TAG, "Invalid Arguments to MESSAGE_DEVICE_RC_CLEANUP");
                }
=======
                updateCurrentMediaState(false);
>>>>>>> 2932afed
                break;

            case MSG_NATIVE_REQ_GET_FOLDER_ITEMS: {
                AvrcpCmd.FolderItemsCmd folderObj = (AvrcpCmd.FolderItemsCmd) msg.obj;
                if (DEBUG) Log.v(TAG, "MSG_NATIVE_REQ_GET_FOLDER_ITEMS " + folderObj);
                switch (folderObj.mScope) {
                    case AvrcpConstants.BTRC_SCOPE_PLAYER_LIST:
                        handleMediaPlayerListRsp(folderObj);
                        break;
                    case AvrcpConstants.BTRC_SCOPE_FILE_SYSTEM:
                    case AvrcpConstants.BTRC_SCOPE_NOW_PLAYING:
                        handleGetFolderItemBrowseResponse(folderObj, folderObj.mAddress);
                        break;
                    default:
                        Log.e(TAG, "unknown scope for getfolderitems. scope = "
                                + folderObj.mScope);
                        getFolderItemsRspNative(folderObj.mAddress,
                                AvrcpConstants.RSP_INV_SCOPE, (short) 0, (byte) 0, 0,
                                null, null, null, null, null, null, null, null);
                }
                break;
            }

            case MSG_NATIVE_REQ_SET_ADDR_PLAYER:
                // object is bdaddr, argument 1 is the selected player id
                if (DEBUG) Log.v(TAG, "MSG_NATIVE_REQ_SET_ADDR_PLAYER id=" + msg.arg1);
                setAddressedPlayer((byte[]) msg.obj, msg.arg1);
                break;

            case MSG_NATIVE_REQ_GET_ITEM_ATTR:
                // msg object contains the item attribute object
                AvrcpCmd.ItemAttrCmd cmd = (AvrcpCmd.ItemAttrCmd) msg.obj;
                if (DEBUG) Log.v(TAG, "MSG_NATIVE_REQ_GET_ITEM_ATTR " + cmd);
                handleGetItemAttr(cmd);
                break;

            case MSG_NATIVE_REQ_SET_BR_PLAYER:
                // argument 1 is the selected player id
                if (DEBUG) Log.v(TAG, "MSG_NATIVE_REQ_SET_BR_PLAYER id=" + msg.arg1);
                setBrowsedPlayer((byte[]) msg.obj, msg.arg1);
                break;

            case MSG_NATIVE_REQ_CHANGE_PATH:
            {
                if (DEBUG) Log.v(TAG, "MSG_NATIVE_REQ_CHANGE_PATH");
                Bundle data = msg.getData();
                byte[] bdaddr = data.getByteArray("BdAddress");
                byte[] folderUid = data.getByteArray("folderUid");
                byte direction = data.getByte("direction");
                if (mAvrcpBrowseManager.getBrowsedMediaPlayer(bdaddr) != null) {
                        mAvrcpBrowseManager.getBrowsedMediaPlayer(bdaddr).changePath(folderUid,
                        direction);
                } else {
                    Log.e(TAG, "Remote requesting change path before setbrowsedplayer");
                    changePathRspNative(bdaddr, AvrcpConstants.RSP_BAD_CMD, 0);
                }
                break;
            }

            case MSG_NATIVE_REQ_PLAY_ITEM:
            {
                Bundle data = msg.getData();
                byte[] bdaddr = data.getByteArray("BdAddress");
                byte[] uid = data.getByteArray("uid");
                byte scope = data.getByte("scope");
                if (DEBUG)
                    Log.v(TAG, "MSG_NATIVE_REQ_PLAY_ITEM scope=" + scope + " id="
                                    + Utils.byteArrayToString(uid));
                handlePlayItemResponse(bdaddr, uid, scope);
                break;
            }

            case MSG_NATIVE_REQ_GET_TOTAL_NUM_OF_ITEMS:
                if (DEBUG) Log.v(TAG, "MSG_NATIVE_REQ_GET_TOTAL_NUM_OF_ITEMS scope=" + msg.arg1);
                // argument 1 is scope, object is bdaddr
                handleGetTotalNumOfItemsResponse((byte[]) msg.obj, (byte) msg.arg1);
                break;

            case MSG_NATIVE_REQ_PASS_THROUGH:
                if (DEBUG)
                    Log.v(TAG, "MSG_NATIVE_REQ_PASS_THROUGH: id=" + msg.arg1 + " st=" + msg.arg2);
                // argument 1 is id, argument 2 is keyState
                Bundle data = msg.getData();
                byte[] bdaddr = data.getByteArray("BdAddress");
                String address = Utils.getAddressStringFromByte(bdaddr);
                Log.v(TAG, "MSG_NATIVE_REQ_PASS_THROUGH " + address);
                handlePassthroughCmd(bdaddr, msg.arg1, msg.arg2);
                break;

            case MSG_UPDATE_MEDIA:
                if (DEBUG) Log.v(TAG, "MSG_UPDATE_MEDIA");
                // Throttle to once per MEDIA_DWELL_TIME
                removeMessages(MSG_UPDATE_MEDIA);
                updateCurrentMediaState(false, null);
                break;

            default:
                Log.e(TAG, "unknown message! msg.what=" + msg.what);
                break;
            }
        }
    }

    private void updatePlayStatusForDevice(int deviceIndex, PlaybackState state) {
        if (state == null) {
            Log.i(TAG,"updatePlayStatusForDevice: device: state is =" + state);
            return;
        }
        Log.i(TAG,"updatePlayStatusForDevice: device: " +
                    deviceFeatures[deviceIndex].mCurrentDevice);

        byte newStatus = getBluetoothPlayState(state);

        /* update play status in global media player list */
        MediaPlayerInfo player = getAddressedPlayerInfo();
        if (player != null) {
            player.setPlayStatus(newStatus);
        }

        int newPlayStatus = convertPlayStateToPlayStatus(state);
        int oldPlayStatus = convertPlayStateToPlayStatus(deviceFeatures[deviceIndex].mCurrentPlayState);

        if (mFastforward) {
            newPlayStatus = PLAYSTATUS_FWD_SEEK;
        }
        if (mRewind) {
            newPlayStatus = PLAYSTATUS_REV_SEEK;
        }
        if (DEBUG) {
            Log.v(TAG, "updatePlaybackState (" + deviceFeatures[deviceIndex].mPlayStatusChangedNT + "): "+
                       "old=" + deviceFeatures[deviceIndex].mCurrentPlayState + "(" + oldPlayStatus + "), "+
                       "new=" + state + "(" + newPlayStatus + ")");
        }

        deviceFeatures[deviceIndex].mCurrentPlayState = state;

<<<<<<< HEAD
        if ((deviceFeatures[deviceIndex].mPlayStatusChangedNT ==
                AvrcpConstants.NOTIFICATION_TYPE_INTERIM) &&
               (oldPlayStatus != newPlayStatus) && deviceFeatures[deviceIndex].mCurrentDevice != null) {
            deviceFeatures[deviceIndex].mPlayStatusChangedNT =
                AvrcpConstants.NOTIFICATION_TYPE_CHANGED;
            registerNotificationRspPlayStatusNative(
                    deviceFeatures[deviceIndex].mPlayStatusChangedNT,
                    newPlayStatus,
                    getByteAddress(deviceFeatures[deviceIndex].mCurrentDevice));
        }
    }

    private boolean isPlayStateToBeUpdated(int deviceIndex) {
        Log.v(TAG, "isPlayStateTobeUpdated: device: "  +
                    deviceFeatures[deviceIndex].mCurrentDevice);
        if (maxAvrcpConnections < 2) {
            Log.v(TAG, "maxAvrcpConnections: " + maxAvrcpConnections);
            return true;
        } else if(mA2dpService.isMulticastFeatureEnabled()) {
            if (!areMultipleDevicesConnected()) {
                Log.v(TAG, "Single connection exists");
                return true;
            } else if (mA2dpService.isMulticastEnabled()) {
                Log.v(TAG, "Multicast is Enabled");
                return true;
            } else {
                Log.v(TAG, "Multiple connection exists, Multicast not enabled");
                if(isDeviceActiveInHandOffNative(getByteAddress(
                            deviceFeatures[deviceIndex].mCurrentDevice))) {
                    Log.v(TAG, "Device Active in handoff scenario");
                    return true;
                } else {
                    Log.v(TAG, "Device Not Active in handoff scenario");
                    return false;
                }
            }
        } else {
            if (!areMultipleDevicesConnected()) {
                Log.v(TAG, "Single connection exists");
                return true;
            } else {
                Log.v(TAG, "Multiple connection exists in handoff");
                if(isDeviceActiveInHandOffNative(getByteAddress(
                            deviceFeatures[deviceIndex].mCurrentDevice))) {
                    Log.v(TAG, "Device Active in handoff scenario");
                    return true;
                } else {
                    Log.v(TAG, "Device Not Active in handoff scenario");
                    return false;
                }
            }
        }
    }

    private boolean areMultipleDevicesConnected() {
        for (int deviceIndex = 0; deviceIndex < maxAvrcpConnections; deviceIndex++) {
            if (deviceFeatures[deviceIndex].mCurrentDevice == null) {
                return false;
            }
        }
        return true;
    }

    private void updatePlayerStateAndPosition(PlaybackState state) {
        if (DEBUG) Log.v(TAG, "updatePlayerPlayPauseState, old=" +
                            mCurrentPlayerState + ", state=" + state);
        if (state == null) {
            Log.i(TAG,"updatePlayerStateAndPosition: device: state = " + state);
            return;
        }

        if (DEBUG) Log.v(TAG, "old state = " + mCurrentPlayerState + ", new state= " + state);
        int oldPlayStatus = convertPlayStateToPlayStatus(mCurrentPlayerState);
        int newPlayStatus = convertPlayStateToPlayStatus(state);

        mCurrentPlayerState = state;
        mLastStateUpdate = SystemClock.elapsedRealtime();

        for (int deviceIndex = 0; deviceIndex < maxAvrcpConnections; deviceIndex++) {
            /*Discretion is required only when updating play state changed as playing*/
            if ((state.getState() != PlaybackState.STATE_PLAYING) ||
                                isPlayStateToBeUpdated(deviceIndex)) {
                updatePlayStatusForDevice(deviceIndex, state);
            }
        }

        for (int deviceIndex = 0; deviceIndex < maxAvrcpConnections; deviceIndex++) {
            sendPlayPosNotificationRsp(false, deviceIndex);
        }
    }

    private void updatePlaybackState(PlaybackState state, BluetoothDevice device) {
        Log.v(TAG,"updatePlayPauseState, state: " + state + " device: " + device);
        for (int i = 0; i < maxAvrcpConnections; i++) {
            Log.v(TAG,"Device: " + ((deviceFeatures[i].mCurrentDevice == null) ?
                "no name: " : deviceFeatures[i].mCurrentDevice.getName() +
                " : old state: " + deviceFeatures[i].mCurrentPlayState));
        }
        if (device == null) {
            /*Called because of player state change*/
            updatePlayerStateAndPosition(state);
            return;
        } else {
            int deviceIndex = getIndexForDevice(device);
            if (deviceIndex == INVALID_DEVICE_INDEX) {
                Log.w(TAG,"invalid device index" +
                        "Play status change for not connected device");
            } else {
                Log.v(TAG, "old state: " + deviceFeatures[deviceIndex].mCurrentPlayState
                            + " new state: " + state + " device: " +
                            device + " index: " + deviceIndex);
                updatePlayStatusForDevice(deviceIndex, state);
            }
        }
=======
>>>>>>> 2932afed
        return mCurrentPlayState;
    }

    private void sendPlaybackStatus(int playStatusChangedNT, byte playbackState) {
        registerNotificationRspPlayStatusNative(playStatusChangedNT, playbackState);
        mPlayStatusChangedNT = playStatusChangedNT;
        mReportedPlayStatus = playbackState;
    }

    private void sendPlaybackStatus(int playStatusChangedNT, byte playbackState) {
        registerNotificationRspPlayStatusNative(playStatusChangedNT, (byte) playbackState, null);
        mPlayStatusChangedNT = playStatusChangedNT;
        mReportedPlayStatus = playbackState;
    }

    private void updateTransportControls(int transportControlFlags) {
        mTransportControlFlags = transportControlFlags;
    }

    class MediaAttributes {
        private boolean exists;
        private String title;
        private String artistName;
        private String albumName;
        private String mediaNumber;
        private String mediaTotalNumber;
        private String genre;
        private long playingTimeMs;
        private String coverArt;

        private static final int ATTR_TITLE = 1;
        private static final int ATTR_ARTIST_NAME = 2;
        private static final int ATTR_ALBUM_NAME = 3;
        private static final int ATTR_MEDIA_NUMBER = 4;
        private static final int ATTR_MEDIA_TOTAL_NUMBER = 5;
        private static final int ATTR_GENRE = 6;
        private static final int ATTR_PLAYING_TIME_MS = 7;
        private static final int ATTR_COVER_ART = 8;


        public MediaAttributes(MediaMetadata data) {
            exists = data != null;
            if (!exists)
                return;

            String CurrentPackageName = (mMediaController != null) ? mMediaController.getPackageName():null;
            artistName = stringOrBlank(data.getString(MediaMetadata.METADATA_KEY_ARTIST));
            albumName = stringOrBlank(data.getString(MediaMetadata.METADATA_KEY_ALBUM));
            if (CurrentPackageName != null && !(CurrentPackageName.equals("com.android.music"))) {
                mediaNumber = longStringOrBlank((data.getLong(MediaMetadata.METADATA_KEY_TRACK_NUMBER)));
            } else {
                /* playlist starts with 0 for default player*/
                mediaNumber = longStringOrBlank((data.getLong(MediaMetadata.METADATA_KEY_TRACK_NUMBER) + 1L));
            }
            mediaTotalNumber = longStringOrBlank(data.getLong(MediaMetadata.METADATA_KEY_NUM_TRACKS));
            genre = stringOrBlank(data.getString(MediaMetadata.METADATA_KEY_GENRE));
            playingTimeMs = data.getLong(MediaMetadata.METADATA_KEY_DURATION);
            if (mAvrcpBipRsp != null)
                coverArt = stringOrBlank(mAvrcpBipRsp.getImgHandle(albumName));
            else coverArt = stringOrBlank(null);

            // Try harder for the title.
            title = data.getString(MediaMetadata.METADATA_KEY_TITLE);

            if (title == null) {
                MediaDescription desc = data.getDescription();
                if (desc != null) {
                    CharSequence val = desc.getDescription();
                    if (val != null)
                        title = val.toString();
                }
            }

            if (title == null)
                title = new String();
        }

        public long getLength() {
            if (!exists) return 0L;
            return playingTimeMs;
        }

        public boolean equals(MediaAttributes other) {
            if (other == null)
                return false;

            if (exists != other.exists)
                return false;

            if (exists == false)
                return true;

            return (title.equals(other.title)) && (artistName.equals(other.artistName))
                    && (albumName.equals(other.albumName))
                    && (mediaNumber.equals(other.mediaNumber))
                    && (mediaTotalNumber.equals(other.mediaTotalNumber))
                    && (genre.equals(other.genre)) && (playingTimeMs == other.playingTimeMs)
                    && (coverArt.equals(other.coverArt));
        }

        public String getString(int attrId) {
            if (!exists)
                return new String();

            switch (attrId) {
                case ATTR_TITLE:
                    return title;
                case ATTR_ARTIST_NAME:
                    return artistName;
                case ATTR_ALBUM_NAME:
                    return albumName;
                case ATTR_MEDIA_NUMBER:
                    if(mediaNumber.equals("0"))
                        return new String();
                    else
                        return mediaNumber;
                case ATTR_MEDIA_TOTAL_NUMBER:
                    if(mediaTotalNumber.equals("0"))
                        return new String();
                    else
                        return mediaTotalNumber;
                case ATTR_GENRE:
                    return genre;
                case ATTR_PLAYING_TIME_MS:
                    return Long.toString(playingTimeMs);
                case ATTR_COVER_ART:
                    if (mAvrcpBipRsp != null) {
                        /* Fetch coverArt Handle now in case OBEX channel is established just
                        * before retrieving get element attribute. */
                        coverArt = stringOrBlank(mAvrcpBipRsp.getImgHandle(albumName));
                    } else {
                        coverArt = stringOrBlank(null);
                    }
                    return coverArt;
                default:
                    return new String();
            }
        }

        private String stringOrBlank(String s) {
            return s == null ? new String() : s;
        }

        private String longStringOrBlank(Long s) {
            return s == null ? new String() : s.toString();
        }

        public String toString() {
            if (!exists) {
                return "[MediaAttributes: none]";
            }

            return "[MediaAttributes: " + title + " - " + albumName + " by " + artistName + " ("
                    + playingTimeMs + " " + mediaNumber + "/" + mediaTotalNumber + ") " + genre
                    + " - " + coverArt + "]";
        }

        public String toRedactedString() {
            if (!exists) {
                return "[MediaAttributes: none]";
            }

            return "[MediaAttributes: " + Utils.ellipsize(title) + " - "
                    + Utils.ellipsize(albumName) + " by " + Utils.ellipsize(artistName) + " ("
                    + playingTimeMs + " " + mediaNumber + "/" + mediaTotalNumber + ") " + genre
                    + "]";
        }
    }

<<<<<<< HEAD
    private void scheduleMediaUpdate() {
        Message msg = mHandler.obtainMessage(MSG_UPDATE_MEDIA);
        mHandler.sendMessageDelayed(msg, MEDIA_DWELL_TIME);
    }

    private void updateCurrentMediaState(boolean registering, BluetoothDevice device) {
=======
    private void updateCurrentMediaState(boolean registering) {
>>>>>>> 2932afed
        // Only do player updates when we aren't registering for track changes.
        if (!registering && device == null) {
            byte[] addr = null;
            int i;
            for (i = 0; i < maxAvrcpConnections; i++) {
                if (deviceFeatures[i].isActiveDevice) {
                    addr = getByteAddress(deviceFeatures[i].mCurrentDevice);
                    break;
                }
            }
            if (mAvailablePlayerViewChanged && addr != null) {
                deviceFeatures[i].mAvailablePlayersChangedNT =
                                   AvrcpConstants.NOTIFICATION_TYPE_CHANGED;
                registerNotificationRspAvalPlayerChangedNative(
                        AvrcpConstants.NOTIFICATION_TYPE_CHANGED, addr);
                mAvailablePlayerViewChanged = false;
                return;
            }
            if (mAddrPlayerChangedNT == AvrcpConstants.NOTIFICATION_TYPE_INTERIM
                    && mReportedPlayerID != mCurrAddrPlayerID && addr != null) {
                registerNotificationRspAvalPlayerChangedNative(
<<<<<<< HEAD
                        AvrcpConstants.NOTIFICATION_TYPE_CHANGED, addr);
=======
                        AvrcpConstants.NOTIFICATION_TYPE_CHANGED);
                mAvailablePlayerViewChanged = false;
>>>>>>> 2932afed
                registerNotificationRspAddrPlayerChangedNative(
                        AvrcpConstants.NOTIFICATION_TYPE_CHANGED, mCurrAddrPlayerID, sUIDCounter, addr);
                mAddrPlayerChangedNT = AvrcpConstants.NOTIFICATION_TYPE_CHANGED;
                // Changing player sends reject to anything else we would notify...
                mReportedPlayerID = mCurrAddrPlayerID;
                mPlayStatusChangedNT = AvrcpConstants.NOTIFICATION_TYPE_CHANGED;
                mTrackChangedNT = AvrcpConstants.NOTIFICATION_TYPE_CHANGED;
                mPlayPosChangedNT = AvrcpConstants.NOTIFICATION_TYPE_CHANGED;
                mNowPlayingListChangedNT = AvrcpConstants.NOTIFICATION_TYPE_CHANGED;
                mAddressedMediaPlayer.updateNowPlayingList(mMediaController);
                // If the player changed, they need to re-request anything here again
                // so we can skip the rest of the update.
                return;
            }
        }

        MediaAttributes currentAttributes;
        PlaybackState newState = null;

        synchronized (this) {
            if (mMediaController == null) {
                boolean isPlaying = (mA2dpState == BluetoothA2dp.STATE_PLAYING) && mAudioManager.isMusicActive();
                // Use A2DP state if we don't have a MediaControlller
                PlaybackState.Builder builder = new PlaybackState.Builder();
                if (isPlaying) {
                    builder.setState(PlaybackState.STATE_PLAYING,
                            PlaybackState.PLAYBACK_POSITION_UNKNOWN, 1.0f);
                } else {
                    builder.setState(PlaybackState.STATE_PAUSED,
                            PlaybackState.PLAYBACK_POSITION_UNKNOWN, 0.0f);
                }
                newState = builder.build();
                currentAttributes = new MediaAttributes(null);
                for (int i = 0; i < maxAvrcpConnections; i++) {
                    if (device != null) {
                        if ((isPlaying != isPlayingState(deviceFeatures[i].mCurrentPlayState)) &&
                            (device.equals(deviceFeatures[i].mCurrentDevice))) {
                            if (isPlaying) {
                                deviceFeatures[i].isActiveDevice = true;
                                Log.v(TAG,"updateCurrentMediaState: Active device is set true at index = " + i);
                            }
                        }

                        if (!device.equals(deviceFeatures[i].mCurrentDevice) &&
                            deviceFeatures[i].isActiveDevice && isPlaying) {
                            deviceFeatures[i].isActiveDevice = false;
                            Log.v(TAG,"updateCurrentMediaState: Active device is set false at index = " + i);
                        }
                    }
                }
            } else {
                currentAttributes = new MediaAttributes(mMediaController.getMetadata());
            }
        }

<<<<<<< HEAD
        long newQueueId = MediaSession.QueueItem.UNKNOWN_ID;
        if (newState != null) newQueueId = newState.getActiveQueueItemId();
        Log.v(TAG, "Media update: id " + mLastQueueId + "➡" + newQueueId + "? "
                        + currentAttributes.toRedactedString());
        // Notify track changed if:
        //  - The CT is registering for the notification
        //  - Queue ID is UNKNOWN and MediaMetadata is different
        //  - Queue ID is valid and different and MediaMetadata is different
        if (registering || (((newQueueId == -1) || (newQueueId != mLastQueueId))
                                   && !currentAttributes.equals(mMediaAttributes))) {
            if (registering && (device != null))
                sendTrackChangedRsp(registering, device);
            else {
                for (int i = 0; i < maxAvrcpConnections; i++) {
                    if ((deviceFeatures[i].mCurrentDevice != null) &&
                        (deviceFeatures[i].mTrackChangedNT == AvrcpConstants.NOTIFICATION_TYPE_INTERIM)) {
                        deviceFeatures[i].mTrackChangedNT = AvrcpConstants.NOTIFICATION_TYPE_CHANGED;
                        deviceFeatures[i].mTracksPlayed++;
                        Log.v(TAG,"sending track change for device " + i);
                        sendTrackChangedRsp(registering, deviceFeatures[i].mCurrentDevice);
                    }
                }
            }
            mMediaAttributes = currentAttributes;
            mLastQueueId = newQueueId;
        }

        updatePlaybackState(newState, device);
=======
        byte newPlayStatus = getBluetoothPlayState(newState);

        if (newState.getState() != PlaybackState.STATE_BUFFERING
                && newState.getState() != PlaybackState.STATE_NONE) {
            long newQueueId = MediaSession.QueueItem.UNKNOWN_ID;
            if (newState != null) newQueueId = newState.getActiveQueueItemId();
            Log.v(TAG, "Media update: id " + mLastQueueId + "➡" + newQueueId + "? "
                            + currentAttributes.toRedactedString() + " : "
                            + mMediaAttributes.toRedactedString());

            // Dont send now playing list changed if the player doesn't support browsing
            MediaPlayerInfo info = getAddressedPlayerInfo();
            if (info != null && info.isBrowseSupported()) {
                Log.v(TAG, "Check if NowPlayingList is updated");
                mAddressedMediaPlayer.updateNowPlayingList(mMediaController);
            }

            if ((newQueueId == -1 || newQueueId != mLastQueueId)
                    && currentAttributes.equals(mMediaAttributes)
                    && newPlayStatus == PLAYSTATUS_PLAYING
                    && mReportedPlayStatus == PLAYSTATUS_STOPPED) {
                // Most carkits like seeing the track changed before the
                // playback state changed, but some controllers are slow
                // to update their metadata. Hold of on sending the playback state
                // update until after we know the current metadata is up to date
                // and track changed has been sent. This was seen on BMW carkits
                Log.i(TAG, "Waiting for metadata update to send track changed");

                return;
            }

            // Notify track changed if:
            //  - The CT is registering for the notification
            //  - Queue ID is UNKNOWN and MediaMetadata is different
            //  - Queue ID is valid and different and MediaMetadata is different
            if (registering || ((newQueueId == -1 || newQueueId != mLastQueueId)
                                       && !currentAttributes.equals(mMediaAttributes))) {
                Log.v(TAG, "Send track changed");
                mMediaAttributes = currentAttributes;
                mLastQueueId = newQueueId;
                sendTrackChangedRsp(registering);
            }
        } else {
            Log.i(TAG, "Skipping update due to invalid playback state");
        }

        // still send the updated play state if the playback state is none or buffering
        Log.e(TAG, "play status change " + mReportedPlayStatus + "➡" + newPlayStatus);
        if (mPlayStatusChangedNT == AvrcpConstants.NOTIFICATION_TYPE_INTERIM
                && (mReportedPlayStatus != newPlayStatus)) {
            sendPlaybackStatus(AvrcpConstants.NOTIFICATION_TYPE_CHANGED, newPlayStatus);
        }

        sendPlayPosNotificationRsp(false);
>>>>>>> 2932afed
    }

    private void getRcFeaturesRequestFromNative(byte[] address, int features) {
        if (DEBUG) Log.v(TAG, "getRcFeaturesRequestFromNative: address=" + address.toString());
        Message msg = mHandler.obtainMessage(MSG_NATIVE_REQ_GET_RC_FEATURES, features, 0,
                Utils.getAddressStringFromByte(address));
        mHandler.sendMessage(msg);
    }

    private void getPlayStatusRequestFromNative(byte[] address) {
        if (DEBUG) Log.v(TAG, "getPlayStatusRequestFromNative: address" + address.toString());
        Message msg = mHandler.obtainMessage(MSG_NATIVE_REQ_GET_PLAY_STATUS);
        msg.obj = address;
        mHandler.sendMessage(msg);
    }

    private void getElementAttrRequestFromNative(byte[] address, byte numAttr, int[] attrs) {
        if (DEBUG) Log.v(TAG, "getElementAttrRequestFromNative: numAttr=" + numAttr);
        AvrcpCmd avrcpCmdobj = new AvrcpCmd();
        AvrcpCmd.ElementAttrCmd elemAttr = avrcpCmdobj.new ElementAttrCmd(address, numAttr, attrs);
        Message msg = mHandler.obtainMessage(MSG_NATIVE_REQ_GET_ELEM_ATTRS);
        msg.obj = elemAttr;
        mHandler.sendMessage(msg);
    }

    private void registerNotificationRequestFromNative(byte[] address,int eventId, int param) {
        if (DEBUG) Log.v(TAG, "registerNotificationRequestFromNative: eventId=" + eventId);
        Message msg = mHandler.obtainMessage(MSG_NATIVE_REQ_REGISTER_NOTIFICATION, eventId, param);
        msg.obj = address;
        mHandler.sendMessage(msg);
    }

    private void processRegisterNotification(byte[] address, int eventId, int param) {

        BluetoothDevice device = mAdapter.getRemoteDevice(address);
        int deviceIndex = getIndexForDevice(device);
        if (deviceIndex == INVALID_DEVICE_INDEX) {
            Log.v(TAG,"device entry not present, bailing out");
            return;
        }

        int currPlayState = convertPlayStateToPlayStatus
                (deviceFeatures[deviceIndex].mCurrentPlayState);

        if (mFastforward) {
            currPlayState = PLAYSTATUS_FWD_SEEK;
        }
        if (mRewind) {
            currPlayState = PLAYSTATUS_REV_SEEK;
        }

        Log.v(TAG,"processRegisterNotification: eventId" + eventId);
        switch (eventId) {
            case EVT_PLAY_STATUS_CHANGED:
<<<<<<< HEAD
                deviceFeatures[deviceIndex].mPlayStatusChangedNT =
                        AvrcpConstants.NOTIFICATION_TYPE_INTERIM;
                registerNotificationRspPlayStatusNative(
                        deviceFeatures[deviceIndex].mPlayStatusChangedNT,
                        currPlayState,
                        getByteAddress(deviceFeatures[deviceIndex].mCurrentDevice));
=======
                mPlayStatusChangedNT = AvrcpConstants.NOTIFICATION_TYPE_CHANGED;
                updatePlaybackState();
                sendPlaybackStatus(AvrcpConstants.NOTIFICATION_TYPE_INTERIM, mReportedPlayStatus);
>>>>>>> 2932afed
                break;

            case EVT_TRACK_CHANGED:
                Log.v(TAG, "Track changed notification enabled");
                mTrackChangedNT = AvrcpConstants.NOTIFICATION_TYPE_INTERIM;
<<<<<<< HEAD
                deviceFeatures[deviceIndex].mTrackChangedNT =
                        AvrcpConstants.NOTIFICATION_TYPE_INTERIM;
                updateCurrentMediaState(true, deviceFeatures[deviceIndex].mCurrentDevice);
=======
                sendTrackChangedRsp(true);
>>>>>>> 2932afed
                break;

            case EVT_PLAY_POS_CHANGED:
                if (param <= 0)
                   param = 1;

                int update_interval = SystemProperties.getInt("persist.bt.avrcp.pos_time", 3000);
                deviceFeatures[deviceIndex].mPlayPosChangedNT =
                                             AvrcpConstants.NOTIFICATION_TYPE_INTERIM;
                if (update_interval == 0) {
                    deviceFeatures[deviceIndex].mPlaybackIntervalMs = (long)param * 1000L;
                } else {
                    deviceFeatures[deviceIndex].mPlaybackIntervalMs = update_interval;
                }
                sendPlayPosNotificationRsp(true, deviceIndex);
                Log.v(TAG,"mPlayPosChangedNT updated for index " +
                      deviceFeatures[deviceIndex].mPlayPosChangedNT +
                      " index " + deviceIndex);
                break;

            case EVT_AVBL_PLAYERS_CHANGED:
                /* Notify remote available players changed */
                if (DEBUG) Log.d(TAG, "Available Players notification enabled");
                deviceFeatures[deviceIndex].mAvailablePlayersChangedNT = AvrcpConstants.NOTIFICATION_TYPE_INTERIM;
                registerNotificationRspAvalPlayerChangedNative(
                        AvrcpConstants.NOTIFICATION_TYPE_INTERIM,
                        getByteAddress(deviceFeatures[deviceIndex].mCurrentDevice));
                break;

            case EVT_ADDR_PLAYER_CHANGED:
                /* Notify remote addressed players changed */
                if (DEBUG) Log.d(TAG, "Addressed Player notification enabled");
                registerNotificationRspAddrPlayerChangedNative(
                        AvrcpConstants.NOTIFICATION_TYPE_INTERIM,
                        mCurrAddrPlayerID, sUIDCounter,
                        getByteAddress(deviceFeatures[deviceIndex].mCurrentDevice));
                mReportedPlayerID = mCurrAddrPlayerID;
                break;

            case EVENT_UIDS_CHANGED:
                if (DEBUG) Log.d(TAG, "UIDs changed notification enabled");
                registerNotificationRspUIDsChangedNative(
                        AvrcpConstants.NOTIFICATION_TYPE_INTERIM, sUIDCounter,
                        getByteAddress(deviceFeatures[deviceIndex].mCurrentDevice));
                break;

            case EVENT_NOW_PLAYING_CONTENT_CHANGED:
                if (DEBUG) Log.d(TAG, "Now Playing List changed notification enabled");
                /* send interim response to remote device */
                mNowPlayingListChangedNT = AvrcpConstants.NOTIFICATION_TYPE_INTERIM;
                if (!registerNotificationRspNowPlayingChangedNative(
                        AvrcpConstants.NOTIFICATION_TYPE_INTERIM,
                        getByteAddress(deviceFeatures[deviceIndex].mCurrentDevice))) {
                    Log.e(TAG, "EVENT_NOW_PLAYING_CONTENT_CHANGED: " +
                            "registerNotificationRspNowPlayingChangedNative for Interim rsp failed!");
                }
                break;
        }
    }

    private void handlePassthroughCmdRequestFromNative(byte[] address, int id, int keyState) {
        Message msg = mHandler.obtainMessage(MSG_NATIVE_REQ_PASS_THROUGH, id, keyState);
        Bundle data = new Bundle();
        data.putByteArray("BdAddress" , address);
        msg.setData(data);
        mHandler.sendMessage(msg);
    }

    private void sendTrackChangedRsp(boolean registering, BluetoothDevice device) {
        int deviceIndex = getIndexForDevice(device);
        if (!registering && mTrackChangedNT != AvrcpConstants.NOTIFICATION_TYPE_INTERIM) {
            if (DEBUG) Log.d(TAG, "sendTrackChangedRsp: Not registered or registering.");
            return;
        }

        mTrackChangedNT = AvrcpConstants.NOTIFICATION_TYPE_CHANGED;
        if (registering) mTrackChangedNT = AvrcpConstants.NOTIFICATION_TYPE_INTERIM;
        deviceFeatures[deviceIndex].mTrackChangedNT = mTrackChangedNT;

        MediaPlayerInfo info = getAddressedPlayerInfo();
        byte[] byteAddr = getByteAddress(deviceFeatures[deviceIndex].mCurrentDevice);
        // for non-browsable players or no player
        if (info != null && !info.isBrowseSupported()) {
            byte[] track = AvrcpConstants.TRACK_IS_SELECTED;
            if (!mMediaAttributes.exists) track = AvrcpConstants.NO_TRACK_SELECTED;
            registerNotificationRspTrackChangeNative(
                              deviceFeatures[deviceIndex].mTrackChangedNT,
                              track,
                              byteAddr);
            return;
        }

        mAddressedMediaPlayer.sendTrackChangeWithId(mTrackChangedNT, mMediaController, byteAddr);
    }

    private long getPlayPosition(BluetoothDevice device) {
        if (device != null) {
            int deviceIndex = getIndexForDevice(device);
            if (deviceIndex == INVALID_DEVICE_INDEX) {
                Log.e(TAG,"Device index is not valid in getPlayPosition");
                return -1L;
            }

            if (deviceFeatures[deviceIndex].mCurrentPlayState == null)
                return -1L;

            if (deviceFeatures[deviceIndex].mCurrentPlayState.getPosition() ==
                    PlaybackState.PLAYBACK_POSITION_UNKNOWN) {
                return -1L;
            }

            if (isPlayingState(deviceFeatures[deviceIndex].mCurrentPlayState)) {
                long sinceUpdate =
                    (SystemClock.elapsedRealtime() - mLastStateUpdate +
                     deviceFeatures[deviceIndex].mCurrentPlayState.getLastPositionUpdateTime());
                return sinceUpdate + deviceFeatures[deviceIndex].mCurrentPlayState.getPosition();
            }
            return deviceFeatures[deviceIndex].mCurrentPlayState.getPosition();

        } else {
            if (mCurrentPlayerState == null)
                return -1L;

            if (mCurrentPlayerState.getPosition() == PlaybackState.PLAYBACK_POSITION_UNKNOWN)
                return -1L;

            if (isPlayingState(mCurrentPlayerState)) {
                long sinceUpdate =
                    (SystemClock.elapsedRealtime() - mCurrentPlayerState.getLastPositionUpdateTime());
                return SystemClock.elapsedRealtime() - mLastStateUpdate +
                       mCurrentPlayerState.getPosition();
            }
            return mCurrentPlayerState.getPosition();

        }
    }

    private int convertPlayStateToPlayStatus(PlaybackState state) {
        int playStatus = PLAYSTATUS_ERROR;
        switch (state.getState()) {
            case PlaybackState.STATE_PLAYING:
                playStatus = PLAYSTATUS_PLAYING;
                break;

            case PlaybackState.STATE_STOPPED:
            case PlaybackState.STATE_CONNECTING:
            case PlaybackState.STATE_NONE:
                playStatus = PLAYSTATUS_STOPPED;
                break;

            case PlaybackState.STATE_PAUSED:
            case PlaybackState.STATE_BUFFERING:
                playStatus = PLAYSTATUS_PAUSED;
                break;

            case PlaybackState.STATE_FAST_FORWARDING:
            case PlaybackState.STATE_SKIPPING_TO_NEXT:
            case PlaybackState.STATE_SKIPPING_TO_QUEUE_ITEM:
                playStatus = PLAYSTATUS_FWD_SEEK;
                break;

            case PlaybackState.STATE_REWINDING:
            case PlaybackState.STATE_SKIPPING_TO_PREVIOUS:
                playStatus = PLAYSTATUS_REV_SEEK;
                break;

            case PlaybackState.STATE_ERROR:
                playStatus = PLAYSTATUS_ERROR;
                break;

        }
        return playStatus;
    }

    private boolean isPlayingState(@Nullable PlaybackState state) {
        if (state == null) return false;
        return (state != null) && (state.getState() == PlaybackState.STATE_PLAYING);
    }

    /**
     * Sends a play position notification, or schedules one to be
     * sent later at an appropriate time. If |requested| is true,
     * does both because this was called in reponse to a request from the
     * TG.
     */
    private void sendPlayPosNotificationRsp(boolean requested, int i) {
        if (!requested && deviceFeatures[i].mPlayPosChangedNT != AvrcpConstants.NOTIFICATION_TYPE_INTERIM) {
            if (DEBUG) Log.d(TAG, "sendPlayPosNotificationRsp: Not registered or requesting.");
            return;
        }
        long playPositionMs = getPlayPosition(deviceFeatures[i].mCurrentDevice);
        int currPlayStatus = convertPlayStateToPlayStatus(deviceFeatures[i].mCurrentPlayState);
        String debugLine = "sendPlayPosNotificationRsp: ";

        // Some remote devices are going to bad state when sending play position
        // as ffff for non-playing state
        if (!requested && playPositionMs == -1L && currPlayStatus != PLAYSTATUS_PLAYING) {
           if (DEBUG) Log.d(TAG, " Don't send invalid play position notification for non-playing state");
           return;
        }

        // mNextPosMs is set to -1 when the previous position was invalid
        // so this will be true if the new position is valid & old was invalid.
        // mPlayPositionMs is set to -1 when the new position is invalid,
        // and the old mPrevPosMs is >= 0 so this is true when the new is invalid
        // and the old was valid.
        if (DEBUG) {
            debugLine += "(" + requested + ") " + deviceFeatures[i].mPrevPosMs + " <=? " + playPositionMs + " <=? "
                    + deviceFeatures[i].mNextPosMs;
            if (isPlayingState(deviceFeatures[i].mCurrentPlayState)) debugLine += " Playing";
            debugLine += " State: " + deviceFeatures[i].mCurrentPlayState.getState();
        }
        if (requested || ((deviceFeatures[i].mLastReportedPosition != playPositionMs) &&
             (playPositionMs >= deviceFeatures[i].mNextPosMs) ||
             (playPositionMs <= deviceFeatures[i].mPrevPosMs))) {
            if (!requested) deviceFeatures[i].mPlayPosChangedNT = AvrcpConstants.NOTIFICATION_TYPE_CHANGED;
            registerNotificationRspPlayPosNative(deviceFeatures[i].mPlayPosChangedNT,
                   (int)playPositionMs, getByteAddress(deviceFeatures[i].mCurrentDevice));
            deviceFeatures[i].mLastReportedPosition = playPositionMs;
            if (playPositionMs != PlaybackState.PLAYBACK_POSITION_UNKNOWN) {
                deviceFeatures[i].mNextPosMs = playPositionMs + deviceFeatures[i].mPlaybackIntervalMs;
                deviceFeatures[i].mPrevPosMs = playPositionMs - deviceFeatures[i].mPlaybackIntervalMs;
            } else {
                deviceFeatures[i].mNextPosMs = -1;
                deviceFeatures[i].mPrevPosMs = -1;
            }
        }

        mHandler.removeMessages(MSG_PLAY_INTERVAL_TIMEOUT);
        if (deviceFeatures[i].mPlayPosChangedNT == AvrcpConstants.NOTIFICATION_TYPE_INTERIM &&
                 isPlayingState(deviceFeatures[i].mCurrentPlayState)) {
            Message msg = mHandler.obtainMessage(MSG_PLAY_INTERVAL_TIMEOUT, 0, 0,
                                                 deviceFeatures[i].mCurrentDevice);
            long delay = deviceFeatures[i].mPlaybackIntervalMs;
            if (deviceFeatures[i].mNextPosMs != -1) {
                delay = deviceFeatures[i].mNextPosMs - (playPositionMs > 0 ? playPositionMs : 0);
            }
            if (DEBUG) debugLine += " Timeout " + delay + "ms";
            mHandler.sendMessageDelayed(msg, delay);
        }
        if (DEBUG) Log.d(TAG, debugLine);
    }

    /**
     * This is called from AudioService. It will return whether this device supports abs volume.
     * NOT USED AT THE MOMENT.
     */
    public boolean isAbsoluteVolumeSupported() {
        if (mA2dpService.isMulticastFeatureEnabled() &&
                areMultipleDevicesConnected()) {
            if (DEBUG) Log.v(TAG, "isAbsoluteVolumeSupported : Absolute volume false multicast is enabled & multiple devices are connected");
            return false;
        }
        List<Byte> absVolumeSupported = new ArrayList<Byte>();
        for (int i = 0; i < maxAvrcpConnections; i++) {
            if (deviceFeatures[i].mCurrentDevice != null) {
                // add 1 in byte list if absolute volume is supported
                // add 0 in byte list if absolute volume not supported
                if ((deviceFeatures[i].mFeatures &
                        BTRC_FEAT_ABSOLUTE_VOLUME) != 0) {
                    Log.v(TAG, "isAbsoluteVolumeSupported: yes, for dev: " + i);
                    absVolumeSupported.add((byte)1);
                } else {
                    Log.v(TAG, "isAbsoluteVolumeSupported: no, for dev: " + i);
                    absVolumeSupported.add((byte)0);
                }
            }
        }
        return !(absVolumeSupported.contains((byte)0) || absVolumeSupported.isEmpty());
    }

    /**
     * We get this call from AudioService. This will send a message to our handler object,
     * requesting our handler to call setVolumeNative()
     */
    public void adjustVolume(int direction) {
        Log.d(TAG, "pts_test = " + pts_test + " direction = " + direction);
        if (pts_test) {
/* TODOuv
            AvrcpControllerService avrcpCtrlService =
                    AvrcpControllerService.getAvrcpControllerService();
            if (avrcpCtrlService != null) {
                Log.d(TAG, "avrcpCtrlService not null");
                for (int i = 0; i < maxAvrcpConnections; i++) {
                    if (deviceFeatures[i].mCurrentDevice != null) {
                        Log.d(TAG, "SendPassThruPlay command sent for = "
                                + deviceFeatures[i].mCurrentDevice);
                        if (direction == 1) {
                            avrcpCtrlService.sendPassThroughCmd(
                                deviceFeatures[i].mCurrentDevice, AVRC_ID_VOL_UP,
                                AvrcpConstants.KEY_STATE_PRESS);
                            avrcpCtrlService.sendPassThroughCmd(
                                deviceFeatures[i].mCurrentDevice, AVRC_ID_VOL_UP,
                                AvrcpConstants.KEY_STATE_RELEASE);
                        } else if (direction == -1) {
                           avrcpCtrlService.sendPassThroughCmd(
                                deviceFeatures[i].mCurrentDevice, AVRC_ID_VOL_DOWN,
                                AvrcpConstants.KEY_STATE_PRESS);
                           avrcpCtrlService.sendPassThroughCmd(
                                deviceFeatures[i].mCurrentDevice, AVRC_ID_VOL_DOWN,
                                AvrcpConstants.KEY_STATE_RELEASE);
                        }
                    }
                }
            } else {
                Log.d(TAG, "passthru command not sent, connection unavailable");
            }
*/
        } else {
            Log.d(TAG, "MSG_ADJUST_VOLUME");
            Message msg = mHandler.obtainMessage(MSG_ADJUST_VOLUME, direction, 0);
            mHandler.sendMessage(msg);
        }
    }

    public void setAbsoluteVolume(int volume) {
        if (volume == mLocalVolume) {
            if (DEBUG) Log.v(TAG, "setAbsoluteVolume is setting same index, ignore "+volume);
            return;
        }

        mHandler.removeMessages(MSG_ADJUST_VOLUME);
        Message msg = mHandler.obtainMessage(MSG_SET_ABSOLUTE_VOLUME, volume, 0);
        mHandler.sendMessage(msg);
    }

    /* Called in the native layer as a btrc_callback to return the volume set on the carkit in the
     * case when the volume is change locally on the carkit. This notification is not called when
     * the volume is changed from the phone.
     *
     * This method will send a message to our handler to change the local stored volume and notify
     * AudioService to update the UI
     */
    private void volumeChangeRequestFromNative(byte[] address, int volume, int ctype) {
        Message msg = mHandler.obtainMessage(MSG_NATIVE_REQ_VOLUME_CHANGE, volume, ctype);
        Bundle data = new Bundle();
        data.putByteArray("BdAddress" , address);
        msg.setData(data);
        mHandler.sendMessage(msg);
    }

    private void getFolderItemsRequestFromNative(
        byte[] address, byte scope, long startItem, long endItem, byte numAttr, int[] attrIds) {
        if (DEBUG) Log.v(TAG, "getFolderItemsRequestFromNative: scope=" + scope + ", numAttr=" + numAttr);
        AvrcpCmd avrcpCmdobj = new AvrcpCmd();
        AvrcpCmd.FolderItemsCmd folderObj = avrcpCmdobj.new FolderItemsCmd(address, scope,
                startItem, endItem, numAttr, attrIds);
        Message msg = mHandler.obtainMessage(MSG_NATIVE_REQ_GET_FOLDER_ITEMS, 0, 0);
        msg.obj = folderObj;
        mHandler.sendMessage(msg);
    }

    private void setAddressedPlayerRequestFromNative(byte[] address, int playerId) {
        if (DEBUG) Log.v(TAG, "setAddrPlayerRequestFromNative: playerId=" + playerId);
        Message msg = mHandler.obtainMessage(MSG_NATIVE_REQ_SET_ADDR_PLAYER, playerId, 0);
        msg.obj = address;
        mHandler.sendMessage(msg);
    }

    private void setBrowsedPlayerRequestFromNative(byte[] address, int playerId) {
        if (DEBUG) Log.v(TAG, "setBrPlayerRequestFromNative: playerId=" + playerId);
        Message msg = mHandler.obtainMessage(MSG_NATIVE_REQ_SET_BR_PLAYER, playerId, 0);
        msg.obj = address;
        mHandler.sendMessage(msg);
    }

    private void changePathRequestFromNative(byte[] address, byte direction, byte[] folderUid) {
        if (DEBUG) Log.v(TAG, "changePathRequestFromNative: direction=" + direction);
        Bundle data = new Bundle();
        Message msg = mHandler.obtainMessage(MSG_NATIVE_REQ_CHANGE_PATH);
        data.putByteArray("BdAddress" , address);
        data.putByteArray("folderUid" , folderUid);
        data.putByte("direction" , direction);
        msg.setData(data);
        mHandler.sendMessage(msg);
    }

    private void getItemAttrRequestFromNative(byte[] address, byte scope, byte[] itemUid, int uidCounter,
            byte numAttr, int[] attrs) {
        AvrcpCmd avrcpCmdobj = new AvrcpCmd();
        AvrcpCmd.ItemAttrCmd itemAttr = avrcpCmdobj.new ItemAttrCmd(address, scope,
                itemUid, uidCounter, numAttr, attrs);
        Message msg = mHandler.obtainMessage(MSG_NATIVE_REQ_GET_ITEM_ATTR);
        msg.obj = itemAttr;
        mHandler.sendMessage(msg);
    }

    private void searchRequestFromNative(byte[] address, int charsetId, byte[] searchStr) {
        /* Search is not supported */
        Log.w(TAG, "searchRequestFromNative: search is not supported");
        searchRspNative(address, AvrcpConstants.RSP_SRCH_NOT_SPRTD, 0, 0);
    }

    private void playItemRequestFromNative(byte[] address, byte scope, int uidCounter, byte[] uid) {
        if (DEBUG) Log.v(TAG, "playItemRequestFromNative: scope=" + scope);
        Bundle data = new Bundle();
        Message msg = mHandler.obtainMessage(MSG_NATIVE_REQ_PLAY_ITEM);
        data.putByteArray("BdAddress" , address);
        data.putByteArray("uid" , uid);
        data.putInt("uidCounter" , uidCounter);
        data.putByte("scope" , scope);
        msg.setData(data);
        mHandler.sendMessage(msg);
    }

    private void addToPlayListRequestFromNative(byte[] address, byte scope, byte[] uid, int uidCounter) {
        /* add to NowPlaying not supported */
        Log.w(TAG, "addToPlayListRequestFromNative: not supported! scope=" + scope);
        addToNowPlayingRspNative(address, AvrcpConstants.RSP_INTERNAL_ERR);
    }

    private void getTotalNumOfItemsRequestFromNative(byte[] address, byte scope) {
        if (DEBUG) Log.v(TAG, "getTotalNumOfItemsRequestFromNative: scope=" + scope);
        Bundle data = new Bundle();
        Message msg = mHandler.obtainMessage(MSG_NATIVE_REQ_GET_TOTAL_NUM_OF_ITEMS);
        msg.arg1 = scope;
        msg.obj = address;
        mHandler.sendMessage(msg);
    }

    private void notifyVolumeChanged(int volume) {
        mAudioManager.setStreamVolume(AudioManager.STREAM_MUSIC, volume,
                      AudioManager.FLAG_SHOW_UI | AudioManager.FLAG_BLUETOOTH_ABS_VOLUME);
    }

    private int convertToAudioStreamVolume(int volume) {
        // Rescale volume to match AudioSystem's volume
        return (int) Math.floor((double) volume*mAudioStreamMax/AVRCP_MAX_VOL);
    }

    private int convertToAvrcpVolume(int volume) {
        return (int) Math.ceil((double) volume*AVRCP_MAX_VOL/mAudioStreamMax);
    }

    private void blackListCurrentDevice(int i) {
        String mAddress = null;
        if (deviceFeatures[i].mCurrentDevice == null) {
            Log.v(TAG, "blackListCurrentDevice: Device is null");
            return;
        }
        mAddress  = deviceFeatures[i].mCurrentDevice.getAddress();
        deviceFeatures[i].mFeatures &= ~BTRC_FEAT_ABSOLUTE_VOLUME;
        mAudioManager.avrcpSupportsAbsoluteVolume(mAddress, isAbsoluteVolumeSupported());

        SharedPreferences pref = mContext.getSharedPreferences(ABSOLUTE_VOLUME_BLACKLIST,
                Context.MODE_PRIVATE);
        SharedPreferences.Editor editor = pref.edit();
        editor.putBoolean(mAddress, true);
        editor.commit();
    }


    private int modifyRcFeatureFromBlacklist(int feature, String address) {
        SharedPreferences pref = mContext.getSharedPreferences(ABSOLUTE_VOLUME_BLACKLIST,
                Context.MODE_PRIVATE);
        if (!pref.contains(address)) {
            return feature;
        }
        if (pref.getBoolean(address, false)) {
            feature &= ~BTRC_FEAT_ABSOLUTE_VOLUME;
        }
        return feature;
    }

    public void resetBlackList(String address) {
        SharedPreferences pref = mContext.getSharedPreferences(ABSOLUTE_VOLUME_BLACKLIST,
                Context.MODE_PRIVATE);
        SharedPreferences.Editor editor = pref.edit();
        editor.remove(address);
        editor.apply();
    }

    /**
     * This is called from A2dpStateMachine to set A2dp audio state.
     */
    public void setA2dpAudioState(int state, BluetoothDevice device) {
        Message msg = mHandler.obtainMessage(MSG_SET_A2DP_AUDIO_STATE, state, 0, device);
        mHandler.sendMessage(msg);
    }

    public void setAvrcpConnectedDevice(BluetoothDevice device) {
        Log.i(TAG,"Device added is " + device);
        for (int i = 0; i < maxAvrcpConnections; i++) {
            if (deviceFeatures[i].mCurrentDevice != null &&
                    deviceFeatures[i].mCurrentDevice.equals(device)) {
                Log.v(TAG,"device is already added in connected list, ignore now");
                return;
            }
        }
        for (int i = 0; i < maxAvrcpConnections; i++ ) {
            if (deviceFeatures[i].mCurrentDevice == null) {
                deviceFeatures[i].mCurrentDevice = device;
                deviceFeatures[i].isActiveDevice = true;
                /*Playstate is explicitly updated here to take care of cases
                        where play state update is missed because of that happening
                        even before Avrcp connects*/
                deviceFeatures[i].mCurrentPlayState = mCurrentPlayerState;
                if (isPlayingState(mCurrentPlayerState)) {
                /* In dual a2dp connection mode, if music is streaming on other device and
                ** avrcp connection was delayed to second device and is not in playing state
                ** check for playing device and update play status accordingly
                */
                    if (!isPlayStateToBeUpdated(i)) {
                        PlaybackState.Builder playState = new PlaybackState.Builder();
                        playState.setState(PlaybackState.STATE_PAUSED,
                                       PlaybackState.PLAYBACK_POSITION_UNKNOWN, 1.0f);
                        deviceFeatures[i].mCurrentPlayState = playState.build();
                    }
                }
                if (!isPlayingState(mCurrentPlayerState) &&
                     mA2dpService.getA2dpPlayingDevice().size() > 0) {
                /*A2DP playstate updated for video playback scenario, where a2dp play status is
                    updated when avrcp connection was not up yet.*/
                    Log.i(TAG,"A2dp playing device found");
                    List<BluetoothDevice> playingDevice = mA2dpService.getA2dpPlayingDevice();
                    for (int j = 0; j < playingDevice.size(); j++) {
                        if (playingDevice.get(j).equals(device)) {
                            PlaybackState.Builder playState = new PlaybackState.Builder();
                            playState.setState(PlaybackState.STATE_PLAYING,
                                           PlaybackState.PLAYBACK_POSITION_UNKNOWN, 1.0f);
                            deviceFeatures[i].mCurrentPlayState = playState.build();
                        }
                    }
                }
                Log.i(TAG,"play status updated on Avrcp connection as: " +
                                                    deviceFeatures[i].mCurrentPlayState);
                Log.i(TAG,"device added at " + i);
                Log.i(TAG,"Active device set to true at index =  " + i);
                break;
            }
        }

        for (int i = 0; i < maxAvrcpConnections; i++ ) {
            if (isPlayingState(mCurrentPlayerState)) {
                if (deviceFeatures[i].mCurrentDevice != null &&
                    !isPlayStateToBeUpdated(i) &&
                    deviceFeatures[i].isActiveDevice) {
                    deviceFeatures[i].isActiveDevice = false;
                    Log.i(TAG,"Active device set to false at index =  " + i);
                    if (isPlayingState(deviceFeatures[i].mCurrentPlayState)) {
                        PlaybackState.Builder playState = new PlaybackState.Builder();
                        playState.setState(PlaybackState.STATE_PAUSED,
                                       PlaybackState.PLAYBACK_POSITION_UNKNOWN, 1.0f);
                        updatePlaybackState(playState.build(), deviceFeatures[i].mCurrentDevice);
                    }
                }
            }
            else if (deviceFeatures[i].mCurrentDevice != null &&
                    !(deviceFeatures[i].mCurrentDevice.equals(device)) &&
                    deviceFeatures[i].isActiveDevice) {
                deviceFeatures[i].isActiveDevice = false;
                Log.i(TAG,"Active device set to false at index =  " + i);
            }
        }
    }

    /**
     * This is called from A2dpStateMachine to set A2dp Connected device to null on disconnect.
     */
    public void setAvrcpDisconnectedDevice(BluetoothDevice device) {
        for (int i = 0; i < maxAvrcpConnections; i++ ) {
            if (deviceFeatures[i].mCurrentDevice !=null &&
                    deviceFeatures[i].mCurrentDevice.equals(device)) {
                // initiate cleanup for all variables;
                Message msg = mHandler.obtainMessage(MESSAGE_DEVICE_RC_CLEANUP, STACK_CLEANUP,
                       0, device);
                mHandler.sendMessage(msg);
                Log.i(TAG,"Device removed is " + device);
                Log.i(TAG,"removed at " + i);
                /* device is disconnect and some response form music app was
                 * pending for this device clear it.*/
// TODOuv
//                if (mBrowserDevice != null &&
//                        mBrowserDevice.equals(device)) {
//                    Log.i(TAG,"clearing mBrowserDevice on disconnect");
//                    mBrowserDevice = null;
//                }
            }
            /* Multicast scenario both abs vol supported
               Active device got disconnected so make other
               device which is left supporting absolute
               volume as active device
            */
            if (deviceFeatures[i].mCurrentDevice != null &&
                    !(deviceFeatures[i].mCurrentDevice.equals(device))) {
                deviceFeatures[i].isActiveDevice = true;
                Log.i(TAG,"setAvrcpDisconnectedDevice : Active device changed to index = " + i);
            }
        }
        mAudioManager.avrcpSupportsAbsoluteVolume(device.getAddress(),
                isAbsoluteVolumeSupported());
        Log.v(TAG," update audio manager for abs vol state = "
                + isAbsoluteVolumeSupported());
        for (int i = 0; i < maxAvrcpConnections; i++ ) {
            if (deviceFeatures[i].mCurrentDevice != null) {
                if (isAbsoluteVolumeSupported() &&
                        deviceFeatures[i].mAbsoluteVolume != -1) {
                    notifyVolumeChanged(deviceFeatures[i].mAbsoluteVolume);
                    Log.v(TAG," update audio manager for abs vol  = "
                            + deviceFeatures[i].mAbsoluteVolume);
                }
                break;
            }
        }
    }

    private class AvrcpServiceBootReceiver extends BroadcastReceiver {
        @Override
        public void onReceive(Context context, Intent intent) {
            String action = intent.getAction();
            if (action.equals(Intent.ACTION_USER_UNLOCKED)) {
                if (DEBUG) Log.d(TAG, "User unlocked, initializing player lists");
                /* initializing media player's list */
                buildBrowsablePlayerList();
            }
        }
    }

    private class AvrcpServiceBroadcastReceiver extends BroadcastReceiver {
        @Override
        public void onReceive(Context context, Intent intent) {
            String action = intent.getAction();
            if (DEBUG) Log.d(TAG, "AvrcpServiceBroadcastReceiver-> Action: " + action);

            if (action.equals(Intent.ACTION_PACKAGE_REMOVED)
                    || action.equals(Intent.ACTION_PACKAGE_DATA_CLEARED)) {
                if (!intent.getBooleanExtra(Intent.EXTRA_REPLACING, false)) {
                    // a package is being removed, not replaced
                    String packageName = intent.getData().getSchemeSpecificPart();
                    if (packageName != null) {
                        handlePackageModified(packageName, true);
                    }
                }

            } else if (action.equals(Intent.ACTION_PACKAGE_ADDED)
                    || action.equals(Intent.ACTION_PACKAGE_CHANGED)) {
                String packageName = intent.getData().getSchemeSpecificPart();
                if (DEBUG) Log.d(TAG,"AvrcpServiceBroadcastReceiver-> packageName: "
                        + packageName);
                if (packageName != null) {
                    handlePackageModified(packageName, false);
                }
            }
        }
    }

    private void handlePackageModified(String packageName, boolean removed) {
        if (DEBUG) Log.d(TAG, "packageName: " + packageName + " removed: " + removed);

        if (removed) {
            removeMediaPlayerInfo(packageName);
            // old package is removed, updating local browsable player's list
            if (isBrowseSupported(packageName)) {
                removePackageFromBrowseList(packageName);
            }
        } else {
            // new package has been added.
            if (isBrowsableListUpdated(packageName)) {
                // Rebuilding browsable players list
                buildBrowsablePlayerList();
            }
        }
    }

    private boolean isBrowsableListUpdated(String newPackageName) {
        // getting the browsable media players list from package manager
        Intent intent = new Intent("android.media.browse.MediaBrowserService");
        List<ResolveInfo> resInfos = mPackageManager.queryIntentServices(intent,
                                         PackageManager.MATCH_ALL);
        for (ResolveInfo resolveInfo : resInfos) {
            if (resolveInfo.serviceInfo.packageName.equals(newPackageName)) {
                if (DEBUG)
                    Log.d(TAG,
                            "isBrowsableListUpdated: package includes MediaBrowserService, true");
                return true;
            }
        }

        // if list has different size
        if (resInfos.size() != mBrowsePlayerInfoList.size()) {
            if (DEBUG) Log.d(TAG, "isBrowsableListUpdated: browsable list size mismatch, true");
            return true;
        }

        Log.d(TAG, "isBrowsableListUpdated: false");
        return false;
    }

    private void removePackageFromBrowseList(String packageName) {
        if (DEBUG) Log.d(TAG, "removePackageFromBrowseList: " + packageName);
        synchronized (mBrowsePlayerInfoList) {
            int browseInfoID = getBrowseId(packageName);
            if (browseInfoID != -1) {
                mBrowsePlayerInfoList.remove(browseInfoID);
            }
        }
    }

    /*
     * utility function to get the browse player index from global browsable
     * list. It may return -1 if specified package name is not in the list.
     */
    private int getBrowseId(String packageName) {
        boolean response = false;
        int browseInfoID = 0;
        synchronized (mBrowsePlayerInfoList) {
            for (BrowsePlayerInfo info : mBrowsePlayerInfoList) {
                if (info.packageName.equals(packageName)) {
                    response = true;
                    break;
                }
                browseInfoID++;
            }
        }

        if (!response) {
            browseInfoID = -1;
        }

        if (DEBUG) Log.d(TAG, "getBrowseId for packageName: " + packageName +
                " , browseInfoID: " + browseInfoID);
        return browseInfoID;
    }

    private void setAddressedPlayer(byte[] bdaddr, int selectedId) {
        String functionTag = "setAddressedPlayer(" + selectedId + "): ";

        synchronized (mMediaPlayerInfoList) {
            if (mMediaPlayerInfoList.isEmpty()) {
                Log.w(TAG, functionTag + "no players, send no available players");
                setAddressedPlayerRspNative(bdaddr, AvrcpConstants.RSP_NO_AVBL_PLAY);
                return;
            }
            if (!mMediaPlayerInfoList.containsKey(selectedId)) {
                Log.w(TAG, functionTag + "invalid id, sending response back ");
                setAddressedPlayerRspNative(bdaddr, AvrcpConstants.RSP_INV_PLAYER);
                return;
            }

            if (isPlayerAlreadyAddressed(selectedId)) {
                MediaPlayerInfo info = getAddressedPlayerInfo();
                Log.i(TAG, functionTag + "player already addressed: " + info);
                setAddressedPlayerRspNative(bdaddr, AvrcpConstants.RSP_NO_ERROR);
                return;
            }
            // register new Media Controller Callback and update the current IDs
            if (!updateCurrentController(selectedId, mCurrBrowsePlayerID)) {
                Log.e(TAG, functionTag + "updateCurrentController failed!");
                setAddressedPlayerRspNative(bdaddr, AvrcpConstants.RSP_INTERNAL_ERR);
                return;
            }
            // If we don't have a controller, try to launch the player
            MediaPlayerInfo info = getAddressedPlayerInfo();
            if (info.getMediaController() == null) {
                Intent launch = mPackageManager.getLaunchIntentForPackage(info.getPackageName());
                Log.i(TAG, functionTag + "launching player " + launch);
                mContext.startActivity(launch);
            }
        }
        setAddressedPlayerRspNative(bdaddr, AvrcpConstants.RSP_NO_ERROR);
    }

    private void setBrowsedPlayer(byte[] bdaddr, int selectedId) {
        int status = AvrcpConstants.RSP_NO_ERROR;

        // checking for error cases
        if (mMediaPlayerInfoList.isEmpty()) {
            status = AvrcpConstants.RSP_NO_AVBL_PLAY;
            Log.w(TAG, "setBrowsedPlayer: No available players! ");
        } else {
            // Workaround for broken controllers selecting ID 0
            // Seen at least on Ford, Chevrolet MyLink
            if (selectedId == 0) {
                Log.w(TAG, "setBrowsedPlayer: workaround invalid id 0");
                selectedId = mCurrAddrPlayerID;
            }

            // update current browse player id and start browsing service
            updateNewIds(mCurrAddrPlayerID, selectedId);
            String browsedPackage = getPackageName(selectedId);

            if (!isPackageNameValid(browsedPackage)) {
                Log.w(TAG, " Invalid package for id:" + mCurrBrowsePlayerID);
                status = AvrcpConstants.RSP_INV_PLAYER;
            } else if (!isBrowseSupported(browsedPackage)) {
                Log.w(TAG, "Browse unsupported for id:" + mCurrBrowsePlayerID
                        + ", packagename : " + browsedPackage);
                status = AvrcpConstants.RSP_PLAY_NOT_BROW;
            } else if (!startBrowseService(bdaddr, browsedPackage)) {
                Log.e(TAG, "service cannot be started for browse player id:" + mCurrBrowsePlayerID
                        + ", packagename : " + browsedPackage);
                status = AvrcpConstants.RSP_INTERNAL_ERR;
            }
        }

        if (status != AvrcpConstants.RSP_NO_ERROR) {
            setBrowsedPlayerRspNative(bdaddr, status, (byte) 0x00, 0, null);
        }

        if (DEBUG) Log.d(TAG, "setBrowsedPlayer for selectedId: " + selectedId +
                " , status: " + status);
    }

    private MediaSessionManager.OnActiveSessionsChangedListener mActiveSessionListener =
            new MediaSessionManager.OnActiveSessionsChangedListener() {

                @Override
                public void onActiveSessionsChanged(
                        List<android.media.session.MediaController> newControllers) {
                    if (newControllers.size() > 0) {
                        HeadsetService mService = HeadsetService.getHeadsetService();
                        if (mService != null && mService.isInCall()) {
                            Log.d(TAG, "Ignoring session changed update because of MT call in progress");
                            return;
                        }
                    }
                    // Update the current players
                    for (android.media.session.MediaController controller : newControllers) {
                        String packageName = controller.getPackageName();
                        if (DEBUG) Log.v(TAG, "ActiveSession: " + MediaController.wrap(controller));
                        // Only use the first (highest priority) controller from each package
                        if (updatedPackages.contains(packageName)) continue;
                        addMediaPlayerController(controller);
                    }

                    if (newControllers.size() > 0 && getAddressedPlayerInfo() == null) {
                        if (DEBUG)
                            Log.v(TAG, "No addressed player but active sessions, taking first.");
                        setAddressedMediaSessionPackage(newControllers.get(0).getPackageName());
                    }
                    updateCurrentMediaState(false);
                }
            };

    private void setAddressedMediaSessionPackage(@Nullable String packageName) {
        if (packageName == null) {
            // Should only happen when there's no media players, reset to no available player.
            updateCurrentController(0, mCurrBrowsePlayerID);
            return;
        }
        if (packageName.equals("com.android.server.telecom")) {
            Log.d(TAG, "Ignore addressed media session change to telecom");
            return;
        }
        // No change.
        if (getPackageName(mCurrAddrPlayerID).equals(packageName)) return;
        if (DEBUG) Log.v(TAG, "Changing addressed media session to " + packageName);
        // If the player doesn't exist, we need to add it.
        if (getMediaPlayerInfo(packageName) == null) {
            addMediaPlayerPackage(packageName);
            updateCurrentMediaState(false);
        }
        synchronized (mMediaPlayerInfoList) {
            for (Map.Entry<Integer, MediaPlayerInfo> entry : mMediaPlayerInfoList.entrySet()) {
                if (entry.getValue().getPackageName().equals(packageName)) {
                    int newAddrID = entry.getKey();
                    if (DEBUG) Log.v(TAG, "Set addressed #" + newAddrID + " " + entry.getValue());
                    updateCurrentController(newAddrID, mCurrBrowsePlayerID);
                    updateCurrentMediaState(false);
                    return;
                }
            }
        }
        // We shouldn't ever get here.
        Log.e(TAG, "Player info for " + packageName + " doesn't exist!");
    }

    private void setActiveMediaSession(MediaSession.Token token) {
        android.media.session.MediaController activeController =
                new android.media.session.MediaController(mContext, token);
        if (activeController.getPackageName().equals("com.android.server.telecom")) {
            Log.d(TAG, "Ignore active media session change to telecom");
            return;
        }
        if (DEBUG) Log.v(TAG, "Set active media session " + activeController.getPackageName());
        addMediaPlayerController(activeController);
        setAddressedMediaSessionPackage(activeController.getPackageName());
    }

    private boolean startBrowseService(byte[] bdaddr, String packageName) {
        boolean status = true;

        /* creating new instance for Browse Media Player */
        String browseService = getBrowseServiceName(packageName);
        if (!browseService.isEmpty()) {
            mAvrcpBrowseManager.getBrowsedMediaPlayer(bdaddr).setBrowsed(
                    packageName, browseService);
        } else {
            Log.w(TAG, "No Browser service available for " + packageName);
            status = false;
        }

        if (DEBUG) Log.d(TAG, "startBrowseService for packageName: " + packageName +
                ", status = " + status);
        return status;
    }

    private String getBrowseServiceName(String packageName) {
        String browseServiceName = "";

        // getting the browse service name from browse player info
        synchronized (mBrowsePlayerInfoList) {
            int browseInfoID = getBrowseId(packageName);
            if (browseInfoID != -1) {
                browseServiceName = mBrowsePlayerInfoList.get(browseInfoID).serviceClass;
            }
        }

        if (DEBUG) Log.d(TAG, "getBrowseServiceName for packageName: " + packageName +
                ", browseServiceName = " + browseServiceName);
        return browseServiceName;
    }

    void buildBrowsablePlayerList() {
        synchronized (mBrowsePlayerInfoList) {
            mBrowsePlayerInfoList.clear();
            Intent intent = new Intent(android.service.media.MediaBrowserService.SERVICE_INTERFACE);
<<<<<<< HEAD
            mWaiting = mPackageManager.queryIntentServices(intent, PackageManager.MATCH_ALL);
            connectNextPlayer();
        }

        public void cleanup() {
            if (mWaiting != null) mWaiting.clear();
            mPlayersChanged = false;
            if (mCurrentBrowser != null) mCurrentBrowser.disconnect();
        }

        private void connectNextPlayer() {
            if (mWaiting.isEmpty()) {
                // Done. Send players changed if needed.
                if (mPlayersChanged) {
                   for (int i = 0; i < maxAvrcpConnections; i++) {
                       if (deviceFeatures[i].mAvailablePlayersChangedNT ==
                               AvrcpConstants.NOTIFICATION_TYPE_INTERIM) {
                           deviceFeatures[i].mAvailablePlayersChangedNT = AvrcpConstants.NOTIFICATION_TYPE_CHANGED;
                           if (DEBUG)
                               Log.v(TAG, "send AvailableMediaPlayers to stack");
                           registerNotificationRspAvalPlayerChangedNative(
                                   deviceFeatures[i].mAvailablePlayersChangedNT,
                                   getByteAddress(deviceFeatures[i].mCurrentDevice));
                       }
                   }
=======
            List<ResolveInfo> playerList =
                    mPackageManager.queryIntentServices(intent, PackageManager.MATCH_ALL);

            for (ResolveInfo info : playerList) {
                String displayableName = info.loadLabel(mPackageManager).toString();
                String serviceName = info.serviceInfo.name;
                String packageName = info.serviceInfo.packageName;

                if (DEBUG) Log.d(TAG, "Adding " + serviceName + " to list of browsable players");
                BrowsePlayerInfo currentPlayer =
                        new BrowsePlayerInfo(packageName, displayableName, serviceName);
                mBrowsePlayerInfoList.add(currentPlayer);
                MediaPlayerInfo playerInfo = getMediaPlayerInfo(packageName);
                MediaController controller =
                        (playerInfo == null) ? null : playerInfo.getMediaController();
                // Refresh the media player entry so it notices we can browse
                if (controller != null) {
                    addMediaPlayerController(controller.getWrappedInstance());
                } else {
                    addMediaPlayerPackage(packageName);
>>>>>>> 2932afed
                }
            }
            updateCurrentMediaState(false);
        }
    }

    /* Initializes list of media players identified from session manager active sessions */
    private void initMediaPlayersList() {
        synchronized (mMediaPlayerInfoList) {
            // Clearing old browsable player's list
            mMediaPlayerInfoList.clear();

            if (mMediaSessionManager == null) {
                if (DEBUG) Log.w(TAG, "initMediaPlayersList: no media session manager!");
                return;
            }

            List<android.media.session.MediaController> controllers =
                    mMediaSessionManager.getActiveSessions(null);
            if (DEBUG)
                Log.v(TAG, "initMediaPlayerInfoList: " + controllers.size() + " controllers");
            /* Initializing all media players */
            for (android.media.session.MediaController controller : controllers) {
                addMediaPlayerController(controller);
            }

            updateCurrentMediaState(false);

            if (mMediaPlayerInfoList.size() > 0) {
                // Set the first one as the Addressed Player
                updateCurrentController(mMediaPlayerInfoList.firstKey(), -1);
            }
        }
    }

    private List<android.media.session.MediaController> getMediaControllers() {
        List<android.media.session.MediaController> controllers =
                new ArrayList<android.media.session.MediaController>();
        synchronized (mMediaPlayerInfoList) {
            for (MediaPlayerInfo info : mMediaPlayerInfoList.values()) {
                MediaController controller = info.getMediaController();
                if (controller != null) {
                    controllers.add(controller.getWrappedInstance());
                }
            }
        }
        return controllers;
    }

    /** Add (or update) a player to the media player list without a controller */
    private boolean addMediaPlayerPackage(String packageName) {
        MediaPlayerInfo info = new MediaPlayerInfo(null, AvrcpConstants.PLAYER_TYPE_AUDIO,
                AvrcpConstants.PLAYER_SUBTYPE_NONE, PLAYSTATUS_STOPPED,
                getFeatureBitMask(packageName), packageName, getAppLabel(packageName));
        return addMediaPlayerInfo(info);
    }

    /** Add (or update) a player to the media player list given an active controller */
    private boolean addMediaPlayerController(android.media.session.MediaController controller) {
        String packageName = controller.getPackageName();
        MediaPlayerInfo info = new MediaPlayerInfo(MediaController.wrap(controller),
                AvrcpConstants.PLAYER_TYPE_AUDIO, AvrcpConstants.PLAYER_SUBTYPE_NONE,
                getBluetoothPlayState(controller.getPlaybackState()),
                getFeatureBitMask(packageName), controller.getPackageName(),
                getAppLabel(packageName));
        return addMediaPlayerInfo(info);
    }

    /** Add or update a player to the media player list given the MediaPlayerInfo object.
     *  @return true if an item was updated, false if it was added instead
     */
    private boolean addMediaPlayerInfo(MediaPlayerInfo info) {
        int updateId = -1;
        boolean updated = false;
        boolean currentRemoved = false;
        if (info.getPackageName().equals("com.android.server.telecom")) {
            Log.d(TAG, "Skip adding telecom to the media player info list");
            return updated;
        }
        synchronized (mMediaPlayerInfoList) {
            for (Map.Entry<Integer, MediaPlayerInfo> entry : mMediaPlayerInfoList.entrySet()) {
                MediaPlayerInfo current = entry.getValue();
                int id = entry.getKey();
                if (info.getPackageName().equals(current.getPackageName())) {
                    if (!current.equalView(info)) {
                        // If we would present a different player, make it a new player
                        // so that controllers know whether a player is browsable or not.
                        mMediaPlayerInfoList.remove(id);
                        currentRemoved = (mCurrAddrPlayerID == id);
                        break;
                    }
                    updateId = id;
                    updated = true;
                    break;
                }
            }
            if (updateId == -1) {
                // New player
                mLastUsedPlayerID++;
                updateId = mLastUsedPlayerID;
                mAvailablePlayerViewChanged = true;
            }
            mMediaPlayerInfoList.put(updateId, info);
        }
        if (DEBUG) Log.d(TAG, (updated ? "update #" : "add #") + updateId + ":" + info.toString());
        if (currentRemoved || updateId == mCurrAddrPlayerID) {
            updateCurrentController(updateId, mCurrBrowsePlayerID);
        }
        return updated;
    }

    /** Remove all players related to |packageName| from the media player info list */
    private MediaPlayerInfo removeMediaPlayerInfo(String packageName) {
        synchronized (mMediaPlayerInfoList) {
            int removeKey = -1;
            for (Map.Entry<Integer, MediaPlayerInfo> entry : mMediaPlayerInfoList.entrySet()) {
                if (entry.getValue().getPackageName().equals(packageName)) {
                    removeKey = entry.getKey();
                    break;
                }
            }
            if (removeKey != -1) {
                if (DEBUG)
                    Log.d(TAG, "remove #" + removeKey + ":" + mMediaPlayerInfoList.get(removeKey));
                mAvailablePlayerViewChanged = true;
                return mMediaPlayerInfoList.remove(removeKey);
            }

            return null;
        }
    }

    /** Remove the controller referenced by |controller| from any player in the list */
    private void removeMediaController(@Nullable android.media.session.MediaController controller) {
        if (controller == null) return;
        synchronized (mMediaPlayerInfoList) {
            for (Map.Entry<Integer, MediaPlayerInfo> entry : mMediaPlayerInfoList.entrySet()) {
                MediaPlayerInfo info = entry.getValue();
                MediaController c = info.getMediaController();
                if (c != null && c.equals(controller)) {
                    info.setMediaController(null);
                    if (entry.getKey() == mCurrAddrPlayerID) {
                        updateCurrentController(mCurrAddrPlayerID, mCurrBrowsePlayerID);
                    }
                }
            }
        }
    }

    /*
     * utility function to get the playback state of any media player through
     * media controller APIs.
     */
    private byte getBluetoothPlayState(PlaybackState pbState) {
        if (pbState == null) {
            Log.w(TAG, "playState object null, sending STOPPED");
            return PLAYSTATUS_STOPPED;
        }

        switch (pbState.getState()) {
            case PlaybackState.STATE_PLAYING:
                return PLAYSTATUS_PLAYING;

            case PlaybackState.STATE_BUFFERING:
            case PlaybackState.STATE_STOPPED:
            case PlaybackState.STATE_NONE:
            case PlaybackState.STATE_CONNECTING:
                return PLAYSTATUS_STOPPED;

            case PlaybackState.STATE_PAUSED:
                return PLAYSTATUS_PAUSED;

            case PlaybackState.STATE_FAST_FORWARDING:
            case PlaybackState.STATE_SKIPPING_TO_NEXT:
            case PlaybackState.STATE_SKIPPING_TO_QUEUE_ITEM:
                return PLAYSTATUS_FWD_SEEK;

            case PlaybackState.STATE_REWINDING:
            case PlaybackState.STATE_SKIPPING_TO_PREVIOUS:
                return PLAYSTATUS_REV_SEEK;

            case PlaybackState.STATE_ERROR:
            default:
                return PLAYSTATUS_ERROR;
        }
    }

    /*
     * utility function to get the feature bit mask of any media player through
     * package name
     */
    private short[] getFeatureBitMask(String packageName) {

        ArrayList<Short> featureBitsList = new ArrayList<Short>();

        /* adding default feature bits */
        featureBitsList.add(AvrcpConstants.AVRC_PF_PLAY_BIT_NO);
        featureBitsList.add(AvrcpConstants.AVRC_PF_STOP_BIT_NO);
        featureBitsList.add(AvrcpConstants.AVRC_PF_PAUSE_BIT_NO);
        featureBitsList.add(AvrcpConstants.AVRC_PF_REWIND_BIT_NO);
        featureBitsList.add(AvrcpConstants.AVRC_PF_FAST_FWD_BIT_NO);
        featureBitsList.add(AvrcpConstants.AVRC_PF_FORWARD_BIT_NO);
        featureBitsList.add(AvrcpConstants.AVRC_PF_BACKWARD_BIT_NO);
        featureBitsList.add(AvrcpConstants.AVRC_PF_ADV_CTRL_BIT_NO);

        /* Add/Modify browse player supported features. */
        if (isBrowseSupported(packageName)) {
            featureBitsList.add(AvrcpConstants.AVRC_PF_BROWSE_BIT_NO);
            featureBitsList.add(AvrcpConstants.AVRC_PF_UID_UNIQUE_BIT_NO);
            featureBitsList.add(AvrcpConstants.AVRC_PF_NOW_PLAY_BIT_NO);
            featureBitsList.add(AvrcpConstants.AVRC_PF_GET_NUM_OF_ITEMS_BIT_NO);
            if (mAvrcpBipRsp != null)
                featureBitsList.add(AvrcpConstants.AVRC_PF_COVER_ART_BIT_NO);
        }

        // converting arraylist to array for response
        short[] featureBitsArray = new short[featureBitsList.size()];

        for (int i = 0; i < featureBitsList.size(); i++) {
            featureBitsArray[i] = featureBitsList.get(i).shortValue();
        }

        return featureBitsArray;
    }

    /**
     * Checks the Package name if it supports Browsing or not.
     *
     * @param packageName - name of the package to get the Id.
     * @return true if it supports browsing, else false.
     */
    private boolean isBrowseSupported(String packageName) {
        synchronized (mBrowsePlayerInfoList) {
            /* check if Browsable Player's list contains this package name */
            for (BrowsePlayerInfo info : mBrowsePlayerInfoList) {
                if (info.packageName.equals(packageName)) {
                    if (DEBUG) Log.v(TAG, "isBrowseSupported for " + packageName + ": true");
                    return true;
                }
            }
        }

        if (DEBUG) Log.v(TAG, "isBrowseSupported for " + packageName + ": false");
        return false;
    }

    private String getPackageName(int id) {
        MediaPlayerInfo player = null;
        synchronized (mMediaPlayerInfoList) {
            player = mMediaPlayerInfoList.getOrDefault(id, null);
        }

        if (player == null) {
            Log.w(TAG, "No package name for player (" + id + " not valid)");
            return "";
        }

        String packageName = player.getPackageName();
        if (DEBUG) Log.v(TAG, "Player " + id + " package: " + packageName);
        return packageName;
    }

    /* from the global object, getting the current browsed player's package name */
    private String getCurrentBrowsedPlayer(byte[] bdaddr) {
        String browsedPlayerPackage = "";

        Map<String, BrowsedMediaPlayer> connList = mAvrcpBrowseManager.getConnList();
        String bdaddrStr = new String(bdaddr);
        if(connList.containsKey(bdaddrStr)){
            browsedPlayerPackage = connList.get(bdaddrStr).getPackageName();
        }
        if (DEBUG) Log.v(TAG, "getCurrentBrowsedPlayerPackage: " + browsedPlayerPackage);
        return browsedPlayerPackage;
    }

    /* Returns the MediaPlayerInfo for the currently addressed media player */
    private MediaPlayerInfo getAddressedPlayerInfo() {
        synchronized (mMediaPlayerInfoList) {
            return mMediaPlayerInfoList.getOrDefault(mCurrAddrPlayerID, null);
        }
    }

    /*
     * Utility function to get the Media player info from package name returns
     * null if package name not found in media players list
     */
    private MediaPlayerInfo getMediaPlayerInfo(String packageName) {
        synchronized (mMediaPlayerInfoList) {
            if (mMediaPlayerInfoList.isEmpty()) {
                if (DEBUG) Log.v(TAG, "getMediaPlayerInfo: Media players list empty");
                return null;
            }

            for (MediaPlayerInfo info : mMediaPlayerInfoList.values()) {
                if (packageName.equals(info.getPackageName())) {
                    if (DEBUG) Log.v(TAG, "getMediaPlayerInfo: Found " + packageName);
                    return info;
                }
            }
            if (DEBUG) Log.w(TAG, "getMediaPlayerInfo: " + packageName + " not found");
            return null;
        }
    }

    /* prepare media list & return the media player list response object */
    private MediaPlayerListRsp prepareMediaPlayerRspObj() {
        synchronized (mMediaPlayerInfoList) {
            int numPlayers = mMediaPlayerInfoList.size();

            int[] playerIds = new int[numPlayers];
            byte[] playerTypes = new byte[numPlayers];
            int[] playerSubTypes = new int[numPlayers];
            String[] displayableNameArray = new String[numPlayers];
            byte[] playStatusValues = new byte[numPlayers];
            short[] featureBitMaskValues =
                    new short[numPlayers * AvrcpConstants.AVRC_FEATURE_MASK_SIZE];

            // Reserve the first spot for the currently addressed player if
            // we have one
            int players = mMediaPlayerInfoList.containsKey(mCurrAddrPlayerID) ? 1 : 0;
            for (Map.Entry<Integer, MediaPlayerInfo> entry : mMediaPlayerInfoList.entrySet()) {
                int idx = players;
                if (entry.getKey() == mCurrAddrPlayerID) idx = 0;
                MediaPlayerInfo info = entry.getValue();
                playerIds[idx] = entry.getKey();
                playerTypes[idx] = info.getMajorType();
                playerSubTypes[idx] = info.getSubType();
                displayableNameArray[idx] = info.getDisplayableName();
                playStatusValues[idx] = info.getPlayStatus();

                short[] featureBits = info.getFeatureBitMask();
                for (int numBit = 0; numBit < featureBits.length; numBit++) {
                    /* gives which octet this belongs to */
                    byte octet = (byte) (featureBits[numBit] / 8);
                    /* gives the bit position within the octet */
                    byte bit = (byte) (featureBits[numBit] % 8);
                    featureBitMaskValues[(idx * AvrcpConstants.AVRC_FEATURE_MASK_SIZE) + octet] |=
                            (1 << bit);
                }

                /* printLogs */
                if (DEBUG) {
                    Log.d(TAG, "Player " + playerIds[idx] + ": " + displayableNameArray[idx]
                                    + " type: " + playerTypes[idx] + ", " + playerSubTypes[idx]
                                    + " status: " + playStatusValues[idx]);
                }

                if (idx != 0) players++;
            }

            if (DEBUG) Log.d(TAG, "prepareMediaPlayerRspObj: numPlayers = " + numPlayers);

            return new MediaPlayerListRsp(AvrcpConstants.RSP_NO_ERROR, sUIDCounter, numPlayers,
                    AvrcpConstants.BTRC_ITEM_PLAYER, playerIds, playerTypes, playerSubTypes,
                    playStatusValues, featureBitMaskValues, displayableNameArray);
        }
    }

     /* build media player list and send it to remote. */
    private void handleMediaPlayerListRsp(AvrcpCmd.FolderItemsCmd folderObj) {
        MediaPlayerListRsp rspObj = null;
        synchronized (mMediaPlayerInfoList) {
            int numPlayers = mMediaPlayerInfoList.size();
            if (numPlayers == 0) {
                mediaPlayerListRspNative(folderObj.mAddress, AvrcpConstants.RSP_NO_AVBL_PLAY,
                        (short) 0, (byte) 0, 0, null, null, null, null, null, null);
                return;
            }
            if (folderObj.mStartItem >= numPlayers) {
                Log.i(TAG, "handleMediaPlayerListRsp: start = " + folderObj.mStartItem
                                + " > num of items = " + numPlayers);
                mediaPlayerListRspNative(folderObj.mAddress, AvrcpConstants.RSP_INV_RANGE,
                        (short) 0, (byte) 0, 0, null, null, null, null, null, null);
                return;
            }
            rspObj = prepareMediaPlayerRspObj();
        }
        if (DEBUG) Log.d(TAG, "handleMediaPlayerListRsp: sending " + rspObj.mNumItems + " players");
        mediaPlayerListRspNative(folderObj.mAddress, rspObj.mStatus, rspObj.mUIDCounter,
                rspObj.itemType, rspObj.mNumItems, rspObj.mPlayerIds, rspObj.mPlayerTypes,
                rspObj.mPlayerSubTypes, rspObj.mPlayStatusValues, rspObj.mFeatureBitMaskValues,
                rspObj.mPlayerNameList);
    }

    /* unregister to the old controller, update new IDs and register to the new controller */
    private boolean updateCurrentController(int addrId, int browseId) {
        boolean registerRsp = true;

        updateNewIds(addrId, browseId);

        MediaController newController = null;
        MediaPlayerInfo info = getAddressedPlayerInfo();
        if (info != null) newController = info.getMediaController();

        if (DEBUG)
            Log.d(TAG, "updateCurrentController: " + mMediaController + " to " + newController);
        synchronized (this) {
            if (mMediaController == null || (!mMediaController.equals(newController))) {
                if (mMediaController != null) {
                    mMediaController.unregisterCallback(mMediaControllerCb);
                }
                mMediaController = newController;
                if (mMediaController != null) {
                    mMediaController.registerCallback(mMediaControllerCb, mHandler);
                } else {
                    registerRsp = false;
                }
            }
        }
        updateCurrentMediaState(false);
        return registerRsp;
    }

    /* Handle getfolderitems for scope = VFS, Search, NowPlayingList */
    private void handleGetFolderItemBrowseResponse(AvrcpCmd.FolderItemsCmd folderObj, byte[] bdaddr) {
        int status = AvrcpConstants.RSP_NO_ERROR;

        /* Browsed player is already set */
        if (folderObj.mScope == AvrcpConstants.BTRC_SCOPE_FILE_SYSTEM) {
            if (mAvrcpBrowseManager.getBrowsedMediaPlayer(bdaddr) == null) {
                Log.e(TAG, "handleGetFolderItemBrowseResponse: no browsed player set for "
                                + Utils.getAddressStringFromByte(bdaddr));
                getFolderItemsRspNative(bdaddr, AvrcpConstants.RSP_INTERNAL_ERR, (short) 0,
                        (byte) 0x00, 0, null, null, null, null, null, null, null, null);
                return;
            }
            mAvrcpBrowseManager.getBrowsedMediaPlayer(bdaddr).getFolderItemsVFS(folderObj);
            return;
        }
        if (folderObj.mScope == AvrcpConstants.BTRC_SCOPE_NOW_PLAYING) {
            mAddressedMediaPlayer.getFolderItemsNowPlaying(bdaddr, folderObj, mMediaController);
            return;
        }

        /* invalid scope */
        Log.e(TAG, "handleGetFolderItemBrowseResponse: unknown scope " + folderObj.mScope);
        getFolderItemsRspNative(bdaddr, AvrcpConstants.RSP_INV_SCOPE, (short) 0, (byte) 0x00, 0,
                null, null, null, null, null, null, null, null);
    }

    /* utility function to update the global values of current Addressed and browsed player */
    private void updateNewIds(int addrId, int browseId) {
        if (DEBUG)
            Log.v(TAG, "updateNewIds: Addressed:" + mCurrAddrPlayerID + " to " + addrId
                            + ", Browse:" + mCurrBrowsePlayerID + " to " + browseId);
        mCurrAddrPlayerID = addrId;
        mCurrBrowsePlayerID = browseId;
    }

    /* Getting the application's displayable name from package name */
    private String getAppLabel(String packageName) {
        ApplicationInfo appInfo = null;
        try {
            appInfo = mPackageManager.getApplicationInfo(packageName, 0);
        } catch (NameNotFoundException e) {
            e.printStackTrace();
        }

        return (String) (appInfo != null ? mPackageManager
                .getApplicationLabel(appInfo) : "Unknown");
    }

    private void handlePlayItemResponse(byte[] bdaddr, byte[] uid, byte scope) {
        if (scope == AvrcpConstants.BTRC_SCOPE_NOW_PLAYING) {
            mAddressedMediaPlayer.playItem(bdaddr, uid, mMediaController);
        }
        else {
            if(!isAddrPlayerSameAsBrowsed(bdaddr)) {
                Log.w(TAG, "Remote requesting play item on uid which may not be recognized by" +
                        "current addressed player");
                playItemRspNative(bdaddr, AvrcpConstants.RSP_INV_ITEM);
            }

            if (mAvrcpBrowseManager.getBrowsedMediaPlayer(bdaddr) != null) {
                mAvrcpBrowseManager.getBrowsedMediaPlayer(bdaddr).playItem(uid, scope);
            } else {
                Log.e(TAG, "handlePlayItemResponse: Remote requested playitem " +
                        "before setbrowsedplayer");
                playItemRspNative(bdaddr, AvrcpConstants.RSP_INTERNAL_ERR);
            }
        }
    }

    private void handleGetItemAttr(AvrcpCmd.ItemAttrCmd itemAttr) {
        if (itemAttr.mUidCounter != sUIDCounter) {
            Log.e(TAG, "handleGetItemAttr: invaild uid counter.");
            getItemAttrRspNative(
                    itemAttr.mAddress, AvrcpConstants.RSP_UID_CHANGED, (byte) 0, null, null);
            return;
        }
        if (itemAttr.mScope == AvrcpConstants.BTRC_SCOPE_NOW_PLAYING) {
            if (mCurrAddrPlayerID == NO_PLAYER_ID) {
                getItemAttrRspNative(
                        itemAttr.mAddress, AvrcpConstants.RSP_NO_AVBL_PLAY, (byte) 0, null, null);
                return;
            }
            mAddressedMediaPlayer.getItemAttr(itemAttr.mAddress, itemAttr, mMediaController);
            return;
        }
        // All other scopes use browsed player
        if (mAvrcpBrowseManager.getBrowsedMediaPlayer(itemAttr.mAddress) != null) {
            mAvrcpBrowseManager.getBrowsedMediaPlayer(itemAttr.mAddress).getItemAttr(itemAttr);
        } else {
            Log.e(TAG, "Could not get attributes. mBrowsedMediaPlayer is null");
            getItemAttrRspNative(
                    itemAttr.mAddress, AvrcpConstants.RSP_INTERNAL_ERR, (byte) 0, null, null);
        }
    }

    private void handleGetTotalNumOfItemsResponse(byte[] bdaddr, byte scope) {
        // for scope as media player list
        if (scope == AvrcpConstants.BTRC_SCOPE_PLAYER_LIST) {
            int numPlayers = 0;
            synchronized (mMediaPlayerInfoList) {
                numPlayers = mMediaPlayerInfoList.size();
            }
            if (DEBUG) Log.d(TAG, "handleGetTotalNumOfItemsResponse: " + numPlayers + " players.");
            getTotalNumOfItemsRspNative(bdaddr, AvrcpConstants.RSP_NO_ERROR, 0, numPlayers);
        } else if (scope == AvrcpConstants.BTRC_SCOPE_NOW_PLAYING) {
            mAddressedMediaPlayer.getTotalNumOfItems(bdaddr, mMediaController);
        } else {
            // for FileSystem browsing scopes as VFS, Now Playing
            if (mAvrcpBrowseManager.getBrowsedMediaPlayer(bdaddr) != null) {
                mAvrcpBrowseManager.getBrowsedMediaPlayer(bdaddr).getTotalNumOfItems(scope);
            } else {
                Log.e(TAG, "Could not get Total NumOfItems. mBrowsedMediaPlayer is null");
                getTotalNumOfItemsRspNative(bdaddr, AvrcpConstants.RSP_INTERNAL_ERR, 0, 0);
            }
        }

    }

    /* check if browsed player and addressed player are same */
    private boolean isAddrPlayerSameAsBrowsed(byte[] bdaddr) {
        String browsedPlayer = getCurrentBrowsedPlayer(bdaddr);

        if (!isPackageNameValid(browsedPlayer)) {
            Log.w(TAG, "Browsed player name empty");
            return false;
        }

        MediaPlayerInfo info = getAddressedPlayerInfo();
        String packageName = (info == null) ? "<none>" : info.getPackageName();
        if (info == null || !packageName.equals(browsedPlayer)) {
            if (DEBUG) Log.d(TAG, browsedPlayer + " is not addressed player " + packageName);
            return false;
        }
        return true;
    }

    /* checks if package name is not null or empty */
    private boolean isPackageNameValid(String browsedPackage) {
        boolean isValid = (browsedPackage != null && browsedPackage.length() > 0);
        if (DEBUG) Log.d(TAG, "isPackageNameValid: browsedPackage = " + browsedPackage +
                "isValid = " + isValid);
        return isValid;
    }

    /* checks if selected addressed player is already addressed */
    private boolean isPlayerAlreadyAddressed(int selectedId) {
        // checking if selected ID is same as the current addressed player id
        boolean isAddressed = (mCurrAddrPlayerID == selectedId);
        if (DEBUG) Log.d(TAG, "isPlayerAlreadyAddressed: isAddressed = " + isAddressed);
        return isAddressed;
    }

    private byte[] getByteAddress(BluetoothDevice device) {
        return Utils.getBytesFromAddress(device.getAddress());
    }

    public void cleanupDeviceFeaturesIndex (int index) {
        Log.i(TAG,"cleanupDeviceFeaturesIndex index:" + index);
        deviceFeatures[index].mCurrentDevice = null;
        deviceFeatures[index].mCurrentPlayState = new PlaybackState.Builder().setState(PlaybackState.STATE_NONE, -1L, 0.0f).build();;
        deviceFeatures[index].mPlayStatusChangedNT = AvrcpConstants.NOTIFICATION_TYPE_CHANGED;
        deviceFeatures[index].mTrackChangedNT = AvrcpConstants.NOTIFICATION_TYPE_CHANGED;
        deviceFeatures[index].mPlaybackIntervalMs = 0L;
        deviceFeatures[index].mPlayPosChangedNT = AvrcpConstants.NOTIFICATION_TYPE_CHANGED;
        deviceFeatures[index].mFeatures = 0;
        deviceFeatures[index].mAbsoluteVolume = -1;
        deviceFeatures[index].mLastSetVolume = -1;
        deviceFeatures[index].mLastDirection = 0;
        deviceFeatures[index].mVolCmdSetInProgress = false;
        deviceFeatures[index].mVolCmdAdjustInProgress = false;
        deviceFeatures[index].mAbsVolRetryTimes = 0;
        deviceFeatures[index].mAvailablePlayersChangedNT = AvrcpConstants.NOTIFICATION_TYPE_CHANGED;
    }

    private synchronized void onConnectionStateChanged(
            boolean rc_connected, boolean br_connected, byte[] address) {
        BluetoothDevice device = BluetoothAdapter.getDefaultAdapter().getRemoteDevice(address);
        Log.d(TAG, "onConnectionStateChanged " + rc_connected + " " + br_connected + " Addr:"
            + device);
        if (device == null) {
            Log.e(TAG, "onConnectionStateChanged Device is null");
            return;
        }

        if (rc_connected) {
            setAvrcpConnectedDevice(device);
        } else {
            setAvrcpDisconnectedDevice(device);
        }
    }

    public void dump(StringBuilder sb) {
        sb.append("AVRCP:\n");
        for (int i = 0; i < maxAvrcpConnections; i++) {
            Log.v(TAG,"for index " + i);
            ProfileService.println(sb, "mMediaAttributes: " + mMediaAttributes);
            ProfileService.println(sb, "mTransportControlFlags: " + mTransportControlFlags);
            ProfileService.println(sb, "mTracksPlayed: " + deviceFeatures[i].mTracksPlayed);
            ProfileService.println(sb, "mCurrentPlayState: " + deviceFeatures[i].mCurrentPlayState);
            ProfileService.println(sb, "mLastStateUpdate: " + mLastStateUpdate);
            ProfileService.println(sb, "mPlayStatusChangedNT: " + deviceFeatures[i].mPlayStatusChangedNT);
            ProfileService.println(sb, "mTrackChangedNT: " + deviceFeatures[i].mTrackChangedNT);
            ProfileService.println(sb, "mLastStateUpdate: " + mLastStateUpdate);
            ProfileService.println(sb, "mSongLengthMs: " + mSongLengthMs);
            ProfileService.println(sb, "mPlaybackIntervalMs: " + deviceFeatures[i].mPlaybackIntervalMs);
            ProfileService.println(sb, "mPlayPosChangedNT: " + deviceFeatures[i].mPlayPosChangedNT);
            ProfileService.println(sb, "mNextPosMs: " + deviceFeatures[i].mNextPosMs);
            ProfileService.println(sb, "mPrevPosMs: " + deviceFeatures[i].mPrevPosMs);
            ProfileService.println(sb, "mFeatures: " + deviceFeatures[i].mFeatures);
            ProfileService.println(sb, "mRemoteVolume: " + deviceFeatures[i].mRemoteVolume);
            ProfileService.println(sb, "mLastRemoteVolume: " + deviceFeatures[i].mLastRemoteVolume);
            ProfileService.println(sb, "mAbsoluteVolume: " + deviceFeatures[i].mAbsoluteVolume);
            ProfileService.println(sb, "mLastSetVolume: " + deviceFeatures[i].mLastSetVolume);
            ProfileService.println(sb, "mLastDirection: " + deviceFeatures[i].mLastDirection);
            ProfileService.println(sb, "mVolumeStep: " + mVolumeStep);
            ProfileService.println(sb, "mAudioStreamMax: " + mAudioStreamMax);
            ProfileService.println(sb, "mVolCmdSetInProgress: " + deviceFeatures[i].mVolCmdSetInProgress);
            ProfileService.println(sb, "mVolCmdAdjustInProgress: " + deviceFeatures[i].mVolCmdAdjustInProgress);
            ProfileService.println(sb, "mAbsVolRetryTimes: " + deviceFeatures[i].mAbsVolRetryTimes);
            ProfileService.println(sb, "mVolumeMapping: " + deviceFeatures[i].mVolumeMapping.toString());

        }
        synchronized (this) {
            if (mMediaController != null)
                ProfileService.println(sb, "mMediaController: "
                                + mMediaController.getWrappedInstance() + " pkg "
                                + mMediaController.getPackageName());
        }
        ProfileService.println(sb, "");
        ProfileService.println(sb, "Media Players:");
        synchronized (mMediaPlayerInfoList) {
            for (Map.Entry<Integer, MediaPlayerInfo> entry : mMediaPlayerInfoList.entrySet()) {
                int key = entry.getKey();
                ProfileService.println(sb, ((mCurrAddrPlayerID == key) ? " *#" : "  #")
                                + entry.getKey() + ": " + entry.getValue());
            }
        }

        ProfileService.println(sb, "");
        mAddressedMediaPlayer.dump(sb, mMediaController);

        ProfileService.println(sb, "");
        ProfileService.println(sb, mPassthroughDispatched + " passthrough operations: ");
        if (mPassthroughDispatched > mPassthroughLogs.size())
            ProfileService.println(sb, "  (last " + mPassthroughLogs.size() + ")");
        synchronized (mPassthroughLogs) {
            for (MediaKeyLog log : mPassthroughLogs) {
                ProfileService.println(sb, "  " + log);
            }
        }
        synchronized (mPassthroughPending) {
            for (MediaKeyLog log : mPassthroughPending) {
                ProfileService.println(sb, "  " + log);
            }
        }
    }

    public class AvrcpBrowseManager {
        Map<String, BrowsedMediaPlayer> connList = new HashMap<String, BrowsedMediaPlayer>();
        private AvrcpMediaRspInterface mMediaInterface;
        private Context mContext;

        public AvrcpBrowseManager(Context context, AvrcpMediaRspInterface mediaInterface) {
            mContext = context;
            mMediaInterface = mediaInterface;
        }

        public void cleanup() {
            Iterator entries = connList.entrySet().iterator();
            while (entries.hasNext()) {
                Map.Entry entry = (Map.Entry) entries.next();
                BrowsedMediaPlayer browsedMediaPlayer = (BrowsedMediaPlayer) entry.getValue();
                if (browsedMediaPlayer != null) {
                    browsedMediaPlayer.cleanup();
                }
            }
            // clean up the map
            connList.clear();
        }

        // get the a free media player interface based on the passed bd address
        // if the no items is found for the passed media player then it assignes a
        // available media player interface
        public BrowsedMediaPlayer getBrowsedMediaPlayer(byte[] bdaddr) {
            BrowsedMediaPlayer mediaPlayer;
            String bdaddrStr = new String(bdaddr);
            if (connList.containsKey(bdaddrStr)) {
                mediaPlayer = connList.get(bdaddrStr);
            } else {
                mediaPlayer = new BrowsedMediaPlayer(bdaddr, mContext, mMediaInterface);
                connList.put(bdaddrStr, mediaPlayer);
            }
            return mediaPlayer;
        }

        // clears the details pertaining to passed bdaddres
        public boolean clearBrowsedMediaPlayer(byte[] bdaddr) {
            String bdaddrStr = new String(bdaddr);
            if (connList.containsKey(bdaddrStr)) {
                connList.remove(bdaddrStr);
                return true;
            }
            return false;
        }

        public Map<String, BrowsedMediaPlayer> getConnList() {
            return connList;
        }

        /* Helper function to convert colon separated bdaddr to byte string */
        private byte[] hexStringToByteArray(String s) {
            int len = s.length();
            byte[] data = new byte[len / 2];
            for (int i = 0; i < len; i += 2) {
                data[i / 2] = (byte) ((Character.digit(s.charAt(i), 16) << 4)
                        + Character.digit(s.charAt(i+1), 16));
            }
            return data;
        }
    }

    /*
     * private class which handles responses from AvrcpMediaManager. Maps responses to native
     * responses. This class implements the AvrcpMediaRspInterface interface.
     */
    private class AvrcpMediaRsp implements AvrcpMediaRspInterface {
        private static final String TAG = "AvrcpMediaRsp";

        public void setAddrPlayerRsp(byte[] address, int rspStatus) {
            if (!setAddressedPlayerRspNative(address, rspStatus)) {
                Log.e(TAG, "setAddrPlayerRsp failed!");
            }
        }

        public void setBrowsedPlayerRsp(byte[] address, int rspStatus, byte depth, int numItems,
                String[] textArray) {
            if (!setBrowsedPlayerRspNative(address, rspStatus, depth, numItems, textArray)) {
                Log.e(TAG, "setBrowsedPlayerRsp failed!");
            }
        }

        public void mediaPlayerListRsp(byte[] address, int rspStatus, MediaPlayerListRsp rspObj) {
            if (rspObj != null && rspStatus == AvrcpConstants.RSP_NO_ERROR) {
                if (!mediaPlayerListRspNative(address, rspStatus, sUIDCounter, rspObj.itemType,
                            rspObj.mNumItems, rspObj.mPlayerIds, rspObj.mPlayerTypes,
                            rspObj.mPlayerSubTypes, rspObj.mPlayStatusValues,
                            rspObj.mFeatureBitMaskValues, rspObj.mPlayerNameList))
                    Log.e(TAG, "mediaPlayerListRsp failed!");
            } else {
                Log.e(TAG, "mediaPlayerListRsp: rspObj is null");
                if (!mediaPlayerListRspNative(address, rspStatus, sUIDCounter, (byte) 0x00, 0, null,
                            null, null, null, null, null))
                    Log.e(TAG, "mediaPlayerListRsp failed!");
            }
        }

        public void folderItemsRsp(byte[] address, int rspStatus, FolderItemsRsp rspObj) {
            if (rspObj != null && rspStatus == AvrcpConstants.RSP_NO_ERROR) {
                if (!getFolderItemsRspNative(address, rspStatus, sUIDCounter, rspObj.mScope,
                        rspObj.mNumItems, rspObj.mFolderTypes, rspObj.mPlayable, rspObj.mItemTypes,
                        rspObj.mItemUid, rspObj.mDisplayNames, rspObj.mAttributesNum,
                        rspObj.mAttrIds, rspObj.mAttrValues))
                    Log.e(TAG, "getFolderItemsRspNative failed!");
            } else {
                Log.e(TAG, "folderItemsRsp: rspObj is null or rspStatus is error:" + rspStatus);
                if (!getFolderItemsRspNative(address, rspStatus, sUIDCounter, (byte) 0x00, 0,
                        null, null, null, null, null, null, null, null))
                    Log.e(TAG, "getFolderItemsRspNative failed!");
            }

        }

        public void changePathRsp(byte[] address, int rspStatus, int numItems) {
            if (!changePathRspNative(address, rspStatus, numItems))
                Log.e(TAG, "changePathRspNative failed!");
        }

        public void getItemAttrRsp(byte[] address, int rspStatus, ItemAttrRsp rspObj) {
            if (rspObj != null && rspStatus == AvrcpConstants.RSP_NO_ERROR) {
                if (!getItemAttrRspNative(address, rspStatus, rspObj.mNumAttr,
                        rspObj.mAttributesIds, rspObj.mAttributesArray))
                    Log.e(TAG, "getItemAttrRspNative failed!");
            } else {
                Log.e(TAG, "getItemAttrRsp: rspObj is null or rspStatus is error:" + rspStatus);
                if (!getItemAttrRspNative(address, rspStatus, (byte) 0x00, null, null))
                    Log.e(TAG, "getItemAttrRspNative failed!");
            }
        }

        public void playItemRsp(byte[] address, int rspStatus) {
            if (!playItemRspNative(address, rspStatus)) {
                Log.e(TAG, "playItemRspNative failed!");
            }
        }

        public void getTotalNumOfItemsRsp(byte[] address, int rspStatus, int uidCounter,
                int numItems) {
            if (!getTotalNumOfItemsRspNative(address, rspStatus, sUIDCounter, numItems)) {
                Log.e(TAG, "getTotalNumOfItemsRspNative failed!");
            }
        }

        public void addrPlayerChangedRsp(int type, int playerId, int uidCounter, byte[] address) {
            if (!registerNotificationRspAddrPlayerChangedNative(type, playerId, sUIDCounter, address)) {
                Log.e(TAG, "registerNotificationRspAddrPlayerChangedNative failed!");
            }
        }

        public void avalPlayerChangedRsp(byte[] address, int type) {
            if (!registerNotificationRspAvalPlayerChangedNative(type, address)) {
                Log.e(TAG, "registerNotificationRspAvalPlayerChangedNative failed!");
            }
        }

        public void uidsChangedRsp(int type) {
            byte[] addr = null;
            for (int i = 0; i < maxAvrcpConnections; i++) {
                if (deviceFeatures[i].isActiveDevice) {
                    addr = getByteAddress(deviceFeatures[i].mCurrentDevice);
                    deviceFeatures[i].mTrackChangedNT = type;
                    break; 
                }
            }
            if (addr == null) {
                Log.e(TAG,"uidsChangedRsp:No active device found");
                return;
            }
            if (!registerNotificationRspUIDsChangedNative(type, sUIDCounter, addr)) {
                Log.e(TAG, "registerNotificationRspUIDsChangedNative failed!");
            }
        }

        public void nowPlayingChangedRsp(int type, byte[] address) {
            if (!registerNotificationRspNowPlayingChangedNative(type, address)) {
                Log.e(TAG, "registerNotificationRspNowPlayingChangedNative failed!");
            }
        }

        public void nowPlayingChangedRsp(int type) {
<<<<<<< HEAD
            byte[] addr = null;
            for (int i = 0; i < maxAvrcpConnections; i++) {
                if (deviceFeatures[i].isActiveDevice) {
                    addr = getByteAddress(deviceFeatures[i].mCurrentDevice);
                    deviceFeatures[i].mNowPlayingChangedNT = type;
                    break; 
                }
            }
            if (addr == null) {
                Log.e(TAG,"uidsChangedRsp:No active device found");
                return;
            }
            if (!registerNotificationRspNowPlayingChangedNative(type, addr)) {
=======
            if (mNowPlayingListChangedNT != AvrcpConstants.NOTIFICATION_TYPE_INTERIM) {
                if (DEBUG) Log.d(TAG, "NowPlayingListChanged: Not registered or requesting.");
                return;
            }

            if (!registerNotificationRspNowPlayingChangedNative(type)) {
>>>>>>> 2932afed
                Log.e(TAG, "registerNotificationRspNowPlayingChangedNative failed!");
            }
            mNowPlayingListChangedNT = AvrcpConstants.NOTIFICATION_TYPE_CHANGED;
        }

        public void trackChangedRsp(int type, byte[] uid, byte[] addr) {
            if (!registerNotificationRspTrackChangeNative(type, uid, addr)) {
                Log.e(TAG, "registerNotificationRspTrackChangeNative failed!");
            }
        }
    }

    private int getIndexForDevice(BluetoothDevice device) {
        for (int i = 0; i < maxAvrcpConnections; i++) {
            if (deviceFeatures[i].mCurrentDevice != null &&
                    deviceFeatures[i].mCurrentDevice.equals(device)) {
                Log.i(TAG,"device found at index " + i);
                return i;
            }
        }
        Log.e(TAG, "returning invalid index");
        return INVALID_DEVICE_INDEX;
    }

    /* getters for some private variables */
    public AvrcpBrowseManager getAvrcpBrowseManager() {
        return mAvrcpBrowseManager;
    }

    /* PASSTHROUGH COMMAND MANAGEMENT */

    void handlePassthroughCmd(byte[] bdaddr, int op, int state) {
        int code = avrcpPassthroughToKeyCode(op);
        if (code == KeyEvent.KEYCODE_UNKNOWN) {
            Log.w(TAG, "Ignoring passthrough of unknown key " + op + " state " + state);
            return;
        }
        BluetoothDevice device;
        String address = Utils.getAddressStringFromByte(bdaddr);
        device = mAdapter.getRemoteDevice(address);
        int deviceIndex = getIndexForDevice(device);
        if (deviceIndex == INVALID_DEVICE_INDEX) {
            Log.e(TAG,"Invalid device index for play status");
            return;
        }

        int action = KeyEvent.ACTION_DOWN;
        if (state == AvrcpConstants.KEY_STATE_RELEASE) action = KeyEvent.ACTION_UP;
        KeyEvent event = new KeyEvent(action, code);
        if (!KeyEvent.isMediaKey(code)) {
            Log.w(TAG, "Passthrough non-media key " + op + " (code " + code + ") state " + state);
        } else {
            if (code == KeyEvent.KEYCODE_MEDIA_FAST_FORWARD) {
                if (action == KeyEvent.ACTION_DOWN) {
                    mFastforward = true;
                } else if (action == KeyEvent.ACTION_UP) {
                    mFastforward = false;
                }
            } else if (code == KeyEvent.KEYCODE_MEDIA_REWIND) {
                if (action == KeyEvent.ACTION_DOWN) {
                    mRewind = true;
                } else if (action == KeyEvent.ACTION_UP) {
                    mRewind = false;
                }
            } else {
                mFastforward = false;
                mRewind = false;
            }
        }

        /* IOT Fix as some remote recognise FF/Rewind state as non-playing hence send
         * changed response at the time of Release of Fast-Forward/Rewind Button */
        if ((code == KeyEvent.KEYCODE_MEDIA_FAST_FORWARD || code == KeyEvent.KEYCODE_MEDIA_REWIND)
                && (mPlayStatusChangedNT == AvrcpConstants.NOTIFICATION_TYPE_INTERIM) &&
                (action == KeyEvent.ACTION_UP)) {
            deviceFeatures[deviceIndex].mPlayStatusChangedNT =
                    AvrcpConstants.NOTIFICATION_TYPE_CHANGED;
            registerNotificationRspPlayStatusNative(deviceFeatures[deviceIndex].mPlayStatusChangedNT
                    ,convertPlayStateToPlayStatus(deviceFeatures[deviceIndex].mCurrentPlayState),
                    getByteAddress(deviceFeatures[deviceIndex].mCurrentDevice));
            Log.d(TAG, "Sending playback status CHANGED rsp on FF/Rewind key release");
        }

        mMediaSessionManager.dispatchMediaKeyEvent(event);
        addKeyPending(event);
    }

    private int avrcpPassthroughToKeyCode(int operation) {
        switch (operation) {
            case BluetoothAvrcp.PASSTHROUGH_ID_UP:
                return KeyEvent.KEYCODE_DPAD_UP;
            case BluetoothAvrcp.PASSTHROUGH_ID_DOWN:
                return KeyEvent.KEYCODE_DPAD_DOWN;
            case BluetoothAvrcp.PASSTHROUGH_ID_LEFT:
                return KeyEvent.KEYCODE_DPAD_LEFT;
            case BluetoothAvrcp.PASSTHROUGH_ID_RIGHT:
                return KeyEvent.KEYCODE_DPAD_RIGHT;
            case BluetoothAvrcp.PASSTHROUGH_ID_RIGHT_UP:
                return KeyEvent.KEYCODE_DPAD_UP_RIGHT;
            case BluetoothAvrcp.PASSTHROUGH_ID_RIGHT_DOWN:
                return KeyEvent.KEYCODE_DPAD_DOWN_RIGHT;
            case BluetoothAvrcp.PASSTHROUGH_ID_LEFT_UP:
                return KeyEvent.KEYCODE_DPAD_UP_LEFT;
            case BluetoothAvrcp.PASSTHROUGH_ID_LEFT_DOWN:
                return KeyEvent.KEYCODE_DPAD_DOWN_LEFT;
            case BluetoothAvrcp.PASSTHROUGH_ID_0:
                return KeyEvent.KEYCODE_NUMPAD_0;
            case BluetoothAvrcp.PASSTHROUGH_ID_1:
                return KeyEvent.KEYCODE_NUMPAD_1;
            case BluetoothAvrcp.PASSTHROUGH_ID_2:
                return KeyEvent.KEYCODE_NUMPAD_2;
            case BluetoothAvrcp.PASSTHROUGH_ID_3:
                return KeyEvent.KEYCODE_NUMPAD_3;
            case BluetoothAvrcp.PASSTHROUGH_ID_4:
                return KeyEvent.KEYCODE_NUMPAD_4;
            case BluetoothAvrcp.PASSTHROUGH_ID_5:
                return KeyEvent.KEYCODE_NUMPAD_5;
            case BluetoothAvrcp.PASSTHROUGH_ID_6:
                return KeyEvent.KEYCODE_NUMPAD_6;
            case BluetoothAvrcp.PASSTHROUGH_ID_7:
                return KeyEvent.KEYCODE_NUMPAD_7;
            case BluetoothAvrcp.PASSTHROUGH_ID_8:
                return KeyEvent.KEYCODE_NUMPAD_8;
            case BluetoothAvrcp.PASSTHROUGH_ID_9:
                return KeyEvent.KEYCODE_NUMPAD_9;
            case BluetoothAvrcp.PASSTHROUGH_ID_DOT:
                return KeyEvent.KEYCODE_NUMPAD_DOT;
            case BluetoothAvrcp.PASSTHROUGH_ID_ENTER:
                return KeyEvent.KEYCODE_NUMPAD_ENTER;
            case BluetoothAvrcp.PASSTHROUGH_ID_CLEAR:
                return KeyEvent.KEYCODE_CLEAR;
            case BluetoothAvrcp.PASSTHROUGH_ID_CHAN_UP:
                return KeyEvent.KEYCODE_CHANNEL_UP;
            case BluetoothAvrcp.PASSTHROUGH_ID_CHAN_DOWN:
                return KeyEvent.KEYCODE_CHANNEL_DOWN;
            case BluetoothAvrcp.PASSTHROUGH_ID_PREV_CHAN:
                return KeyEvent.KEYCODE_LAST_CHANNEL;
            case BluetoothAvrcp.PASSTHROUGH_ID_INPUT_SEL:
                return KeyEvent.KEYCODE_TV_INPUT;
            case BluetoothAvrcp.PASSTHROUGH_ID_DISP_INFO:
                return KeyEvent.KEYCODE_INFO;
            case BluetoothAvrcp.PASSTHROUGH_ID_HELP:
                return KeyEvent.KEYCODE_HELP;
            case BluetoothAvrcp.PASSTHROUGH_ID_PAGE_UP:
                return KeyEvent.KEYCODE_PAGE_UP;
            case BluetoothAvrcp.PASSTHROUGH_ID_PAGE_DOWN:
                return KeyEvent.KEYCODE_PAGE_DOWN;
            case BluetoothAvrcp.PASSTHROUGH_ID_POWER:
                return KeyEvent.KEYCODE_POWER;
            case BluetoothAvrcp.PASSTHROUGH_ID_VOL_UP:
                return KeyEvent.KEYCODE_VOLUME_UP;
            case BluetoothAvrcp.PASSTHROUGH_ID_VOL_DOWN:
                return KeyEvent.KEYCODE_VOLUME_DOWN;
            case BluetoothAvrcp.PASSTHROUGH_ID_MUTE:
                return KeyEvent.KEYCODE_MUTE;
            case BluetoothAvrcp.PASSTHROUGH_ID_PLAY:
                return KeyEvent.KEYCODE_MEDIA_PLAY;
            case BluetoothAvrcp.PASSTHROUGH_ID_STOP:
                return KeyEvent.KEYCODE_MEDIA_STOP;
            case BluetoothAvrcp.PASSTHROUGH_ID_PAUSE:
                return KeyEvent.KEYCODE_MEDIA_PAUSE;
            case BluetoothAvrcp.PASSTHROUGH_ID_RECORD:
                return KeyEvent.KEYCODE_MEDIA_RECORD;
            case BluetoothAvrcp.PASSTHROUGH_ID_REWIND:
                return KeyEvent.KEYCODE_MEDIA_REWIND;
            case BluetoothAvrcp.PASSTHROUGH_ID_FAST_FOR:
                return KeyEvent.KEYCODE_MEDIA_FAST_FORWARD;
            case BluetoothAvrcp.PASSTHROUGH_ID_EJECT:
                return KeyEvent.KEYCODE_MEDIA_EJECT;
            case BluetoothAvrcp.PASSTHROUGH_ID_FORWARD:
                return KeyEvent.KEYCODE_MEDIA_NEXT;
            case BluetoothAvrcp.PASSTHROUGH_ID_BACKWARD:
                return KeyEvent.KEYCODE_MEDIA_PREVIOUS;
            case BluetoothAvrcp.PASSTHROUGH_ID_F1:
                return KeyEvent.KEYCODE_F1;
            case BluetoothAvrcp.PASSTHROUGH_ID_F2:
                return KeyEvent.KEYCODE_F2;
            case BluetoothAvrcp.PASSTHROUGH_ID_F3:
                return KeyEvent.KEYCODE_F3;
            case BluetoothAvrcp.PASSTHROUGH_ID_F4:
                return KeyEvent.KEYCODE_F4;
            case BluetoothAvrcp.PASSTHROUGH_ID_F5:
                return KeyEvent.KEYCODE_F5;
            // Fallthrough for all unknown key mappings
            case BluetoothAvrcp.PASSTHROUGH_ID_SELECT:
            case BluetoothAvrcp.PASSTHROUGH_ID_ROOT_MENU:
            case BluetoothAvrcp.PASSTHROUGH_ID_SETUP_MENU:
            case BluetoothAvrcp.PASSTHROUGH_ID_CONT_MENU:
            case BluetoothAvrcp.PASSTHROUGH_ID_FAV_MENU:
            case BluetoothAvrcp.PASSTHROUGH_ID_EXIT:
            case BluetoothAvrcp.PASSTHROUGH_ID_SOUND_SEL:
            case BluetoothAvrcp.PASSTHROUGH_ID_ANGLE:
            case BluetoothAvrcp.PASSTHROUGH_ID_SUBPICT:
            case BluetoothAvrcp.PASSTHROUGH_ID_VENDOR:
            default:
                return KeyEvent.KEYCODE_UNKNOWN;
        }
    }

    private void addKeyPending(KeyEvent event) {
        mPassthroughPending.add(new MediaKeyLog(System.currentTimeMillis(), event));
    }

    private void recordKeyDispatched(KeyEvent event, String packageName) {
        long time = System.currentTimeMillis();
        Log.v(TAG, "recordKeyDispatched: " + event + " dispatched to " + packageName);
        setAddressedMediaSessionPackage(packageName);
        synchronized (mPassthroughPending) {
            Iterator<MediaKeyLog> pending = mPassthroughPending.iterator();
            while (pending.hasNext()) {
                MediaKeyLog log = pending.next();
                if (log.addDispatch(time, event, packageName)) {
                    mPassthroughDispatched++;
                    mPassthroughLogs.add(log);
                    pending.remove();
                    return;
                }
            }
            Log.w(TAG, "recordKeyDispatch: can't find matching log!");
        }
    }

    private final MediaSessionManager.Callback mButtonDispatchCallback =
            new MediaSessionManager.Callback() {
                @Override
                public void onMediaKeyEventDispatched(KeyEvent event, MediaSession.Token token) {
                    // Get the package name
                    android.media.session.MediaController controller =
                            new android.media.session.MediaController(mContext, token);
                    String targetPackage = controller.getPackageName();
                    recordKeyDispatched(event, targetPackage);
                }

                @Override
                public void onMediaKeyEventDispatched(KeyEvent event, ComponentName receiver) {
                    recordKeyDispatched(event, receiver.getPackageName());
                }

                @Override
                public void onAddressedPlayerChanged(MediaSession.Token token) {
                    setActiveMediaSession(token);
                }

                @Override
                public void onAddressedPlayerChanged(ComponentName receiver) {
                    if (receiver == null) {
                        // No active sessions, and no session to revive, give up.
                        setAddressedMediaSessionPackage(null);
                        return;
                    }
                    // We can still get a passthrough which will revive this player.
                    setAddressedMediaSessionPackage(receiver.getPackageName());
                }
            };

    // Do not modify without updating the HAL bt_rc.h files.

    // match up with btrc_play_status_t enum of bt_rc.h
    final static byte PLAYSTATUS_STOPPED = 0;
    final static byte PLAYSTATUS_PLAYING = 1;
    final static byte PLAYSTATUS_PAUSED = 2;
    final static byte PLAYSTATUS_FWD_SEEK = 3;
    final static byte PLAYSTATUS_REV_SEEK = 4;
    final static byte PLAYSTATUS_ERROR = (byte) 255;

    // match up with btrc_media_attr_t enum of bt_rc.h
    final static int MEDIA_ATTR_TITLE = 1;
    final static int MEDIA_ATTR_ARTIST = 2;
    final static int MEDIA_ATTR_ALBUM = 3;
    final static int MEDIA_ATTR_TRACK_NUM = 4;
    final static int MEDIA_ATTR_NUM_TRACKS = 5;
    final static int MEDIA_ATTR_GENRE = 6;
    final static int MEDIA_ATTR_PLAYING_TIME = 7;

    // match up with btrc_event_id_t enum of bt_rc.h
    final static int EVT_PLAY_STATUS_CHANGED = 1;
    final static int EVT_TRACK_CHANGED = 2;
    final static int EVT_TRACK_REACHED_END = 3;
    final static int EVT_TRACK_REACHED_START = 4;
    final static int EVT_PLAY_POS_CHANGED = 5;
    final static int EVT_BATT_STATUS_CHANGED = 6;
    final static int EVT_SYSTEM_STATUS_CHANGED = 7;
    final static int EVT_APP_SETTINGS_CHANGED = 8;
    final static int EVENT_NOW_PLAYING_CONTENT_CHANGED = 9;
    final static int EVT_AVBL_PLAYERS_CHANGED = 0xa;
    final static int EVT_ADDR_PLAYER_CHANGED = 0xb;
    final static int EVENT_UIDS_CHANGED = 0x0c;

    private native static void classInitNative();
    private native void initNative(int maxConnections);
    private native void cleanupNative();
    private native boolean getPlayStatusRspNative(byte[] address, int playStatus, int songLen, int position);
    private native boolean getElementAttrRspNative(byte[] address, byte numAttr, int[] attrIds,
            String[] textArray);
    private native boolean registerNotificationRspPlayStatusNative(int type, int
            playStatus, byte[] address);
    private native boolean registerNotificationRspTrackChangeNative(int type, byte[]
            track, byte[] address);
    private native boolean registerNotificationRspPlayPosNative(int type, int
            playPos, byte[] address);
    private native boolean setVolumeNative(int volume, byte[] address);
    private native boolean sendPassThroughCommandNative(int keyCode, int keyState,
            byte[] address);
    private native boolean setAddressedPlayerRspNative(byte[] address, int rspStatus);
    private native boolean setBrowsedPlayerRspNative(byte[] address, int rspStatus, byte depth,
            int numItems, String[] textArray);
    private native boolean mediaPlayerListRspNative(byte[] address, int rsStatus, int uidCounter,
            byte item_type, int numItems, int[] playerIds, byte[] playerTypes, int[] playerSubTypes,
            byte[] playStatusValues, short[] featureBitMaskValues, String[] textArray);
    private native boolean getFolderItemsRspNative(byte[] address, int rspStatus, short uidCounter,
            byte scope, int numItems, byte[] folderTypes, byte[] playable, byte[] itemTypes,
            byte[] itemUidArray, String[] textArray, int[] AttributesNum, int[] AttributesIds,
            String[] attributesArray);
    private native boolean changePathRspNative(byte[] address, int rspStatus, int numItems);
    private native boolean getItemAttrRspNative(byte[] address, int rspStatus, byte numAttr,
            int[] attrIds, String[] textArray);
    private native boolean playItemRspNative(byte[] address, int rspStatus);
    private native boolean getTotalNumOfItemsRspNative(byte[] address, int rspStatus,
            int uidCounter, int numItems);
    private native boolean isDeviceActiveInHandOffNative(byte[] address);
    private native boolean searchRspNative(byte[] address, int rspStatus, int uidCounter,
            int numItems);
    private native boolean addToNowPlayingRspNative(byte[] address, int rspStatus);
    private native boolean registerNotificationRspAddrPlayerChangedNative(int type,
            int playerId, int uidCounter, byte[] address);
    private native boolean registerNotificationRspAvalPlayerChangedNative(int type, byte[] address);
    private native boolean registerNotificationRspUIDsChangedNative(int type, int uidCounter,
            byte[] address);
    private native boolean registerNotificationRspNowPlayingChangedNative(int type,
            byte[] address);

    public static String getImgHandleFromTitle(String title) {
        if (mAvrcpBipRsp != null && title != null)
            return mAvrcpBipRsp.getImgHandle(mAvrcpBipRsp.getAlbumName(title));
        return null;
    }
}<|MERGE_RESOLUTION|>--- conflicted
+++ resolved
@@ -192,11 +192,8 @@
     private static final int MSG_ABS_VOL_TIMEOUT = 17;
     private static final int MSG_SET_A2DP_AUDIO_STATE = 18;
     private static final int MSG_NOW_PLAYING_CHANGED_RSP = 19;
-<<<<<<< HEAD
     private static final int MSG_UPDATE_MEDIA = 20;
     private static final int MESSAGE_DEVICE_RC_CLEANUP = 21;
-=======
->>>>>>> 2932afed
 
     private static final int STACK_CLEANUP = 0;
     private static final int APP_CLEANUP = 1;
@@ -404,15 +401,11 @@
         mAudioStreamMax = mAudioManager.getStreamMaxVolume(AudioManager.STREAM_MUSIC);
         mVolumeStep = Math.max(AVRCP_BASE_VOLUME_STEP, AVRCP_MAX_VOL/mAudioStreamMax);
 
-<<<<<<< HEAD
-        mBrowsableListBuilder = new BrowsablePlayerListBuilder();
-=======
         Resources resources = context.getResources();
         if (resources != null) {
             mAbsVolThreshold = resources.getInteger(R.integer.a2dp_absolute_volume_initial_threshold);
         }
 
->>>>>>> 2932afed
         // Register for package removal intent broadcasts for media button receiver persistence
         IntentFilter pkgFilter = new IntentFilter();
         pkgFilter.addAction(Intent.ACTION_PACKAGE_REMOVED);
@@ -542,7 +535,6 @@
         @Override
         public synchronized void onPlaybackStateChanged(PlaybackState state) {
             if (DEBUG) Log.v(TAG, "onPlaybackStateChanged: state " + state.toString());
-<<<<<<< HEAD
             int newPlayStatus = state.getState();
             List<BluetoothDevice> mConnectedDevices = mA2dpService.getConnectedDevices();
             if (!mConnectedDevices.isEmpty()) {
@@ -553,11 +545,8 @@
                     return;
                 }
             }
-            scheduleMediaUpdate();
-=======
 
             updateCurrentMediaState(false);
->>>>>>> 2932afed
         }
 
         @Override
@@ -1021,7 +1010,6 @@
             case MSG_SET_A2DP_AUDIO_STATE: {
                 if (DEBUG) Log.v(TAG, "MSG_SET_A2DP_AUDIO_STATE:" + msg.arg1);
                 mA2dpState = msg.arg1;
-<<<<<<< HEAD
                 BluetoothDevice playStateChangeDevice = (BluetoothDevice)msg.obj;
                 Log.v(TAG, "event for device address " + playStateChangeDevice.getAddress());
                 deviceIndex = getIndexForDevice(playStateChangeDevice);
@@ -1055,9 +1043,6 @@
                 } else {
                     Log.v(TAG, "Invalid Arguments to MESSAGE_DEVICE_RC_CLEANUP");
                 }
-=======
-                updateCurrentMediaState(false);
->>>>>>> 2932afed
                 break;
 
             case MSG_NATIVE_REQ_GET_FOLDER_ITEMS: {
@@ -1194,7 +1179,6 @@
 
         deviceFeatures[deviceIndex].mCurrentPlayState = state;
 
-<<<<<<< HEAD
         if ((deviceFeatures[deviceIndex].mPlayStatusChangedNT ==
                 AvrcpConstants.NOTIFICATION_TYPE_INTERIM) &&
                (oldPlayStatus != newPlayStatus) && deviceFeatures[deviceIndex].mCurrentDevice != null) {
@@ -1309,15 +1293,7 @@
                 updatePlayStatusForDevice(deviceIndex, state);
             }
         }
-=======
->>>>>>> 2932afed
         return mCurrentPlayState;
-    }
-
-    private void sendPlaybackStatus(int playStatusChangedNT, byte playbackState) {
-        registerNotificationRspPlayStatusNative(playStatusChangedNT, playbackState);
-        mPlayStatusChangedNT = playStatusChangedNT;
-        mReportedPlayStatus = playbackState;
     }
 
     private void sendPlaybackStatus(int playStatusChangedNT, byte playbackState) {
@@ -1480,16 +1456,7 @@
         }
     }
 
-<<<<<<< HEAD
-    private void scheduleMediaUpdate() {
-        Message msg = mHandler.obtainMessage(MSG_UPDATE_MEDIA);
-        mHandler.sendMessageDelayed(msg, MEDIA_DWELL_TIME);
-    }
-
     private void updateCurrentMediaState(boolean registering, BluetoothDevice device) {
-=======
-    private void updateCurrentMediaState(boolean registering) {
->>>>>>> 2932afed
         // Only do player updates when we aren't registering for track changes.
         if (!registering && device == null) {
             byte[] addr = null;
@@ -1511,12 +1478,8 @@
             if (mAddrPlayerChangedNT == AvrcpConstants.NOTIFICATION_TYPE_INTERIM
                     && mReportedPlayerID != mCurrAddrPlayerID && addr != null) {
                 registerNotificationRspAvalPlayerChangedNative(
-<<<<<<< HEAD
                         AvrcpConstants.NOTIFICATION_TYPE_CHANGED, addr);
-=======
-                        AvrcpConstants.NOTIFICATION_TYPE_CHANGED);
                 mAvailablePlayerViewChanged = false;
->>>>>>> 2932afed
                 registerNotificationRspAddrPlayerChangedNative(
                         AvrcpConstants.NOTIFICATION_TYPE_CHANGED, mCurrAddrPlayerID, sUIDCounter, addr);
                 mAddrPlayerChangedNT = AvrcpConstants.NOTIFICATION_TYPE_CHANGED;
@@ -1572,36 +1535,6 @@
             }
         }
 
-<<<<<<< HEAD
-        long newQueueId = MediaSession.QueueItem.UNKNOWN_ID;
-        if (newState != null) newQueueId = newState.getActiveQueueItemId();
-        Log.v(TAG, "Media update: id " + mLastQueueId + "➡" + newQueueId + "? "
-                        + currentAttributes.toRedactedString());
-        // Notify track changed if:
-        //  - The CT is registering for the notification
-        //  - Queue ID is UNKNOWN and MediaMetadata is different
-        //  - Queue ID is valid and different and MediaMetadata is different
-        if (registering || (((newQueueId == -1) || (newQueueId != mLastQueueId))
-                                   && !currentAttributes.equals(mMediaAttributes))) {
-            if (registering && (device != null))
-                sendTrackChangedRsp(registering, device);
-            else {
-                for (int i = 0; i < maxAvrcpConnections; i++) {
-                    if ((deviceFeatures[i].mCurrentDevice != null) &&
-                        (deviceFeatures[i].mTrackChangedNT == AvrcpConstants.NOTIFICATION_TYPE_INTERIM)) {
-                        deviceFeatures[i].mTrackChangedNT = AvrcpConstants.NOTIFICATION_TYPE_CHANGED;
-                        deviceFeatures[i].mTracksPlayed++;
-                        Log.v(TAG,"sending track change for device " + i);
-                        sendTrackChangedRsp(registering, deviceFeatures[i].mCurrentDevice);
-                    }
-                }
-            }
-            mMediaAttributes = currentAttributes;
-            mLastQueueId = newQueueId;
-        }
-
-        updatePlaybackState(newState, device);
-=======
         byte newPlayStatus = getBluetoothPlayState(newState);
 
         if (newState.getState() != PlaybackState.STATE_BUFFERING
@@ -1639,24 +1572,31 @@
             //  - Queue ID is valid and different and MediaMetadata is different
             if (registering || ((newQueueId == -1 || newQueueId != mLastQueueId)
                                        && !currentAttributes.equals(mMediaAttributes))) {
+                if (registering && (device != null))
+                    sendTrackChangedRsp(registering, device);
+                else {
+                    for (int i = 0; i < maxAvrcpConnections; i++) {
+                        if ((deviceFeatures[i].mCurrentDevice != null) &&
+                            (deviceFeatures[i].mTrackChangedNT == AvrcpConstants.NOTIFICATION_TYPE_INTERIM)) {
+                            deviceFeatures[i].mTrackChangedNT = AvrcpConstants.NOTIFICATION_TYPE_CHANGED;
+                            deviceFeatures[i].mTracksPlayed++;
+                            Log.v(TAG,"sending track change for device " + i);
+                            sendTrackChangedRsp(registering, deviceFeatures[i].mCurrentDevice);
+                        }
+                    }
+                }
+
                 Log.v(TAG, "Send track changed");
                 mMediaAttributes = currentAttributes;
                 mLastQueueId = newQueueId;
-                sendTrackChangedRsp(registering);
+                sendTrackChangedRsp(registering, deviceFeatures[i].mCurrentDevice);
             }
         } else {
             Log.i(TAG, "Skipping update due to invalid playback state");
         }
 
         // still send the updated play state if the playback state is none or buffering
-        Log.e(TAG, "play status change " + mReportedPlayStatus + "➡" + newPlayStatus);
-        if (mPlayStatusChangedNT == AvrcpConstants.NOTIFICATION_TYPE_INTERIM
-                && (mReportedPlayStatus != newPlayStatus)) {
-            sendPlaybackStatus(AvrcpConstants.NOTIFICATION_TYPE_CHANGED, newPlayStatus);
-        }
-
-        sendPlayPosNotificationRsp(false);
->>>>>>> 2932afed
+        updatePlaybackState(newState, device);
     }
 
     private void getRcFeaturesRequestFromNative(byte[] address, int features) {
@@ -1711,30 +1651,20 @@
         Log.v(TAG,"processRegisterNotification: eventId" + eventId);
         switch (eventId) {
             case EVT_PLAY_STATUS_CHANGED:
-<<<<<<< HEAD
                 deviceFeatures[deviceIndex].mPlayStatusChangedNT =
                         AvrcpConstants.NOTIFICATION_TYPE_INTERIM;
                 registerNotificationRspPlayStatusNative(
                         deviceFeatures[deviceIndex].mPlayStatusChangedNT,
                         currPlayState,
                         getByteAddress(deviceFeatures[deviceIndex].mCurrentDevice));
-=======
-                mPlayStatusChangedNT = AvrcpConstants.NOTIFICATION_TYPE_CHANGED;
-                updatePlaybackState();
-                sendPlaybackStatus(AvrcpConstants.NOTIFICATION_TYPE_INTERIM, mReportedPlayStatus);
->>>>>>> 2932afed
                 break;
 
             case EVT_TRACK_CHANGED:
                 Log.v(TAG, "Track changed notification enabled");
                 mTrackChangedNT = AvrcpConstants.NOTIFICATION_TYPE_INTERIM;
-<<<<<<< HEAD
                 deviceFeatures[deviceIndex].mTrackChangedNT =
                         AvrcpConstants.NOTIFICATION_TYPE_INTERIM;
-                updateCurrentMediaState(true, deviceFeatures[deviceIndex].mCurrentDevice);
-=======
-                sendTrackChangedRsp(true);
->>>>>>> 2932afed
+                sendTrackChangedRsp(true, deviceFeatures[deviceIndex].mCurrentDevice);
                 break;
 
             case EVT_PLAY_POS_CHANGED:
@@ -2652,33 +2582,6 @@
         synchronized (mBrowsePlayerInfoList) {
             mBrowsePlayerInfoList.clear();
             Intent intent = new Intent(android.service.media.MediaBrowserService.SERVICE_INTERFACE);
-<<<<<<< HEAD
-            mWaiting = mPackageManager.queryIntentServices(intent, PackageManager.MATCH_ALL);
-            connectNextPlayer();
-        }
-
-        public void cleanup() {
-            if (mWaiting != null) mWaiting.clear();
-            mPlayersChanged = false;
-            if (mCurrentBrowser != null) mCurrentBrowser.disconnect();
-        }
-
-        private void connectNextPlayer() {
-            if (mWaiting.isEmpty()) {
-                // Done. Send players changed if needed.
-                if (mPlayersChanged) {
-                   for (int i = 0; i < maxAvrcpConnections; i++) {
-                       if (deviceFeatures[i].mAvailablePlayersChangedNT ==
-                               AvrcpConstants.NOTIFICATION_TYPE_INTERIM) {
-                           deviceFeatures[i].mAvailablePlayersChangedNT = AvrcpConstants.NOTIFICATION_TYPE_CHANGED;
-                           if (DEBUG)
-                               Log.v(TAG, "send AvailableMediaPlayers to stack");
-                           registerNotificationRspAvalPlayerChangedNative(
-                                   deviceFeatures[i].mAvailablePlayersChangedNT,
-                                   getByteAddress(deviceFeatures[i].mCurrentDevice));
-                       }
-                   }
-=======
             List<ResolveInfo> playerList =
                     mPackageManager.queryIntentServices(intent, PackageManager.MATCH_ALL);
 
@@ -2699,7 +2602,6 @@
                     addMediaPlayerController(controller.getWrappedInstance());
                 } else {
                     addMediaPlayerPackage(packageName);
->>>>>>> 2932afed
                 }
             }
             updateCurrentMediaState(false);
@@ -3547,13 +3449,6 @@
         }
 
         public void nowPlayingChangedRsp(int type, byte[] address) {
-            if (!registerNotificationRspNowPlayingChangedNative(type, address)) {
-                Log.e(TAG, "registerNotificationRspNowPlayingChangedNative failed!");
-            }
-        }
-
-        public void nowPlayingChangedRsp(int type) {
-<<<<<<< HEAD
             byte[] addr = null;
             for (int i = 0; i < maxAvrcpConnections; i++) {
                 if (deviceFeatures[i].isActiveDevice) {
@@ -3566,18 +3461,15 @@
                 Log.e(TAG,"uidsChangedRsp:No active device found");
                 return;
             }
-            if (!registerNotificationRspNowPlayingChangedNative(type, addr)) {
-=======
-            if (mNowPlayingListChangedNT != AvrcpConstants.NOTIFICATION_TYPE_INTERIM) {
+            if (deviceFeatures[i].mNowPlayingListChangedNT != AvrcpConstants.NOTIFICATION_TYPE_INTERIM) {
                 if (DEBUG) Log.d(TAG, "NowPlayingListChanged: Not registered or requesting.");
                 return;
             }
 
-            if (!registerNotificationRspNowPlayingChangedNative(type)) {
->>>>>>> 2932afed
+            if (!registerNotificationRspNowPlayingChangedNative(type, addr)) {
                 Log.e(TAG, "registerNotificationRspNowPlayingChangedNative failed!");
             }
-            mNowPlayingListChangedNT = AvrcpConstants.NOTIFICATION_TYPE_CHANGED;
+            deviceFeatures[i].mNowPlayingListChangedNT = AvrcpConstants.NOTIFICATION_TYPE_CHANGED;
         }
 
         public void trackChangedRsp(int type, byte[] uid, byte[] addr) {
