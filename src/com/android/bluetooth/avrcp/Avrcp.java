/*
 * Copyright (C) 2017, The Linux Foundation. All rights reserved.
 * Not a Contribution.
 */
/*
 * Copyright (C) 2016 The Android Open Source Project
 *
 * Licensed under the Apache License, Version 2.0 (the "License");
 * you may not use this file except in compliance with the License.
 * You may obtain a copy of the License at
 *
 *      http://www.apache.org/licenses/LICENSE-2.0
 *
 * Unless required by applicable law or agreed to in writing, software
 * distributed under the License is distributed on an "AS IS" BASIS,
 * WITHOUT WARRANTIES OR CONDITIONS OF ANY KIND, either express or implied.
 * See the License for the specific language governing permissions and
 * limitations under the License.
 */

package com.android.bluetooth.avrcp;

import android.annotation.NonNull;
import android.annotation.Nullable;
import android.bluetooth.BluetoothA2dp;
import android.bluetooth.BluetoothAdapter;
import android.bluetooth.BluetoothAvrcp;
import android.bluetooth.BluetoothDevice;
import android.content.BroadcastReceiver;
import com.android.bluetooth.a2dp.A2dpService;
import android.content.ComponentName;
import android.content.Context;
import android.content.Intent;
import android.content.IntentFilter;
import android.content.pm.ApplicationInfo;
import android.content.pm.PackageManager;
import android.content.pm.PackageManager.NameNotFoundException;
import android.content.pm.ResolveInfo;
import android.content.res.Resources;
import android.content.SharedPreferences;
import android.media.AudioManager;
import android.media.MediaDescription;
import android.media.MediaMetadata;
import android.media.browse.MediaBrowser;
import android.media.session.MediaSession;
import android.media.session.MediaSession.QueueItem;
import android.media.session.MediaSessionManager;
import android.media.session.PlaybackState;
import android.os.Bundle;
import android.os.Handler;
import android.os.HandlerThread;
import android.os.Looper;
import android.os.Message;
import android.os.SystemClock;
import android.os.SystemProperties;
import android.os.UserManager;
import android.util.Log;
import android.view.KeyEvent;
import com.android.bluetooth.Utils;
import android.app.Notification;
import android.app.NotificationManager;

import com.android.bluetooth.btservice.ProfileService;
import com.android.bluetooth.R;
import com.android.bluetooth.Utils;

import java.util.ArrayList;
import java.util.Collections;
import java.util.HashMap;
import java.util.HashSet;
import java.util.Iterator;
import java.util.List;
import java.util.Map;
import java.util.Set;
import java.util.SortedMap;
import java.util.TreeMap;
import android.os.SystemProperties;
import com.android.bluetooth.hfp.HeadsetService;

/******************************************************************************
 * support Bluetooth AVRCP profile. support metadata, play status, event
 * notifications, address player selection and browse feature implementation.
 ******************************************************************************/

public final class Avrcp {
    private static final boolean DEBUG = true;
    private static final String TAG = "Avrcp";
    private static final String ABSOLUTE_VOLUME_BLACKLIST = "absolute_volume_blacklist";
    private static final String AVRCP_VERSION_PROPERTY = "persist.bluetooth.avrcpversion";
    private static final String AVRCP_1_4_STRING = "avrcp14";
    private static final String AVRCP_1_5_STRING = "avrcp15";
    private static final String AVRCP_1_6_STRING = "avrcp16";

    private Context mContext;
    private final AudioManager mAudioManager;
    private AvrcpMessageHandler mHandler;
    private final BluetoothAdapter mAdapter;
    private A2dpService mA2dpService;
    private MediaSessionManager mMediaSessionManager;
    private @Nullable MediaController mMediaController;
    private MediaControllerListener mMediaControllerCb;
    private MediaAttributes mMediaAttributes;
    private long mLastQueueId;
    private PackageManager mPackageManager;
    private int mTransportControlFlags;
    private int mA2dpState;
    private @NonNull PlaybackState mCurrentPlayerState;
    private long mLastStateUpdate;
    private int mPlayStatusChangedNT;
    private byte mReportedPlayStatus;
    private int mTrackChangedNT;
    private int mPlayPosChangedNT;
    private long mSongLengthMs;
    private int mAddrPlayerChangedNT;
    private int mReportedPlayerID;
    private int mNowPlayingListChangedNT;
    private long mPlaybackIntervalMs;
    private long mLastReportedPosition;
    private long mNextPosMs;
    private long mPrevPosMs;
    private int mFeatures;
    private int mRemoteVolume;
    private int mLastRemoteVolume;
    private int mInitialRemoteVolume;

    /* Local volume in audio index 0-15 */
    private int mLocalVolume;
    private int mLastLocalVolume;
    private int mAbsVolThreshold;

    private boolean mFastforward;
    private boolean mRewind;
    private boolean mRemotePassthroughCmd;

    private String mAddress;
    private HashMap<Integer, Integer> mVolumeMapping;

    private int mLastDirection;
    private final int mVolumeStep;
    private final int mAudioStreamMax;
    private boolean mVolCmdAdjustInProgress;
    private boolean mVolCmdSetInProgress;
    private int mAbsVolRetryTimes;

    private static final int NO_PLAYER_ID = 0;

    private int mCurrAddrPlayerID;
    private int mCurrBrowsePlayerID;
    private int mLastUsedPlayerID;
    private AvrcpMediaRsp mAvrcpMediaRsp;
    private int maxAvrcpConnections = 1; // Max Avrcp connections at any time
    private static final int INVALID_DEVICE_INDEX = 0xFF;
    private boolean pts_test = false;

    /* UID counter to be shared across different files. */
    static short sUIDCounter = AvrcpConstants.DEFAULT_UID_COUNTER;

    /* BTRC features */
    public static final int BTRC_FEAT_METADATA = 0x01;
    public static final int BTRC_FEAT_ABSOLUTE_VOLUME = 0x02;
    public static final int BTRC_FEAT_BROWSE = 0x04;
    public static final int BTRC_FEAT_AVRC_UI_UPDATE = 0x08;

    /* AVRC response codes, from avrc_defs */
    private static final int AVRC_RSP_NOT_IMPL = 8;
    private static final int AVRC_RSP_ACCEPT = 9;
    private static final int AVRC_RSP_REJ = 10;
    private static final int AVRC_RSP_IN_TRANS = 11;
    private static final int AVRC_RSP_IMPL_STBL = 12;
    private static final int AVRC_RSP_CHANGED = 13;
    private static final int AVRC_RSP_INTERIM = 15;

    /* AVRC request commands from Native */
    private static final int MSG_NATIVE_REQ_GET_RC_FEATURES = 1;
    private static final int MSG_NATIVE_REQ_GET_PLAY_STATUS = 2;
    private static final int MSG_NATIVE_REQ_GET_ELEM_ATTRS = 3;
    private static final int MSG_NATIVE_REQ_REGISTER_NOTIFICATION = 4;
    private static final int MSG_NATIVE_REQ_VOLUME_CHANGE = 5;
    private static final int MSG_NATIVE_REQ_GET_FOLDER_ITEMS = 6;
    private static final int MSG_NATIVE_REQ_SET_ADDR_PLAYER = 7;
    private static final int MSG_NATIVE_REQ_SET_BR_PLAYER = 8;
    private static final int MSG_NATIVE_REQ_CHANGE_PATH = 9;
    private static final int MSG_NATIVE_REQ_PLAY_ITEM = 10;
    private static final int MSG_NATIVE_REQ_GET_ITEM_ATTR = 11;
    private static final int MSG_NATIVE_REQ_GET_TOTAL_NUM_OF_ITEMS = 12;
    private static final int MSG_NATIVE_REQ_PASS_THROUGH = 13;

    /* other AVRC messages */
    private static final int MSG_PLAY_INTERVAL_TIMEOUT = 14;
    private static final int MSG_ADJUST_VOLUME = 15;
    private static final int MSG_SET_ABSOLUTE_VOLUME = 16;
    private static final int MSG_ABS_VOL_TIMEOUT = 17;
    private static final int MSG_SET_A2DP_AUDIO_STATE = 18;
    private static final int MSG_NOW_PLAYING_CHANGED_RSP = 19;
    private static final int MSG_UPDATE_MEDIA = 20;
    private static final int MESSAGE_DEVICE_RC_CLEANUP = 21;

    private static final int STACK_CLEANUP = 0;
    private static final int APP_CLEANUP = 1;
    private static final int CMD_TIMEOUT_DELAY = 2000;
    private static final int MAX_ERROR_RETRY_TIMES = 6;
    private static final int AVRCP_MAX_VOL = 127;
    private static final int AVRCP_BASE_VOLUME_STEP = 1;
    public static final int AVRC_ID_VOL_UP = 0x41;
    public static final int AVRC_ID_VOL_DOWN = 0x42;

    /* Communicates with MediaPlayer to fetch media content */
    private BrowsedMediaPlayer mBrowsedMediaPlayer;

    /* Addressed player handling */
    private AddressedMediaPlayer mAddressedMediaPlayer;

    /* List of Media player instances, useful for retrieving MediaPlayerList or MediaPlayerInfo */
    private SortedMap<Integer, MediaPlayerInfo> mMediaPlayerInfoList;
    private boolean mAvailablePlayerViewChanged;

    /* List of media players which supports browse */
    private List<BrowsePlayerInfo> mBrowsePlayerInfoList;

    /* Manage browsed players */
    private AvrcpBrowseManager mAvrcpBrowseManager;

    /* BIP Responder */
    static private AvrcpBipRsp mAvrcpBipRsp;

    /* Broadcast receiver for device connections intent broadcasts */
    private final BroadcastReceiver mAvrcpReceiver = new AvrcpServiceBroadcastReceiver();
    private final BroadcastReceiver mBootReceiver = new AvrcpServiceBootReceiver();

    /* Recording passthrough key dispatches */
    static private final int PASSTHROUGH_LOG_MAX_SIZE = DEBUG ? 50 : 10;
    private EvictingQueue<MediaKeyLog> mPassthroughLogs; // Passthorugh keys dispatched
    private List<MediaKeyLog> mPassthroughPending; // Passthrough keys sent not dispatched yet
    private int mPassthroughDispatched; // Number of keys dispatched

    private class MediaKeyLog {
        private long mTimeSent;
        private long mTimeProcessed;
        private String mPackage;
        private KeyEvent mEvent;

        public MediaKeyLog(long time, KeyEvent event) {
            mEvent = event;
            mTimeSent = time;
        }

        public boolean addDispatch(long time, KeyEvent event, String packageName) {
            if (mPackage != null) return false;
            if (event.getAction() != mEvent.getAction()) return false;
            if (event.getKeyCode() != mEvent.getKeyCode()) return false;
            mPackage = packageName;
            mTimeProcessed = time;
            return true;
        }

        public String toString() {
            StringBuilder sb = new StringBuilder();
            sb.append(android.text.format.DateFormat.format("MM-dd HH:mm:ss", mTimeSent));
            sb.append(" " + mEvent.toString());
            if (mPackage == null) {
                sb.append(" (undispatched)");
            } else {
                sb.append(" to " + mPackage);
                sb.append(" in " + (mTimeProcessed - mTimeSent) + "ms");
            }
            return sb.toString();
        }
    }

    // Device dependent registered Notification & Variables
    private class DeviceDependentFeature {
        private Context mContext;
        private BluetoothDevice mCurrentDevice;
        private @NonNull PlaybackState mCurrentPlayState;
        private int mPlayStatusChangedNT;
        private int mNowPlayingChangedNT;
        private int mTrackChangedNT;
        private long mNextPosMs;
        private long mPrevPosMs;
        private long mPlaybackIntervalMs;
        private long mLastReportedPosition;
        private int mPlayPosChangedNT;
        private int mFeatures;
        private int mLastDirection;
        private int mAbsoluteVolume;
        private int mLastSetVolume;
        private boolean mVolCmdSetInProgress;
        private boolean mVolCmdAdjustInProgress;
        private boolean isAbsoluteVolumeSupportingDevice;
        private int mAbsVolRetryTimes;
        private int keyPressState;
        private long mTracksPlayed;
        private int mAvailablePlayersChangedNT;

        private int mRemoteVolume;
        private int mLastRemoteVolume;
        private int mInitialRemoteVolume;
        private boolean isActiveDevice;

        /* Local volume in audio index 0-15 */
        private int mLocalVolume;
        private int mLastLocalVolume;
        private int mAbsVolThreshold;
        private HashMap<Integer, Integer> mVolumeMapping;

        public DeviceDependentFeature(Context context) {
            mContext = context;
            mCurrentDevice = null;
            mCurrentPlayState = new PlaybackState.Builder().setState(PlaybackState.STATE_NONE, -1L, 0.0f).build();;
            mPlayStatusChangedNT = AvrcpConstants.NOTIFICATION_TYPE_CHANGED;
            mNowPlayingChangedNT = AvrcpConstants.NOTIFICATION_TYPE_CHANGED;
            mTrackChangedNT = AvrcpConstants.NOTIFICATION_TYPE_CHANGED;
            mNextPosMs = -1;
            mPrevPosMs = -1;
            mPlaybackIntervalMs = 0L;
            mLastReportedPosition = -1;
            mPlayPosChangedNT = AvrcpConstants.NOTIFICATION_TYPE_CHANGED;
            mFeatures = 0;
            mLastDirection = 0;
            mTracksPlayed = 0;
            mVolCmdAdjustInProgress = false;
            mVolCmdSetInProgress = false;
            isAbsoluteVolumeSupportingDevice = false;
            mAbsVolRetryTimes = 0;
            keyPressState = AvrcpConstants.KEY_STATE_RELEASE; //Key release state
            mRemoteVolume = -1;
            mAvailablePlayersChangedNT = AvrcpConstants.NOTIFICATION_TYPE_CHANGED;
            mInitialRemoteVolume = -1;
            isActiveDevice = false;
            mLastRemoteVolume = -1;
            mLocalVolume = -1;
            mLastLocalVolume = -1;
            mAbsVolThreshold = 0;
            mVolumeMapping = new HashMap<Integer, Integer>();
            Resources resources = context.getResources();
            if (resources != null) {
                mAbsVolThreshold = resources.getInteger(R.integer.a2dp_absolute_volume_initial_threshold);
            }
        }
    };
    DeviceDependentFeature[] deviceFeatures;

    static {
        classInitNative();
    }


    private Avrcp(Context context, A2dpService svc, int maxConnections ) {
        if (DEBUG) Log.v(TAG, "Avrcp");
        mAdapter = BluetoothAdapter.getDefaultAdapter();
        mMediaAttributes = new MediaAttributes(null);
        mLastQueueId = MediaSession.QueueItem.UNKNOWN_ID;
        mLastStateUpdate = -1L;
        mSongLengthMs = 0L;
        mCurrentPlayerState = new PlaybackState.Builder().setState(PlaybackState.STATE_NONE, -1L, 0.0f).build();
        mReportedPlayStatus = PLAYSTATUS_ERROR;
        mA2dpState = BluetoothA2dp.STATE_NOT_PLAYING;
        mPlayStatusChangedNT = AvrcpConstants.NOTIFICATION_TYPE_CHANGED;
        mTrackChangedNT = AvrcpConstants.NOTIFICATION_TYPE_CHANGED;
        mPlayPosChangedNT = AvrcpConstants.NOTIFICATION_TYPE_CHANGED;
        mAddrPlayerChangedNT = AvrcpConstants.NOTIFICATION_TYPE_CHANGED;
        mNowPlayingListChangedNT = AvrcpConstants.NOTIFICATION_TYPE_CHANGED;
        mPlaybackIntervalMs = 0L;
        mLastReportedPosition = -1;
        mNextPosMs = -1;
        mPrevPosMs = -1;
        mFeatures = 0;
        mRemoteVolume = -1;
        mInitialRemoteVolume = -1;
        mLastRemoteVolume = -1;
        mLastDirection = 0;
        mVolCmdAdjustInProgress = false;
        mVolCmdSetInProgress = false;
        mAbsVolRetryTimes = 0;
        mLocalVolume = -1;
        mLastLocalVolume = -1;
        mAbsVolThreshold = 0;
        mVolumeMapping = new HashMap<Integer, Integer>();
        mCurrAddrPlayerID = NO_PLAYER_ID;
        mReportedPlayerID = mCurrAddrPlayerID;
        mCurrBrowsePlayerID = 0;
        mContext = context;
        mLastUsedPlayerID = 0;
        mAddressedMediaPlayer = null;
        mAvrcpBipRsp = null;
        mA2dpService = svc;
        maxAvrcpConnections = maxConnections;
        deviceFeatures = new DeviceDependentFeature[maxAvrcpConnections];
        for(int i = 0; i < maxAvrcpConnections; i++) {
            deviceFeatures[i] = new DeviceDependentFeature(mContext);
        }
        mFastforward = false;
        mRewind = false;
        mRemotePassthroughCmd = false;

        initNative(maxAvrcpConnections);

        mMediaSessionManager = (MediaSessionManager) context.getSystemService(
            Context.MEDIA_SESSION_SERVICE);
        mAudioManager = (AudioManager) context.getSystemService(Context.AUDIO_SERVICE);
        mAudioStreamMax = mAudioManager.getStreamMaxVolume(AudioManager.STREAM_MUSIC);
        mVolumeStep = Math.max(AVRCP_BASE_VOLUME_STEP, AVRCP_MAX_VOL/mAudioStreamMax);

        Resources resources = context.getResources();
        if (resources != null) {
            mAbsVolThreshold = resources.getInteger(R.integer.a2dp_absolute_volume_initial_threshold);
        }

        // Register for package removal intent broadcasts for media button receiver persistence
        IntentFilter pkgFilter = new IntentFilter();
        pkgFilter.addAction(Intent.ACTION_PACKAGE_REMOVED);
        pkgFilter.addAction(Intent.ACTION_PACKAGE_ADDED);
        pkgFilter.addAction(Intent.ACTION_PACKAGE_CHANGED);
        pkgFilter.addAction(Intent.ACTION_PACKAGE_DATA_CLEARED);
        pkgFilter.addDataScheme("package");
        context.registerReceiver(mAvrcpReceiver, pkgFilter);

        IntentFilter bootFilter = new IntentFilter();
        bootFilter.addAction(Intent.ACTION_USER_UNLOCKED);
        context.registerReceiver(mBootReceiver, bootFilter);
        pts_test = SystemProperties.getBoolean("bt.avrcpct-passthrough.pts", false);
    }

    private synchronized void start() {
        if (DEBUG) Log.v(TAG, "start");
        HandlerThread thread = new HandlerThread("BluetoothAvrcpHandler");
        thread.start();
        Looper looper = thread.getLooper();
        mHandler = new AvrcpMessageHandler(looper);
        mMediaControllerCb = new MediaControllerListener();
        mAvrcpMediaRsp = new AvrcpMediaRsp();
        mMediaPlayerInfoList = new TreeMap<Integer, MediaPlayerInfo>();
        mAvailablePlayerViewChanged = false;
        mBrowsePlayerInfoList = Collections.synchronizedList(new ArrayList<BrowsePlayerInfo>());
        mPassthroughDispatched = 0;
        mPassthroughLogs = new EvictingQueue<MediaKeyLog>(PASSTHROUGH_LOG_MAX_SIZE);
        mPassthroughPending = Collections.synchronizedList(new ArrayList<MediaKeyLog>());
        if (mMediaSessionManager != null) {
            mMediaSessionManager.addOnActiveSessionsChangedListener(mActiveSessionListener, null,
                    mHandler);
            mMediaSessionManager.setCallback(mButtonDispatchCallback, null);
        }
        mPackageManager = mContext.getApplicationContext().getPackageManager();

        boolean isCoverArtSupported = mContext.getResources().getBoolean
                (R.bool.avrcp_coverart_support);
        if (DEBUG) Log.d(TAG, "isCoverArtSupported: " + isCoverArtSupported);
        String avrcpVersion = SystemProperties.get(AVRCP_VERSION_PROPERTY, AVRCP_1_4_STRING);
        if (DEBUG) Log.d(TAG, "avrcpVersion: " + avrcpVersion);
        /* Enable Cover Art support is version is 1.6 and flag is set in config */
        if (isCoverArtSupported && avrcpVersion != null &&
            avrcpVersion.equals(AVRCP_1_6_STRING))
            mAvrcpBipRsp = new AvrcpBipRsp(mContext);
        if (mAvrcpBipRsp != null) {
            if (DEBUG) Log.d(TAG, "Starting AVRCP BIP Responder Service");
            mAvrcpBipRsp.start();
        }
        /* create object to communicate with addressed player */
        mAddressedMediaPlayer = new AddressedMediaPlayer(mAvrcpMediaRsp);

        /* initialize BrowseMananger which manages Browse commands and response */
        mAvrcpBrowseManager = new AvrcpBrowseManager(mContext, mAvrcpMediaRsp);

        initMediaPlayersList();

        UserManager manager = UserManager.get(mContext);
        if (manager == null || manager.isUserUnlocked()) {
            if (DEBUG) Log.d(TAG, "User already unlocked, initializing player lists");
            // initialize browsable player list and build media player list
            buildBrowsablePlayerList();
        }
    }

    public static Avrcp make(Context context, A2dpService svc,
                             int maxConnections) {
        if (DEBUG) Log.v(TAG, "make");
        Avrcp ar = new Avrcp(context, svc, maxConnections);
        ar.start();
        return ar;
    }

    public synchronized void doQuit() {
        if (DEBUG) Log.d(TAG, "doQuit");
        if (mMediaController != null) mMediaController.unregisterCallback(mMediaControllerCb);
        Message msg = mHandler.obtainMessage(MESSAGE_DEVICE_RC_CLEANUP, APP_CLEANUP,
               0, null);
        mHandler.sendMessage(msg);
        if (mMediaSessionManager != null) {
            mMediaSessionManager.setCallback(null, null);
            mMediaSessionManager.removeOnActiveSessionsChangedListener(mActiveSessionListener);
        }

        mHandler.removeCallbacksAndMessages(null);
        Looper looper = mHandler.getLooper();
        if (looper != null) {
            looper.quit();
        }

        if (mAvrcpBipRsp != null) {
            mAvrcpBipRsp.stop();
            mAvrcpBipRsp = null;
        }
        mHandler = null;
        mContext.unregisterReceiver(mAvrcpReceiver);
        mContext.unregisterReceiver(mBootReceiver);

        mAddressedMediaPlayer.cleanup();
        mAvrcpBrowseManager.cleanup();
    }

    public void clearDeviceDependentFeature() {
        Log.d(TAG, "Enter clearDeviceDependentFeature()");
        for (int i = 0; i < maxAvrcpConnections; i++) {
            deviceFeatures[i].keyPressState =
                AvrcpConstants.KEY_STATE_RELEASE; //Key release state
            if (deviceFeatures[i].mVolumeMapping != null)
                deviceFeatures[i].mVolumeMapping.clear();
        }
        Log.d(TAG, "Exit clearDeviceDependentFeature()");
    }

    public void cleanup() {
        if (DEBUG) Log.d(TAG, "cleanup");
        cleanupNative();
        if (mVolumeMapping != null)
            mVolumeMapping.clear();
    }

    private class MediaControllerListener extends MediaController.Callback {
        @Override
        public void onMetadataChanged(MediaMetadata metadata) {
            if (DEBUG) Log.v(TAG, "onMetadataChanged");
<<<<<<< HEAD
            updateCurrentMediaState(false, null);
=======
            updateCurrentMediaState();
>>>>>>> 6891a679
        }
        @Override
        public synchronized void onPlaybackStateChanged(PlaybackState state) {
            if (DEBUG) Log.v(TAG, "onPlaybackStateChanged: state " + state.toString());
            int newPlayStatus = state.getState();
            List<BluetoothDevice> mConnectedDevices = mA2dpService.getConnectedDevices();
            if (!mConnectedDevices.isEmpty()) {
                if (mA2dpService.isA2dpPlaying(mConnectedDevices.get(0))&&
                                      (newPlayStatus == PlaybackState.STATE_PAUSED))
                {
                    Log.w(TAG," Do not update to Carkit");
                    return;
                }
            }

<<<<<<< HEAD
            updateCurrentMediaState(false, null);
=======
            updateCurrentMediaState();
>>>>>>> 6891a679
        }

        @Override
        public void onSessionDestroyed() {
            Log.v(TAG, "MediaController session destroyed");
            synchronized (Avrcp.this) {
                if (mMediaController != null)
                    removeMediaController(mMediaController.getWrappedInstance());
            }
        }


        @Override
        public void onQueueChanged(List<MediaSession.QueueItem> queue) {
            if (queue == null) {
                Log.v(TAG, "onQueueChanged: received null queue");
                return;
            }

            Log.v(TAG, "onQueueChanged: NowPlaying list changed, Queue Size = "+ queue.size());
            mHandler.sendEmptyMessage(MSG_NOW_PLAYING_CHANGED_RSP);
        }
    }

    /** Handles Avrcp messages. */
    private final class AvrcpMessageHandler extends Handler {
        private AvrcpMessageHandler(Looper looper) {
            super(looper);
        }

        @Override
        public void handleMessage(Message msg) {
            int deviceIndex  = INVALID_DEVICE_INDEX;
            if (DEBUG) Log.v(TAG, "AvrcpMessageHandler: received message=" + msg.what);

            switch (msg.what) {
            case MSG_NATIVE_REQ_GET_RC_FEATURES:
            {
                String address = (String) msg.obj;
                if (DEBUG)
                    Log.v(TAG, "MSG_GET_RC_FEATURES: address="+address+
                            ", features="+msg.arg1);
                BluetoothDevice device = mAdapter.getRemoteDevice(address);
                deviceIndex = getIndexForDevice(device);
                if (deviceIndex == INVALID_DEVICE_INDEX) {
                    Log.v(TAG,"device entry not present, bailing out");
                    return;
                }
                deviceFeatures[deviceIndex].mFeatures = msg.arg1;
                deviceFeatures[deviceIndex].mFeatures =
                    modifyRcFeatureFromBlacklist(deviceFeatures[deviceIndex].mFeatures,
                    address);
                Log.d(TAG, "avrcpct-passthrough pts_test = " + pts_test);
                if (pts_test) {
                    Log.v(TAG,"fake BTRC_FEAT_ABSOLUTE_VOLUME remote feat support for pts test");
                    deviceFeatures[deviceIndex].mFeatures =
                                 deviceFeatures[deviceIndex].mFeatures | BTRC_FEAT_ABSOLUTE_VOLUME;
                }
                deviceFeatures[deviceIndex].isAbsoluteVolumeSupportingDevice =
                        ((deviceFeatures[deviceIndex].mFeatures &
                        BTRC_FEAT_ABSOLUTE_VOLUME) != 0);
                mAudioManager.avrcpSupportsAbsoluteVolume(device.getAddress(),
                        isAbsoluteVolumeSupported());
                Log.v(TAG," update audio manager for abs vol state = "
                        + isAbsoluteVolumeSupported());
                deviceFeatures[deviceIndex].mLastLocalVolume = -1;
                deviceFeatures[deviceIndex].mRemoteVolume = -1;
                deviceFeatures[deviceIndex].mLocalVolume = -1;
                deviceFeatures[deviceIndex].mInitialRemoteVolume = -1;
                if (deviceFeatures[deviceIndex].mVolumeMapping != null)
                    deviceFeatures[deviceIndex].mVolumeMapping.clear();

                if ((deviceFeatures[deviceIndex].mFeatures &
                        BTRC_FEAT_AVRC_UI_UPDATE) != 0)
                {
                    int NOTIFICATION_ID = android.R.drawable.stat_sys_data_bluetooth;
                    Notification notification = new Notification.Builder(mContext)
                        .setContentTitle("Bluetooth Media Browsing")
                        .setContentText("Peer supports advanced feature")
                        .setSubText("Re-pair from peer to enable it")
                        .setSmallIcon(android.R.drawable.stat_sys_data_bluetooth)
                        .setDefaults(Notification.DEFAULT_ALL)
                        .build();
                    NotificationManager manager = (NotificationManager)
                        mContext.getSystemService(Context.NOTIFICATION_SERVICE);
                    manager.notify(NOTIFICATION_ID, notification);
                    Log.v(TAG," update notification manager on remote repair request");
                }
                break;
            }

            case MSG_NATIVE_REQ_GET_PLAY_STATUS:
            {
                BluetoothDevice device;
                int playState = PLAYSTATUS_ERROR;
                int position;

                String address = Utils.getAddressStringFromByte((byte[]) msg.obj);
                Log.v(TAG, "Event for device address " + address);

                device = mAdapter.getRemoteDevice(address);
                deviceIndex = getIndexForDevice(device);
                if (deviceIndex == INVALID_DEVICE_INDEX) {
                    Log.e(TAG,"Invalid device index for play status");
                    break;
                }
                playState = convertPlayStateToPlayStatus(deviceFeatures[deviceIndex].mCurrentPlayState);
                if (mFastforward) {
                    playState = PLAYSTATUS_FWD_SEEK;
                }
                if (mRewind) {
                    playState = PLAYSTATUS_REV_SEEK;
                }
                if (!mFastforward && !mRewind) {
                    playState = convertPlayStateToPlayStatus(deviceFeatures[deviceIndex].mCurrentPlayState);
                }
                position = (int)getPlayPosition(device);
                if (DEBUG)
                    Log.v(TAG, "Play Status for : " + device.getName() +
                          " state: " + playState + " position: " + position);
                if (position == -1) {
                    Log.v(TAG, "Force play postion to 0, for getPlayStatus Rsp");
                    position = 0;
                }

                getPlayStatusRspNative(getByteAddress(device), playState, (int)mSongLengthMs, position);
                break;
            }

            case MSG_NATIVE_REQ_GET_ELEM_ATTRS:
            {
                String[] textArray;
                AvrcpCmd.ElementAttrCmd elem = (AvrcpCmd.ElementAttrCmd) msg.obj;
                byte numAttr = elem.mNumAttr;
                int[] attrIds = elem.mAttrIDs;
                if (DEBUG) Log.v(TAG, "MSG_NATIVE_REQ_GET_ELEM_ATTRS:numAttr=" + numAttr);
                textArray = new String[numAttr];
                StringBuilder responseDebug = new StringBuilder();
                responseDebug.append("getElementAttr response: ");
                for (int i = 0; i < numAttr; ++i) {
                    textArray[i] = mMediaAttributes.getString(attrIds[i]);
                    responseDebug.append("[" + attrIds[i] + "=");
                    if (attrIds[i] == AvrcpConstants.ATTRID_TITLE
                            || attrIds[i] == AvrcpConstants.ATTRID_ARTIST
                            || attrIds[i] == AvrcpConstants.ATTRID_ALBUM) {
                        responseDebug.append(Utils.ellipsize(textArray[i]) + "] ");
                    } else {
                        responseDebug.append(textArray[i] + "] ");
                    }
                }
                Log.v(TAG, responseDebug.toString());
                byte[] bdaddr = elem.mAddress;
                getElementAttrRspNative(bdaddr, numAttr, attrIds, textArray);
                break;
            }

            case MSG_NATIVE_REQ_REGISTER_NOTIFICATION:
                if (DEBUG) Log.v(TAG, "MSG_NATIVE_REQ_REGISTER_NOTIFICATION:event=" + msg.arg1 +
                        " param=" + msg.arg2);
                processRegisterNotification((byte[]) msg.obj, msg.arg1, msg.arg2);
                break;

            case MSG_NOW_PLAYING_CHANGED_RSP:
                if (DEBUG) Log.v(TAG, "MSG_NOW_PLAYING_CHANGED_RSP");
                removeMessages(MSG_NOW_PLAYING_CHANGED_RSP);
<<<<<<< HEAD
                updateCurrentMediaState(false, null);
=======
                updateCurrentMediaState();
>>>>>>> 6891a679
                break;

            case MSG_PLAY_INTERVAL_TIMEOUT:
                if (DEBUG) Log.v(TAG, "MSG_PLAY_INTERVAL_TIMEOUT");
                Log.v(TAG, "event for device address " + (BluetoothDevice)msg.obj);
                deviceIndex = getIndexForDevice((BluetoothDevice) msg.obj);
                if (deviceIndex == INVALID_DEVICE_INDEX) {
                    Log.e(TAG,"invalid index for device");
                    break;
                }
                sendPlayPosNotificationRsp(false, deviceIndex);
                break;

            case MSG_NATIVE_REQ_VOLUME_CHANGE:
            {
                if (!isAbsoluteVolumeSupported()) {
                    if (DEBUG) Log.v(TAG, "MSG_NATIVE_REQ_VOLUME_CHANGE ignored, not supported");
                    break;
                }
                byte absVol = (byte) ((byte) msg.arg1 & 0x7f); // discard MSB as it is RFD
                if (DEBUG)
                    Log.v(TAG, "MSG_NATIVE_REQ_VOLUME_CHANGE: volume=" + absVol + " ctype="
                                    + msg.arg2);
                Bundle data = msg.getData();
                byte[] bdaddr = data.getByteArray("BdAddress");
                String address = Utils.getAddressStringFromByte(bdaddr);
                Log.v(TAG, "event for device address " + address);
                deviceIndex = getIndexForDevice(mAdapter.getRemoteDevice(address));
                if (deviceIndex == INVALID_DEVICE_INDEX) {
                    Log.e(TAG,"invalid index for device");
                    break;
                }
                boolean volAdj = false;
                if (msg.arg2 == AVRC_RSP_ACCEPT || msg.arg2 == AVRC_RSP_REJ) {
                    if (mVolCmdAdjustInProgress == false && mVolCmdSetInProgress == false) {
                        Log.e(TAG, "Unsolicited response, ignored");
                        break;
                    }
                    removeMessages(MSG_ABS_VOL_TIMEOUT);

                    volAdj = mVolCmdAdjustInProgress;
                    mVolCmdAdjustInProgress = false;
                    mVolCmdSetInProgress = false;
                    mAbsVolRetryTimes = 0;
                }

                // convert remote volume to local volume
                int volIndex = convertToAudioStreamVolume(absVol);
                if (DEBUG) Log.v(TAG,"Volume Index = " + volIndex);
                if (deviceFeatures[deviceIndex].mInitialRemoteVolume == -1) {
                    deviceFeatures[deviceIndex].mInitialRemoteVolume = absVol;
                    if (deviceFeatures[deviceIndex].mAbsVolThreshold > 0 &&
                        deviceFeatures[deviceIndex].mAbsVolThreshold <
                        mAudioStreamMax &&
                        volIndex > deviceFeatures[deviceIndex].mAbsVolThreshold) {
                        if (DEBUG) Log.v(TAG, "remote inital volume too high " + volIndex + ">" +
                            deviceFeatures[deviceIndex].mAbsVolThreshold);
                        Message msg1 = mHandler.obtainMessage(MSG_SET_ABSOLUTE_VOLUME,
                            deviceFeatures[deviceIndex].mAbsVolThreshold , 0);
                        mHandler.sendMessage(msg1);
                        deviceFeatures[deviceIndex].mRemoteVolume = absVol;
                        deviceFeatures[deviceIndex].mLocalVolume = volIndex;
                        break;
                    }
                }
                if (deviceFeatures[deviceIndex].mLocalVolume != volIndex &&
                                                (msg.arg2 == AVRC_RSP_ACCEPT ||
                                                 msg.arg2 == AVRC_RSP_CHANGED ||
                                                 msg.arg2 == AVRC_RSP_INTERIM)) {
                    /* If the volume has successfully changed */
                    if (!deviceFeatures[deviceIndex].isActiveDevice &&
                           (msg.arg2 == AVRC_RSP_CHANGED || msg.arg2 == AVRC_RSP_INTERIM)) {
                        Log.d(TAG, "Do not change volume from an inactive device");
                        break;
                    }

                    deviceFeatures[deviceIndex].mLocalVolume = volIndex;
                    if (deviceFeatures[deviceIndex].mLastLocalVolume != -1
                        && msg.arg2 == AVRC_RSP_ACCEPT) {
                        if (deviceFeatures[deviceIndex].mLastLocalVolume != volIndex) {
                            /* remote volume changed more than requested due to
                             * local and remote has different volume steps */
                            if (DEBUG) Log.d(TAG, "Remote returned volume does not match desired volume "
                                + deviceFeatures[deviceIndex].mLastLocalVolume + " vs "
                                + volIndex);
                            deviceFeatures[deviceIndex].mLastLocalVolume =
                                deviceFeatures[deviceIndex].mLocalVolume;
                        }
                    }
                    // remember the remote volume value, as it's the one supported by remote
                    if (volAdj) {
                        synchronized (deviceFeatures[deviceIndex].mVolumeMapping) {
                            deviceFeatures[deviceIndex].mVolumeMapping.put(volIndex, (int)absVol);
                            if (DEBUG) Log.v(TAG, "remember volume mapping " +volIndex+ "-"+absVol);
                        }
                    }
                    notifyVolumeChanged(deviceFeatures[deviceIndex].mLocalVolume);
                    deviceFeatures[deviceIndex].mRemoteVolume = absVol;
                    long pecentVolChanged = ((long)absVol * 100) / 0x7f;
                    Log.e(TAG, "percent volume changed: " + pecentVolChanged + "%");
                } else if (msg.arg2 == AVRC_RSP_REJ) {
                    Log.e(TAG, "setAbsoluteVolume call rejected");
                } else if (volAdj && deviceFeatures[deviceIndex].mLastRemoteVolume > 0
                            && deviceFeatures[deviceIndex].mLastRemoteVolume < AVRCP_MAX_VOL &&
                            deviceFeatures[deviceIndex].mLocalVolume == volIndex &&
                            (msg.arg2 == AVRC_RSP_ACCEPT )) {
                    /* oops, the volume is still same, remote does not like the value
                     * retry a volume one step up/down */
                    if (DEBUG) Log.d(TAG, "Remote device didn't tune volume, let's try one more step.");
                    int retry_volume = Math.min(AVRCP_MAX_VOL,
                            Math.max(0, deviceFeatures[deviceIndex].mLastRemoteVolume +
                                        deviceFeatures[deviceIndex].mLastDirection));
                    if (setVolumeNative(retry_volume,
                            getByteAddress(deviceFeatures[deviceIndex].mCurrentDevice))) {
                        deviceFeatures[deviceIndex].mLastRemoteVolume = retry_volume;
                        sendMessageDelayed(obtainMessage(MSG_ABS_VOL_TIMEOUT,
                            0, 0, deviceFeatures[deviceIndex].mCurrentDevice), CMD_TIMEOUT_DELAY);
                        deviceFeatures[deviceIndex].mVolCmdAdjustInProgress = true;
                    }
                } else if (msg.arg2 == AVRC_RSP_REJ) {
                    if (DEBUG)
                        Log.v(TAG, "setAbsoluteVolume call rejected");
                }
            }   break;

            case MSG_ADJUST_VOLUME:
            {
                if (!isAbsoluteVolumeSupported()) {
                    if (DEBUG) Log.v(TAG, "ignore MSG_ADJUST_VOLUME");
                    break;
                }

                if (mA2dpService.isMulticastFeatureEnabled() &&
                        areMultipleDevicesConnected()) {
                    if (DEBUG) Log.v(TAG, "Volume change not entertained as multicast is enabled & multiple devices are connected");
                    break;
                }

                if (DEBUG) Log.d(TAG, "MSG_ADJUST_VOLUME: direction=" + msg.arg1);
                for (int i = 0; i < maxAvrcpConnections; i++) {
                    if (deviceFeatures[i].mCurrentDevice != null &&
                            deviceFeatures[i].isActiveDevice) {
                          deviceIndex = i;
                          if ((deviceFeatures[deviceIndex].mVolCmdAdjustInProgress) ||
                                (deviceFeatures[deviceIndex].mVolCmdSetInProgress)){
                          if (DEBUG)
                               Log.w(TAG, "already a volume command in progress" +
                                       "for this device.");
                              continue;
                          }
                          if (deviceFeatures[deviceIndex].mInitialRemoteVolume == -1) {
                              if (DEBUG) Log.d(TAG, "remote never tell us initial volume, black list it.");
                              blackListCurrentDevice(deviceIndex);
                              break;
                          }
                              // Wait on verification on volume from device, before changing the volume.
                          if (deviceFeatures[deviceIndex].mRemoteVolume != -1 &&
                                   (msg.arg1 == -1 || msg.arg1 == 1)) {
                              int setVol = -1;
                              int targetVolIndex = -1;
                              if (deviceFeatures[deviceIndex].mLocalVolume == 0 && msg.arg1 == -1) {
                                 if (DEBUG) Log.w(TAG, "No need to Vol down from 0.");
                              break;
                              }
                              if (deviceFeatures[deviceIndex].mLocalVolume ==
                                      mAudioStreamMax && msg.arg1 == 1) {
                                  if (DEBUG) Log.w(TAG, "No need to Vol up from max.");
                                  break;
                              }

                              targetVolIndex = deviceFeatures[deviceIndex].mLocalVolume + msg.arg1;
                              if (DEBUG) Log.d(TAG, "Adjusting volume to  " + targetVolIndex);

                              Integer j;
                              synchronized (deviceFeatures[deviceIndex].mVolumeMapping) {
                                  j = deviceFeatures[deviceIndex].mVolumeMapping.get(targetVolIndex);
                           }
                           if (j != null) {
                                /* if we already know this volume mapping, use it */
                               setVol = j.byteValue();
                               if (setVol == deviceFeatures[deviceIndex].mRemoteVolume) {
                                    if (DEBUG) Log.d(TAG, "got same volume from mapping for " +
                                         targetVolIndex + ", ignore.");
                                    setVol = -1;
                               }
                               if (DEBUG) Log.d(TAG, "set volume from mapping " + targetVolIndex + "-" + setVol);
                           }
                           if (setVol == -1) {
                               /* otherwise use phone steps */
                               setVol = Math.min(AVRCP_MAX_VOL,
                                        convertToAvrcpVolume(Math.max(0, targetVolIndex)));
                               if (DEBUG) Log.d(TAG, "set volume from local volume "+ targetVolIndex+"-"+ setVol);
                           }
                           boolean isSetVol = setVolumeNative(setVol ,
                                   getByteAddress(deviceFeatures[deviceIndex].mCurrentDevice));
                           if (isSetVol) {
                                sendMessageDelayed(obtainMessage(MSG_ABS_VOL_TIMEOUT,
                                    0, 0, deviceFeatures[deviceIndex].mCurrentDevice), CMD_TIMEOUT_DELAY);
                                deviceFeatures[deviceIndex].mVolCmdAdjustInProgress = true;
                                deviceFeatures[deviceIndex].mLastDirection = msg.arg1;
                                deviceFeatures[deviceIndex].mLastRemoteVolume = setVol;
                                deviceFeatures[deviceIndex].mLastLocalVolume = targetVolIndex;
                           } else {
                                if (DEBUG) Log.d(TAG, "adjustVolumeNative failed");
                           }
                        } else {
                             Log.e(TAG, "Unknown direction in MSG_ADJUST_VOLUME");
                        }
                    }
                }
                break;
            }

            case MSG_SET_ABSOLUTE_VOLUME:
            {
                if (!isAbsoluteVolumeSupported()) {
                    if (DEBUG) Log.v(TAG, "ignore MSG_SET_ABSOLUTE_VOLUME");
                    break;
                }

                if (mA2dpService.isMulticastFeatureEnabled() &&
                        areMultipleDevicesConnected()) {
                    if (DEBUG) Log.v(TAG, "Volume change not entertained as multicast is enabled & multiple devices are connected");
                    break;
                }

                if (DEBUG) Log.v(TAG, "MSG_SET_ABSOLUTE_VOLUME");

                int avrcpVolume = convertToAvrcpVolume(msg.arg1);
                avrcpVolume = Math.min(AVRCP_MAX_VOL, Math.max(0, avrcpVolume));
                for (int i = 0; i < maxAvrcpConnections; i++) {
                    if (deviceFeatures[i].mCurrentDevice != null &&
                            deviceFeatures[i].isActiveDevice) {

                          deviceIndex = i;

                          if ((deviceFeatures[deviceIndex].mVolCmdSetInProgress) ||
                                (deviceFeatures[deviceIndex].mVolCmdAdjustInProgress)){
                              if (DEBUG)
                                  Log.w(TAG, "There is already a volume command in progress.");
                              continue;
                          }
                          if (deviceFeatures[deviceIndex].mInitialRemoteVolume == -1) {
                              if (DEBUG) Log.d(TAG, "remote never tell us initial volume, black list it.");
                              blackListCurrentDevice(deviceIndex);
                              break;
                          }
                          Log.v(TAG, "event for device address " + getByteAddress(deviceFeatures[deviceIndex].mCurrentDevice));
                          boolean isSetVol = setVolumeNative(avrcpVolume ,
                                getByteAddress(deviceFeatures[deviceIndex].mCurrentDevice));
                          if (isSetVol) {
                              sendMessageDelayed(obtainMessage(MSG_ABS_VOL_TIMEOUT,
                                   0, 0, deviceFeatures[deviceIndex].mCurrentDevice),
                                   CMD_TIMEOUT_DELAY);
                              deviceFeatures[deviceIndex].mVolCmdSetInProgress = true;
                              deviceFeatures[deviceIndex].mLastRemoteVolume = avrcpVolume;
                              deviceFeatures[deviceIndex].mLastLocalVolume = msg.arg1;
                         } else {
                            if (DEBUG) Log.d(TAG, "setVolumeNative failed");
                         }
                    }
                }
                break;
            }
            case MSG_ABS_VOL_TIMEOUT:
                if (DEBUG) Log.v(TAG, "MSG_ABS_VOL_TIMEOUT: Volume change cmd timed out.");
                deviceIndex = getIndexForDevice((BluetoothDevice) msg.obj);
                if (deviceIndex == INVALID_DEVICE_INDEX) {
                    Log.e(TAG,"invalid device index for abs vol timeout");
                    for (int i = 0; i < maxAvrcpConnections; i++) {
                        if (deviceFeatures[i].mVolCmdSetInProgress == true)
                            deviceFeatures[i].mVolCmdSetInProgress = false;
                        if (deviceFeatures[i].mVolCmdAdjustInProgress == true)
                            deviceFeatures[i].mVolCmdAdjustInProgress = false;
                    }
                    break;
                }
                deviceFeatures[deviceIndex].mVolCmdSetInProgress = false;
                deviceFeatures[deviceIndex].mVolCmdAdjustInProgress = false;
                Log.v(TAG, "event for device address " + (BluetoothDevice)msg.obj);
                if (deviceFeatures[deviceIndex].mAbsVolRetryTimes >= MAX_ERROR_RETRY_TIMES) {
                    deviceFeatures[deviceIndex].mAbsVolRetryTimes = 0;
                    blackListCurrentDevice(deviceIndex);
                } else {
                    deviceFeatures[deviceIndex].mAbsVolRetryTimes += 1;
                    boolean isSetVol = setVolumeNative(deviceFeatures[deviceIndex].mLastRemoteVolume ,
                            getByteAddress((BluetoothDevice) msg.obj));
                    if (isSetVol) {
                        sendMessageDelayed(obtainMessage(MSG_ABS_VOL_TIMEOUT,
                                0, 0, msg.obj), CMD_TIMEOUT_DELAY);
                        deviceFeatures[deviceIndex].mVolCmdSetInProgress = true;
                    }
                }
                break;

            case MSG_SET_A2DP_AUDIO_STATE: {
                if (DEBUG) Log.v(TAG, "MSG_SET_A2DP_AUDIO_STATE:" + msg.arg1);
                mA2dpState = msg.arg1;
<<<<<<< HEAD
                BluetoothDevice playStateChangeDevice = (BluetoothDevice)msg.obj;
                Log.v(TAG, "event for device address " + playStateChangeDevice.getAddress());
                deviceIndex = getIndexForDevice(playStateChangeDevice);
                if (deviceIndex == INVALID_DEVICE_INDEX) {
                    Log.e(TAG,"Set A2DP state: invalid index for device");
                    break;
                }
                updateCurrentMediaState(false, (BluetoothDevice)msg.obj);
            }   break;

            case MESSAGE_DEVICE_RC_CLEANUP:
                if (DEBUG)
                    Log.v(TAG,"MESSAGE_DEVICE_RC_CLEANUP: " + msg.arg1);
                if (msg.arg1 == STACK_CLEANUP) {
                    deviceIndex = getIndexForDevice((BluetoothDevice) msg.obj);
                    if (deviceIndex == INVALID_DEVICE_INDEX) {
                        Log.e(TAG,"invalid device index for cleanup");
                        break;
                    }
                    cleanupDeviceFeaturesIndex(deviceIndex);
                } else if (msg.arg1 == APP_CLEANUP) {
                    if (msg.obj == null) {
                        clearDeviceDependentFeature();
                        for (int i = 0; i < maxAvrcpConnections; i++) {
                            cleanupDeviceFeaturesIndex(i);
                        }
                    } else {
                        Log.v(TAG, "Invalid message params");
                        break;
                    }
                } else {
                    Log.v(TAG, "Invalid Arguments to MESSAGE_DEVICE_RC_CLEANUP");
                }
=======
                updateCurrentMediaState();
>>>>>>> 6891a679
                break;

            case MSG_NATIVE_REQ_GET_FOLDER_ITEMS: {
                AvrcpCmd.FolderItemsCmd folderObj = (AvrcpCmd.FolderItemsCmd) msg.obj;
                if (DEBUG) Log.v(TAG, "MSG_NATIVE_REQ_GET_FOLDER_ITEMS " + folderObj);
                switch (folderObj.mScope) {
                    case AvrcpConstants.BTRC_SCOPE_PLAYER_LIST:
                        handleMediaPlayerListRsp(folderObj);
                        break;
                    case AvrcpConstants.BTRC_SCOPE_FILE_SYSTEM:
                    case AvrcpConstants.BTRC_SCOPE_NOW_PLAYING:
                        handleGetFolderItemBrowseResponse(folderObj, folderObj.mAddress);
                        break;
                    default:
                        Log.e(TAG, "unknown scope for getfolderitems. scope = "
                                + folderObj.mScope);
                        getFolderItemsRspNative(folderObj.mAddress,
                                AvrcpConstants.RSP_INV_SCOPE, (short) 0, (byte) 0, 0,
                                null, null, null, null, null, null, null, null);
                }
                break;
            }

            case MSG_NATIVE_REQ_SET_ADDR_PLAYER:
                // object is bdaddr, argument 1 is the selected player id
                if (DEBUG) Log.v(TAG, "MSG_NATIVE_REQ_SET_ADDR_PLAYER id=" + msg.arg1);
                setAddressedPlayer((byte[]) msg.obj, msg.arg1);
                break;

            case MSG_NATIVE_REQ_GET_ITEM_ATTR:
                // msg object contains the item attribute object
                AvrcpCmd.ItemAttrCmd cmd = (AvrcpCmd.ItemAttrCmd) msg.obj;
                if (DEBUG) Log.v(TAG, "MSG_NATIVE_REQ_GET_ITEM_ATTR " + cmd);
                handleGetItemAttr(cmd);
                break;

            case MSG_NATIVE_REQ_SET_BR_PLAYER:
                // argument 1 is the selected player id
                if (DEBUG) Log.v(TAG, "MSG_NATIVE_REQ_SET_BR_PLAYER id=" + msg.arg1);
                setBrowsedPlayer((byte[]) msg.obj, msg.arg1);
                break;

            case MSG_NATIVE_REQ_CHANGE_PATH:
            {
                if (DEBUG) Log.v(TAG, "MSG_NATIVE_REQ_CHANGE_PATH");
                Bundle data = msg.getData();
                byte[] bdaddr = data.getByteArray("BdAddress");
                byte[] folderUid = data.getByteArray("folderUid");
                byte direction = data.getByte("direction");
                if (mAvrcpBrowseManager.getBrowsedMediaPlayer(bdaddr) != null) {
                        mAvrcpBrowseManager.getBrowsedMediaPlayer(bdaddr).changePath(folderUid,
                        direction);
                } else {
                    Log.e(TAG, "Remote requesting change path before setbrowsedplayer");
                    changePathRspNative(bdaddr, AvrcpConstants.RSP_BAD_CMD, 0);
                }
                break;
            }

            case MSG_NATIVE_REQ_PLAY_ITEM:
            {
                Bundle data = msg.getData();
                byte[] bdaddr = data.getByteArray("BdAddress");
                byte[] uid = data.getByteArray("uid");
                byte scope = data.getByte("scope");
                if (DEBUG)
                    Log.v(TAG, "MSG_NATIVE_REQ_PLAY_ITEM scope=" + scope + " id="
                                    + Utils.byteArrayToString(uid));
                handlePlayItemResponse(bdaddr, uid, scope);
                break;
            }

            case MSG_NATIVE_REQ_GET_TOTAL_NUM_OF_ITEMS:
                if (DEBUG) Log.v(TAG, "MSG_NATIVE_REQ_GET_TOTAL_NUM_OF_ITEMS scope=" + msg.arg1);
                // argument 1 is scope, object is bdaddr
                handleGetTotalNumOfItemsResponse((byte[]) msg.obj, (byte) msg.arg1);
                break;

            case MSG_NATIVE_REQ_PASS_THROUGH:
                if (DEBUG)
                    Log.v(TAG, "MSG_NATIVE_REQ_PASS_THROUGH: id=" + msg.arg1 + " st=" + msg.arg2);
                // argument 1 is id, argument 2 is keyState
                Bundle data = msg.getData();
                byte[] bdaddr = data.getByteArray("BdAddress");
                String address = Utils.getAddressStringFromByte(bdaddr);
                Log.v(TAG, "MSG_NATIVE_REQ_PASS_THROUGH " + address);
                handlePassthroughCmd(bdaddr, msg.arg1, msg.arg2);
                break;

            case MSG_UPDATE_MEDIA:
                if (DEBUG) Log.v(TAG, "MSG_UPDATE_MEDIA");
                // Throttle to once per MEDIA_DWELL_TIME
                removeMessages(MSG_UPDATE_MEDIA);
                updateCurrentMediaState(false, null);
                break;

            default:
                Log.e(TAG, "unknown message! msg.what=" + msg.what);
                break;
            }
        }
    }

    private void updatePlayStatusForDevice(int deviceIndex, PlaybackState state) {
        if (state == null) {
            Log.i(TAG,"updatePlayStatusForDevice: device: state is =" + state);
            return;
        }
        Log.i(TAG,"updatePlayStatusForDevice: device: " +
                    deviceFeatures[deviceIndex].mCurrentDevice);

        byte newStatus = getBluetoothPlayState(state);

        /* update play status in global media player list */
        MediaPlayerInfo player = getAddressedPlayerInfo();
        if (player != null) {
            player.setPlayStatus(newStatus);
        }

        int newPlayStatus = convertPlayStateToPlayStatus(state);
        int oldPlayStatus = convertPlayStateToPlayStatus(deviceFeatures[deviceIndex].mCurrentPlayState);

        if (mFastforward) {
            newPlayStatus = PLAYSTATUS_FWD_SEEK;
        }
        if (mRewind) {
            newPlayStatus = PLAYSTATUS_REV_SEEK;
        }
        if (DEBUG) {
            Log.v(TAG, "updatePlaybackState (" + deviceFeatures[deviceIndex].mPlayStatusChangedNT + "): "+
                       "old=" + deviceFeatures[deviceIndex].mCurrentPlayState + "(" + oldPlayStatus + "), "+
                       "new=" + state + "(" + newPlayStatus + ")");
        }

        deviceFeatures[deviceIndex].mCurrentPlayState = state;

        if ((deviceFeatures[deviceIndex].mPlayStatusChangedNT ==
                AvrcpConstants.NOTIFICATION_TYPE_INTERIM) &&
               (oldPlayStatus != newPlayStatus) && deviceFeatures[deviceIndex].mCurrentDevice != null) {
            deviceFeatures[deviceIndex].mPlayStatusChangedNT =
                AvrcpConstants.NOTIFICATION_TYPE_CHANGED;
            registerNotificationRspPlayStatusNative(
                    deviceFeatures[deviceIndex].mPlayStatusChangedNT,
                    newPlayStatus,
                    getByteAddress(deviceFeatures[deviceIndex].mCurrentDevice));
        }
    }

    private boolean isPlayStateToBeUpdated(int deviceIndex) {
        Log.v(TAG, "isPlayStateTobeUpdated: device: "  +
                    deviceFeatures[deviceIndex].mCurrentDevice);
        if (maxAvrcpConnections < 2) {
            Log.v(TAG, "maxAvrcpConnections: " + maxAvrcpConnections);
            return true;
        } else if(mA2dpService.isMulticastFeatureEnabled()) {
            if (!areMultipleDevicesConnected()) {
                Log.v(TAG, "Single connection exists");
                return true;
            } else if (mA2dpService.isMulticastEnabled()) {
                Log.v(TAG, "Multicast is Enabled");
                return true;
            } else {
                Log.v(TAG, "Multiple connection exists, Multicast not enabled");
                if(isDeviceActiveInHandOffNative(getByteAddress(
                            deviceFeatures[deviceIndex].mCurrentDevice))) {
                    Log.v(TAG, "Device Active in handoff scenario");
                    return true;
                } else {
                    Log.v(TAG, "Device Not Active in handoff scenario");
                    return false;
                }
            }
        } else {
            if (!areMultipleDevicesConnected()) {
                Log.v(TAG, "Single connection exists");
                return true;
            } else {
                Log.v(TAG, "Multiple connection exists in handoff");
                if(isDeviceActiveInHandOffNative(getByteAddress(
                            deviceFeatures[deviceIndex].mCurrentDevice))) {
                    Log.v(TAG, "Device Active in handoff scenario");
                    return true;
                } else {
                    Log.v(TAG, "Device Not Active in handoff scenario");
                    return false;
                }
            }
        }
    }

    private boolean areMultipleDevicesConnected() {
        for (int deviceIndex = 0; deviceIndex < maxAvrcpConnections; deviceIndex++) {
            if (deviceFeatures[deviceIndex].mCurrentDevice == null) {
                return false;
            }
        }
        return true;
    }

    private void updatePlayerStateAndPosition(PlaybackState state) {
        if (DEBUG) Log.v(TAG, "updatePlayerPlayPauseState, old=" +
                            mCurrentPlayerState + ", state=" + state);
        if (state == null) {
            Log.i(TAG,"updatePlayerStateAndPosition: device: state = " + state);
            return;
        }

        if (DEBUG) Log.v(TAG, "old state = " + mCurrentPlayerState + ", new state= " + state);
        int oldPlayStatus = convertPlayStateToPlayStatus(mCurrentPlayerState);
        int newPlayStatus = convertPlayStateToPlayStatus(state);

        mCurrentPlayerState = state;
        mLastStateUpdate = SystemClock.elapsedRealtime();

        for (int deviceIndex = 0; deviceIndex < maxAvrcpConnections; deviceIndex++) {
            /*Discretion is required only when updating play state changed as playing*/
            if ((state.getState() != PlaybackState.STATE_PLAYING) ||
                                isPlayStateToBeUpdated(deviceIndex)) {
                updatePlayStatusForDevice(deviceIndex, state);
            }
        }

        for (int deviceIndex = 0; deviceIndex < maxAvrcpConnections; deviceIndex++) {
            sendPlayPosNotificationRsp(false, deviceIndex);
        }
    }

    private void updatePlaybackState(PlaybackState state, BluetoothDevice device) {
        Log.v(TAG,"updatePlayPauseState, state: " + state + " device: " + device);
        for (int i = 0; i < maxAvrcpConnections; i++) {
            Log.v(TAG,"Device: " + ((deviceFeatures[i].mCurrentDevice == null) ?
                "no name: " : deviceFeatures[i].mCurrentDevice.getName() +
                " : old state: " + deviceFeatures[i].mCurrentPlayState));
        }
        if (device == null) {
            /*Called because of player state change*/
            updatePlayerStateAndPosition(state);
            return;
        } else {
            int deviceIndex = getIndexForDevice(device);
            if (deviceIndex == INVALID_DEVICE_INDEX) {
                Log.w(TAG,"invalid device index" +
                        "Play status change for not connected device");
            } else {
                Log.v(TAG, "old state: " + deviceFeatures[deviceIndex].mCurrentPlayState
                            + " new state: " + state + " device: " +
                            device + " index: " + deviceIndex);
                updatePlayStatusForDevice(deviceIndex, state);
            }
        }
    }

    private void sendPlaybackStatus(int playStatusChangedNT, byte playbackState) {
        registerNotificationRspPlayStatusNative(playStatusChangedNT, (byte) playbackState, null);
        mPlayStatusChangedNT = playStatusChangedNT;
        mReportedPlayStatus = playbackState;
    }

    private void updateTransportControls(int transportControlFlags) {
        mTransportControlFlags = transportControlFlags;
    }

    class MediaAttributes {
        private boolean exists;
        private String title;
        private String artistName;
        private String albumName;
        private String mediaNumber;
        private String mediaTotalNumber;
        private String genre;
        private long playingTimeMs;
        private String coverArt;

        private static final int ATTR_TITLE = 1;
        private static final int ATTR_ARTIST_NAME = 2;
        private static final int ATTR_ALBUM_NAME = 3;
        private static final int ATTR_MEDIA_NUMBER = 4;
        private static final int ATTR_MEDIA_TOTAL_NUMBER = 5;
        private static final int ATTR_GENRE = 6;
        private static final int ATTR_PLAYING_TIME_MS = 7;
        private static final int ATTR_COVER_ART = 8;


        public MediaAttributes(MediaMetadata data) {
            exists = data != null;
            if (!exists)
                return;

            String CurrentPackageName = (mMediaController != null) ? mMediaController.getPackageName():null;
            artistName = stringOrBlank(data.getString(MediaMetadata.METADATA_KEY_ARTIST));
            albumName = stringOrBlank(data.getString(MediaMetadata.METADATA_KEY_ALBUM));
            if (CurrentPackageName != null && !(CurrentPackageName.equals("com.android.music"))) {
                mediaNumber = longStringOrBlank((data.getLong(MediaMetadata.METADATA_KEY_TRACK_NUMBER)));
            } else {
                /* playlist starts with 0 for default player*/
                mediaNumber = longStringOrBlank((data.getLong(MediaMetadata.METADATA_KEY_TRACK_NUMBER) + 1L));
            }
            mediaTotalNumber = longStringOrBlank(data.getLong(MediaMetadata.METADATA_KEY_NUM_TRACKS));
            genre = stringOrBlank(data.getString(MediaMetadata.METADATA_KEY_GENRE));
            playingTimeMs = data.getLong(MediaMetadata.METADATA_KEY_DURATION);
            if (mAvrcpBipRsp != null)
                coverArt = stringOrBlank(mAvrcpBipRsp.getImgHandle(albumName));
            else coverArt = stringOrBlank(null);

            // Try harder for the title.
            title = data.getString(MediaMetadata.METADATA_KEY_TITLE);

            if (title == null) {
                MediaDescription desc = data.getDescription();
                if (desc != null) {
                    CharSequence val = desc.getDescription();
                    if (val != null)
                        title = val.toString();
                }
            }

            if (title == null)
                title = new String();
        }

        public long getLength() {
            if (!exists) return 0L;
            return playingTimeMs;
        }

        public boolean equals(MediaAttributes other) {
            if (other == null)
                return false;

            if (exists != other.exists)
                return false;

            if (exists == false)
                return true;

            return (title.equals(other.title)) && (artistName.equals(other.artistName))
                    && (albumName.equals(other.albumName))
                    && (mediaNumber.equals(other.mediaNumber))
                    && (mediaTotalNumber.equals(other.mediaTotalNumber))
                    && (genre.equals(other.genre)) && (playingTimeMs == other.playingTimeMs)
                    && (coverArt.equals(other.coverArt));
        }

        public String getString(int attrId) {
            if (!exists)
                return new String();

            switch (attrId) {
                case ATTR_TITLE:
                    return title;
                case ATTR_ARTIST_NAME:
                    return artistName;
                case ATTR_ALBUM_NAME:
                    return albumName;
                case ATTR_MEDIA_NUMBER:
                    if(mediaNumber.equals("0"))
                        return new String();
                    else
                        return mediaNumber;
                case ATTR_MEDIA_TOTAL_NUMBER:
                    if(mediaTotalNumber.equals("0"))
                        return new String();
                    else
                        return mediaTotalNumber;
                case ATTR_GENRE:
                    return genre;
                case ATTR_PLAYING_TIME_MS:
                    return Long.toString(playingTimeMs);
                case ATTR_COVER_ART:
                    if (mAvrcpBipRsp != null) {
                        /* Fetch coverArt Handle now in case OBEX channel is established just
                        * before retrieving get element attribute. */
                        coverArt = stringOrBlank(mAvrcpBipRsp.getImgHandle(albumName));
                    } else {
                        coverArt = stringOrBlank(null);
                    }
                    return coverArt;
                default:
                    return new String();
            }
        }

        private String stringOrBlank(String s) {
            return s == null ? new String() : s;
        }

        private String longStringOrBlank(Long s) {
            return s == null ? new String() : s.toString();
        }

        public String toString() {
            if (!exists) {
                return "[MediaAttributes: none]";
            }

            return "[MediaAttributes: " + title + " - " + albumName + " by " + artistName + " ("
                    + playingTimeMs + " " + mediaNumber + "/" + mediaTotalNumber + ") " + genre
                    + " - " + coverArt + "]";
        }

        public String toRedactedString() {
            if (!exists) {
                return "[MediaAttributes: none]";
            }

            return "[MediaAttributes: " + Utils.ellipsize(title) + " - "
                    + Utils.ellipsize(albumName) + " by " + Utils.ellipsize(artistName) + " ("
                    + playingTimeMs + " " + mediaNumber + "/" + mediaTotalNumber + ") " + genre
                    + "]";
        }
    }

<<<<<<< HEAD
    private void updateCurrentMediaState(boolean registering, BluetoothDevice device) {
        // Only do player updates when we aren't registering for track changes.
        if (!registering && device == null) {
            byte[] addr = null;
            int i;
            for (i = 0; i < maxAvrcpConnections; i++) {
                if (deviceFeatures[i].isActiveDevice) {
                    addr = getByteAddress(deviceFeatures[i].mCurrentDevice);
                    break;
                }
            }
            if (mAvailablePlayerViewChanged && addr != null) {
                deviceFeatures[i].mAvailablePlayersChangedNT =
                                   AvrcpConstants.NOTIFICATION_TYPE_CHANGED;
                registerNotificationRspAvalPlayerChangedNative(
                        AvrcpConstants.NOTIFICATION_TYPE_CHANGED, addr);
                mAvailablePlayerViewChanged = false;
                return;
            }
            if (mAddrPlayerChangedNT == AvrcpConstants.NOTIFICATION_TYPE_INTERIM
                    && mReportedPlayerID != mCurrAddrPlayerID && addr != null) {
                registerNotificationRspAvalPlayerChangedNative(
                        AvrcpConstants.NOTIFICATION_TYPE_CHANGED, addr);
                mAvailablePlayerViewChanged = false;
                registerNotificationRspAddrPlayerChangedNative(
                        AvrcpConstants.NOTIFICATION_TYPE_CHANGED, mCurrAddrPlayerID, sUIDCounter, addr);
                mAddrPlayerChangedNT = AvrcpConstants.NOTIFICATION_TYPE_CHANGED;
                // Changing player sends reject to anything else we would notify...
                mReportedPlayerID = mCurrAddrPlayerID;
                mPlayStatusChangedNT = AvrcpConstants.NOTIFICATION_TYPE_CHANGED;
                mTrackChangedNT = AvrcpConstants.NOTIFICATION_TYPE_CHANGED;
                mPlayPosChangedNT = AvrcpConstants.NOTIFICATION_TYPE_CHANGED;
                mNowPlayingListChangedNT = AvrcpConstants.NOTIFICATION_TYPE_CHANGED;
                mAddressedMediaPlayer.updateNowPlayingList(mMediaController);
                // If the player changed, they need to re-request anything here again
                // so we can skip the rest of the update.
                return;
            }
        }

=======
    private void updateCurrentMediaState() {
        // Only do player updates when we aren't registering for track changes.
>>>>>>> 6891a679
        MediaAttributes currentAttributes;
        PlaybackState newState = null;

        synchronized (this) {
            if (mMediaController == null) {
                boolean isPlaying = (mA2dpState == BluetoothA2dp.STATE_PLAYING) && mAudioManager.isMusicActive();
                // Use A2DP state if we don't have a MediaControlller
                PlaybackState.Builder builder = new PlaybackState.Builder();
                if (isPlaying) {
                    builder.setState(PlaybackState.STATE_PLAYING,
                            PlaybackState.PLAYBACK_POSITION_UNKNOWN, 1.0f);
                } else {
                    builder.setState(PlaybackState.STATE_PAUSED,
                            PlaybackState.PLAYBACK_POSITION_UNKNOWN, 0.0f);
                }
                newState = builder.build();
                currentAttributes = new MediaAttributes(null);
                for (int i = 0; i < maxAvrcpConnections; i++) {
                    if (device != null) {
                        if ((isPlaying != isPlayingState(deviceFeatures[i].mCurrentPlayState)) &&
                            (device.equals(deviceFeatures[i].mCurrentDevice))) {
                            if (isPlaying) {
                                deviceFeatures[i].isActiveDevice = true;
                                Log.v(TAG,"updateCurrentMediaState: Active device is set true at index = " + i);
                            }
                        }

                        if (!device.equals(deviceFeatures[i].mCurrentDevice) &&
                            deviceFeatures[i].isActiveDevice && isPlaying) {
                            deviceFeatures[i].isActiveDevice = false;
                            Log.v(TAG,"updateCurrentMediaState: Active device is set false at index = " + i);
                        }
                    }
                }
            } else {
                newState = mMediaController.getPlaybackState();
                currentAttributes = new MediaAttributes(mMediaController.getMetadata());
            }
        }

        byte newPlayStatus = getBluetoothPlayState(newState);

        if (newState.getState() != PlaybackState.STATE_BUFFERING
                && newState.getState() != PlaybackState.STATE_NONE) {
            long newQueueId = MediaSession.QueueItem.UNKNOWN_ID;
            if (newState != null) newQueueId = newState.getActiveQueueItemId();
            Log.v(TAG, "Media update: id " + mLastQueueId + "➡" + newQueueId + "? "
                            + currentAttributes.toRedactedString() + " : "
                            + mMediaAttributes.toRedactedString());

            if (mAvailablePlayerViewChanged) {
                registerNotificationRspAvalPlayerChangedNative(
                        AvrcpConstants.NOTIFICATION_TYPE_CHANGED);
                mAvailablePlayerViewChanged = false;
                return;
            }

            if (mAddrPlayerChangedNT == AvrcpConstants.NOTIFICATION_TYPE_INTERIM
                    && mReportedPlayerID != mCurrAddrPlayerID) {
                registerNotificationRspAvalPlayerChangedNative(
                        AvrcpConstants.NOTIFICATION_TYPE_CHANGED);
                registerNotificationRspAddrPlayerChangedNative(
                        AvrcpConstants.NOTIFICATION_TYPE_CHANGED, mCurrAddrPlayerID, sUIDCounter);

                mAvailablePlayerViewChanged = false;
                mAddrPlayerChangedNT = AvrcpConstants.NOTIFICATION_TYPE_CHANGED;
                mReportedPlayerID = mCurrAddrPlayerID;

                // Update the now playing list without sending the notification
                mNowPlayingListChangedNT = AvrcpConstants.NOTIFICATION_TYPE_CHANGED;
                mAddressedMediaPlayer.updateNowPlayingList(mMediaController);
                mNowPlayingListChangedNT = AvrcpConstants.NOTIFICATION_TYPE_INTERIM;
            }

            // Dont send now playing list changed if the player doesn't support browsing
            MediaPlayerInfo info = getAddressedPlayerInfo();
            if (info != null && info.isBrowseSupported()) {
                Log.v(TAG, "Check if NowPlayingList is updated");
                mAddressedMediaPlayer.updateNowPlayingList(mMediaController);
            }

            if ((newQueueId == -1 || newQueueId != mLastQueueId)
                    && currentAttributes.equals(mMediaAttributes)
                    && newPlayStatus == PLAYSTATUS_PLAYING
                    && mReportedPlayStatus == PLAYSTATUS_STOPPED) {
                // Most carkits like seeing the track changed before the
                // playback state changed, but some controllers are slow
                // to update their metadata. Hold of on sending the playback state
                // update until after we know the current metadata is up to date
                // and track changed has been sent. This was seen on BMW carkits
                Log.i(TAG,
                        "Waiting for metadata update to send track changed: " + newQueueId + " : "
                                + currentAttributes + " : " + mMediaAttributes);

                return;
            }

            // Notify track changed if:
            //  - The CT is registered for the notification
            //  - Queue ID is UNKNOWN and MediaMetadata is different
<<<<<<< HEAD
            //  - Queue ID is valid and different and MediaMetadata is different
            if (registering || ((newQueueId == -1 || newQueueId != mLastQueueId)
                                       && !currentAttributes.equals(mMediaAttributes))) {
                if (registering && (device != null))
                    sendTrackChangedRsp(registering, device);
                else {
                    for (int i = 0; i < maxAvrcpConnections; i++) {
                        if ((deviceFeatures[i].mCurrentDevice != null) &&
                            (deviceFeatures[i].mTrackChangedNT == AvrcpConstants.NOTIFICATION_TYPE_INTERIM)) {
                            deviceFeatures[i].mTrackChangedNT = AvrcpConstants.NOTIFICATION_TYPE_CHANGED;
                            deviceFeatures[i].mTracksPlayed++;
                            Log.v(TAG,"sending track change for device " + i);
                            sendTrackChangedRsp(registering, deviceFeatures[i].mCurrentDevice);
                        }
                    }
                }

                Log.v(TAG, "Send track changed");
                mMediaAttributes = currentAttributes;
                mLastQueueId = newQueueId;
=======
            //  - Queue ID is valid and different from last Queue ID sent
            if ((newQueueId == -1 || newQueueId != mLastQueueId)
                    && mTrackChangedNT == AvrcpConstants.NOTIFICATION_TYPE_INTERIM
                    && !currentAttributes.equals(mMediaAttributes)
                    && newPlayStatus == PLAYSTATUS_PLAYING) {
                Log.v(TAG, "Send track changed");
                mMediaAttributes = currentAttributes;
                mLastQueueId = newQueueId;
                sendTrackChangedRsp(false);
>>>>>>> 6891a679
            }
        } else {
            Log.i(TAG, "Skipping update due to invalid playback state");
        }

        // still send the updated play state if the playback state is none or buffering
        updatePlaybackState(newState, device);
    }

    private void getRcFeaturesRequestFromNative(byte[] address, int features) {
        if (DEBUG) Log.v(TAG, "getRcFeaturesRequestFromNative: address=" + address.toString());
        Message msg = mHandler.obtainMessage(MSG_NATIVE_REQ_GET_RC_FEATURES, features, 0,
                Utils.getAddressStringFromByte(address));
        mHandler.sendMessage(msg);
    }

    private void getPlayStatusRequestFromNative(byte[] address) {
        if (DEBUG) Log.v(TAG, "getPlayStatusRequestFromNative: address" + address.toString());
        Message msg = mHandler.obtainMessage(MSG_NATIVE_REQ_GET_PLAY_STATUS);
        msg.obj = address;
        mHandler.sendMessage(msg);
    }

    private void getElementAttrRequestFromNative(byte[] address, byte numAttr, int[] attrs) {
        if (DEBUG) Log.v(TAG, "getElementAttrRequestFromNative: numAttr=" + numAttr);
        AvrcpCmd avrcpCmdobj = new AvrcpCmd();
        AvrcpCmd.ElementAttrCmd elemAttr = avrcpCmdobj.new ElementAttrCmd(address, numAttr, attrs);
        Message msg = mHandler.obtainMessage(MSG_NATIVE_REQ_GET_ELEM_ATTRS);
        msg.obj = elemAttr;
        mHandler.sendMessage(msg);
    }

    private void registerNotificationRequestFromNative(byte[] address,int eventId, int param) {
        if (DEBUG) Log.v(TAG, "registerNotificationRequestFromNative: eventId=" + eventId);
        Message msg = mHandler.obtainMessage(MSG_NATIVE_REQ_REGISTER_NOTIFICATION, eventId, param);
        msg.obj = address;
        mHandler.sendMessage(msg);
    }

    private void processRegisterNotification(byte[] address, int eventId, int param) {

        BluetoothDevice device = mAdapter.getRemoteDevice(address);
        int deviceIndex = getIndexForDevice(device);
        if (deviceIndex == INVALID_DEVICE_INDEX) {
            Log.v(TAG,"device entry not present, bailing out");
            return;
        }

        int currPlayState = convertPlayStateToPlayStatus
                (deviceFeatures[deviceIndex].mCurrentPlayState);

        if (mFastforward) {
            currPlayState = PLAYSTATUS_FWD_SEEK;
        }
        if (mRewind) {
            currPlayState = PLAYSTATUS_REV_SEEK;
        }

        Log.v(TAG,"processRegisterNotification: eventId" + eventId);
        switch (eventId) {
            case EVT_PLAY_STATUS_CHANGED:
                deviceFeatures[deviceIndex].mPlayStatusChangedNT =
                        AvrcpConstants.NOTIFICATION_TYPE_INTERIM;
                registerNotificationRspPlayStatusNative(
                        deviceFeatures[deviceIndex].mPlayStatusChangedNT,
                        currPlayState,
                        getByteAddress(deviceFeatures[deviceIndex].mCurrentDevice));
                break;

            case EVT_TRACK_CHANGED:
                Log.v(TAG, "Track changed notification enabled");
                mTrackChangedNT = AvrcpConstants.NOTIFICATION_TYPE_INTERIM;
                deviceFeatures[deviceIndex].mTrackChangedNT =
                        AvrcpConstants.NOTIFICATION_TYPE_INTERIM;
                sendTrackChangedRsp(true, deviceFeatures[deviceIndex].mCurrentDevice);
                break;

            case EVT_PLAY_POS_CHANGED:
                if (param <= 0)
                   param = 1;

                int update_interval = SystemProperties.getInt("persist.bt.avrcp.pos_time", 3000);
                deviceFeatures[deviceIndex].mPlayPosChangedNT =
                                             AvrcpConstants.NOTIFICATION_TYPE_INTERIM;
                if (update_interval == 0) {
                    deviceFeatures[deviceIndex].mPlaybackIntervalMs = (long)param * 1000L;
                } else {
                    deviceFeatures[deviceIndex].mPlaybackIntervalMs = update_interval;
                }
                sendPlayPosNotificationRsp(true, deviceIndex);
                Log.v(TAG,"mPlayPosChangedNT updated for index " +
                      deviceFeatures[deviceIndex].mPlayPosChangedNT +
                      " index " + deviceIndex);
                break;

            case EVT_AVBL_PLAYERS_CHANGED:
                /* Notify remote available players changed */
                if (DEBUG) Log.d(TAG, "Available Players notification enabled");
                deviceFeatures[deviceIndex].mAvailablePlayersChangedNT = AvrcpConstants.NOTIFICATION_TYPE_INTERIM;
                registerNotificationRspAvalPlayerChangedNative(
                        AvrcpConstants.NOTIFICATION_TYPE_INTERIM,
                        getByteAddress(deviceFeatures[deviceIndex].mCurrentDevice));
                break;

            case EVT_ADDR_PLAYER_CHANGED:
                /* Notify remote addressed players changed */
                if (DEBUG) Log.d(TAG, "Addressed Player notification enabled");
                registerNotificationRspAddrPlayerChangedNative(
                        AvrcpConstants.NOTIFICATION_TYPE_INTERIM,
                        mCurrAddrPlayerID, sUIDCounter,
                        getByteAddress(deviceFeatures[deviceIndex].mCurrentDevice));
                mReportedPlayerID = mCurrAddrPlayerID;
                break;

            case EVENT_UIDS_CHANGED:
                if (DEBUG) Log.d(TAG, "UIDs changed notification enabled");
                registerNotificationRspUIDsChangedNative(
                        AvrcpConstants.NOTIFICATION_TYPE_INTERIM, sUIDCounter,
                        getByteAddress(deviceFeatures[deviceIndex].mCurrentDevice));
                break;

            case EVENT_NOW_PLAYING_CONTENT_CHANGED:
                if (DEBUG) Log.d(TAG, "Now Playing List changed notification enabled");
                /* send interim response to remote device */
                mNowPlayingListChangedNT = AvrcpConstants.NOTIFICATION_TYPE_INTERIM;
                if (!registerNotificationRspNowPlayingChangedNative(
                        AvrcpConstants.NOTIFICATION_TYPE_INTERIM,
                        getByteAddress(deviceFeatures[deviceIndex].mCurrentDevice))) {
                    Log.e(TAG, "EVENT_NOW_PLAYING_CONTENT_CHANGED: " +
                            "registerNotificationRspNowPlayingChangedNative for Interim rsp failed!");
                }
                break;
        }
    }

    private void handlePassthroughCmdRequestFromNative(byte[] address, int id, int keyState) {
        Message msg = mHandler.obtainMessage(MSG_NATIVE_REQ_PASS_THROUGH, id, keyState);
        Bundle data = new Bundle();
        data.putByteArray("BdAddress" , address);
        msg.setData(data);
        mHandler.sendMessage(msg);
    }

    private void sendTrackChangedRsp(boolean registering, BluetoothDevice device) {
        int deviceIndex = getIndexForDevice(device);
        if (!registering && mTrackChangedNT != AvrcpConstants.NOTIFICATION_TYPE_INTERIM) {
            if (DEBUG) Log.d(TAG, "sendTrackChangedRsp: Not registered or registering.");
            return;
        }

        mTrackChangedNT = AvrcpConstants.NOTIFICATION_TYPE_CHANGED;
        if (registering) mTrackChangedNT = AvrcpConstants.NOTIFICATION_TYPE_INTERIM;
        deviceFeatures[deviceIndex].mTrackChangedNT = mTrackChangedNT;

        MediaPlayerInfo info = getAddressedPlayerInfo();
        byte[] byteAddr = getByteAddress(deviceFeatures[deviceIndex].mCurrentDevice);
        // for non-browsable players or no player
        if (info != null && !info.isBrowseSupported()) {
            byte[] track = AvrcpConstants.TRACK_IS_SELECTED;
            if (!mMediaAttributes.exists) track = AvrcpConstants.NO_TRACK_SELECTED;
            registerNotificationRspTrackChangeNative(
                              deviceFeatures[deviceIndex].mTrackChangedNT,
                              track,
                              byteAddr);
            return;
        }

        mAddressedMediaPlayer.sendTrackChangeWithId(mTrackChangedNT, mMediaController, byteAddr);
    }

    private long getPlayPosition(BluetoothDevice device) {
        if (device != null) {
            int deviceIndex = getIndexForDevice(device);
            if (deviceIndex == INVALID_DEVICE_INDEX) {
                Log.e(TAG,"Device index is not valid in getPlayPosition");
                return -1L;
            }

            if (deviceFeatures[deviceIndex].mCurrentPlayState == null)
                return -1L;

            if (deviceFeatures[deviceIndex].mCurrentPlayState.getPosition() ==
                    PlaybackState.PLAYBACK_POSITION_UNKNOWN) {
                return -1L;
            }

            if (isPlayingState(deviceFeatures[deviceIndex].mCurrentPlayState)) {
                long sinceUpdate =
                    (SystemClock.elapsedRealtime() - mLastStateUpdate +
                     deviceFeatures[deviceIndex].mCurrentPlayState.getLastPositionUpdateTime());
                return sinceUpdate + deviceFeatures[deviceIndex].mCurrentPlayState.getPosition();
            }
            return deviceFeatures[deviceIndex].mCurrentPlayState.getPosition();

        } else {
            if (mCurrentPlayerState == null)
                return -1L;

            if (mCurrentPlayerState.getPosition() == PlaybackState.PLAYBACK_POSITION_UNKNOWN)
                return -1L;

            if (isPlayingState(mCurrentPlayerState)) {
                long sinceUpdate =
                    (SystemClock.elapsedRealtime() - mCurrentPlayerState.getLastPositionUpdateTime());
                return SystemClock.elapsedRealtime() - mLastStateUpdate +
                       mCurrentPlayerState.getPosition();
            }
            return mCurrentPlayerState.getPosition();

        }
    }

    private int convertPlayStateToPlayStatus(PlaybackState state) {
        int playStatus = PLAYSTATUS_ERROR;
        switch (state.getState()) {
            case PlaybackState.STATE_PLAYING:
                playStatus = PLAYSTATUS_PLAYING;
                break;

            case PlaybackState.STATE_STOPPED:
            case PlaybackState.STATE_CONNECTING:
            case PlaybackState.STATE_NONE:
                playStatus = PLAYSTATUS_STOPPED;
                break;

            case PlaybackState.STATE_PAUSED:
            case PlaybackState.STATE_BUFFERING:
                playStatus = PLAYSTATUS_PAUSED;
                break;

            case PlaybackState.STATE_FAST_FORWARDING:
            case PlaybackState.STATE_SKIPPING_TO_NEXT:
            case PlaybackState.STATE_SKIPPING_TO_QUEUE_ITEM:
                playStatus = PLAYSTATUS_FWD_SEEK;
                break;

            case PlaybackState.STATE_REWINDING:
            case PlaybackState.STATE_SKIPPING_TO_PREVIOUS:
                playStatus = PLAYSTATUS_REV_SEEK;
                break;

            case PlaybackState.STATE_ERROR:
                playStatus = PLAYSTATUS_ERROR;
                break;

        }
        return playStatus;
    }

    private boolean isPlayingState(@Nullable PlaybackState state) {
        if (state == null) return false;
        return (state != null) && (state.getState() == PlaybackState.STATE_PLAYING);
    }

    /**
     * Sends a play position notification, or schedules one to be
     * sent later at an appropriate time. If |requested| is true,
     * does both because this was called in reponse to a request from the
     * TG.
     */
    private void sendPlayPosNotificationRsp(boolean requested, int i) {
        if (!requested && deviceFeatures[i].mPlayPosChangedNT != AvrcpConstants.NOTIFICATION_TYPE_INTERIM) {
            if (DEBUG) Log.d(TAG, "sendPlayPosNotificationRsp: Not registered or requesting.");
            return;
        }
        long playPositionMs = getPlayPosition(deviceFeatures[i].mCurrentDevice);
        int currPlayStatus = convertPlayStateToPlayStatus(deviceFeatures[i].mCurrentPlayState);
        String debugLine = "sendPlayPosNotificationRsp: ";

        // Some remote devices are going to bad state when sending play position
        // as ffff for non-playing state
        if (!requested && playPositionMs == -1L && currPlayStatus != PLAYSTATUS_PLAYING) {
           if (DEBUG) Log.d(TAG, " Don't send invalid play position notification for non-playing state");
           return;
        }

        // mNextPosMs is set to -1 when the previous position was invalid
        // so this will be true if the new position is valid & old was invalid.
        // mPlayPositionMs is set to -1 when the new position is invalid,
        // and the old mPrevPosMs is >= 0 so this is true when the new is invalid
        // and the old was valid.
        if (DEBUG) {
            debugLine += "(" + requested + ") " + deviceFeatures[i].mPrevPosMs + " <=? " + playPositionMs + " <=? "
                    + deviceFeatures[i].mNextPosMs;
            if (isPlayingState(deviceFeatures[i].mCurrentPlayState)) debugLine += " Playing";
            debugLine += " State: " + deviceFeatures[i].mCurrentPlayState.getState();
        }
        if (requested || ((deviceFeatures[i].mLastReportedPosition != playPositionMs) &&
             (playPositionMs >= deviceFeatures[i].mNextPosMs) ||
             (playPositionMs <= deviceFeatures[i].mPrevPosMs))) {
            if (!requested) deviceFeatures[i].mPlayPosChangedNT = AvrcpConstants.NOTIFICATION_TYPE_CHANGED;
            registerNotificationRspPlayPosNative(deviceFeatures[i].mPlayPosChangedNT,
                   (int)playPositionMs, getByteAddress(deviceFeatures[i].mCurrentDevice));
            deviceFeatures[i].mLastReportedPosition = playPositionMs;
            if (playPositionMs != PlaybackState.PLAYBACK_POSITION_UNKNOWN) {
                deviceFeatures[i].mNextPosMs = playPositionMs + deviceFeatures[i].mPlaybackIntervalMs;
                deviceFeatures[i].mPrevPosMs = playPositionMs - deviceFeatures[i].mPlaybackIntervalMs;
            } else {
                deviceFeatures[i].mNextPosMs = -1;
                deviceFeatures[i].mPrevPosMs = -1;
            }
        }

        mHandler.removeMessages(MSG_PLAY_INTERVAL_TIMEOUT);
        if (deviceFeatures[i].mPlayPosChangedNT == AvrcpConstants.NOTIFICATION_TYPE_INTERIM &&
                 isPlayingState(deviceFeatures[i].mCurrentPlayState)) {
            Message msg = mHandler.obtainMessage(MSG_PLAY_INTERVAL_TIMEOUT, 0, 0,
                                                 deviceFeatures[i].mCurrentDevice);
            long delay = deviceFeatures[i].mPlaybackIntervalMs;
            if (deviceFeatures[i].mNextPosMs != -1) {
                delay = deviceFeatures[i].mNextPosMs - (playPositionMs > 0 ? playPositionMs : 0);
            }
            if (DEBUG) debugLine += " Timeout " + delay + "ms";
            mHandler.sendMessageDelayed(msg, delay);
        }
        if (DEBUG) Log.d(TAG, debugLine);
    }

    /**
     * This is called from AudioService. It will return whether this device supports abs volume.
     * NOT USED AT THE MOMENT.
     */
    public boolean isAbsoluteVolumeSupported() {
        if (mA2dpService.isMulticastFeatureEnabled() &&
                areMultipleDevicesConnected()) {
            if (DEBUG) Log.v(TAG, "isAbsoluteVolumeSupported : Absolute volume false multicast is enabled & multiple devices are connected");
            return false;
        }
        List<Byte> absVolumeSupported = new ArrayList<Byte>();
        for (int i = 0; i < maxAvrcpConnections; i++) {
            if (deviceFeatures[i].mCurrentDevice != null) {
                // add 1 in byte list if absolute volume is supported
                // add 0 in byte list if absolute volume not supported
                if ((deviceFeatures[i].mFeatures &
                        BTRC_FEAT_ABSOLUTE_VOLUME) != 0) {
                    Log.v(TAG, "isAbsoluteVolumeSupported: yes, for dev: " + i);
                    absVolumeSupported.add((byte)1);
                } else {
                    Log.v(TAG, "isAbsoluteVolumeSupported: no, for dev: " + i);
                    absVolumeSupported.add((byte)0);
                }
            }
        }
        return !(absVolumeSupported.contains((byte)0) || absVolumeSupported.isEmpty());
    }

    /**
     * We get this call from AudioService. This will send a message to our handler object,
     * requesting our handler to call setVolumeNative()
     */
    public void adjustVolume(int direction) {
        Log.d(TAG, "pts_test = " + pts_test + " direction = " + direction);
        if (pts_test) {
/* TODOuv
            AvrcpControllerService avrcpCtrlService =
                    AvrcpControllerService.getAvrcpControllerService();
            if (avrcpCtrlService != null) {
                Log.d(TAG, "avrcpCtrlService not null");
                for (int i = 0; i < maxAvrcpConnections; i++) {
                    if (deviceFeatures[i].mCurrentDevice != null) {
                        Log.d(TAG, "SendPassThruPlay command sent for = "
                                + deviceFeatures[i].mCurrentDevice);
                        if (direction == 1) {
                            avrcpCtrlService.sendPassThroughCmd(
                                deviceFeatures[i].mCurrentDevice, AVRC_ID_VOL_UP,
                                AvrcpConstants.KEY_STATE_PRESS);
                            avrcpCtrlService.sendPassThroughCmd(
                                deviceFeatures[i].mCurrentDevice, AVRC_ID_VOL_UP,
                                AvrcpConstants.KEY_STATE_RELEASE);
                        } else if (direction == -1) {
                           avrcpCtrlService.sendPassThroughCmd(
                                deviceFeatures[i].mCurrentDevice, AVRC_ID_VOL_DOWN,
                                AvrcpConstants.KEY_STATE_PRESS);
                           avrcpCtrlService.sendPassThroughCmd(
                                deviceFeatures[i].mCurrentDevice, AVRC_ID_VOL_DOWN,
                                AvrcpConstants.KEY_STATE_RELEASE);
                        }
                    }
                }
            } else {
                Log.d(TAG, "passthru command not sent, connection unavailable");
            }
*/
        } else {
            Log.d(TAG, "MSG_ADJUST_VOLUME");
            Message msg = mHandler.obtainMessage(MSG_ADJUST_VOLUME, direction, 0);
            mHandler.sendMessage(msg);
        }
    }

    public void setAbsoluteVolume(int volume) {
        if (volume == mLocalVolume) {
            if (DEBUG) Log.v(TAG, "setAbsoluteVolume is setting same index, ignore "+volume);
            return;
        }

        mHandler.removeMessages(MSG_ADJUST_VOLUME);
        Message msg = mHandler.obtainMessage(MSG_SET_ABSOLUTE_VOLUME, volume, 0);
        mHandler.sendMessage(msg);
    }

    /* Called in the native layer as a btrc_callback to return the volume set on the carkit in the
     * case when the volume is change locally on the carkit. This notification is not called when
     * the volume is changed from the phone.
     *
     * This method will send a message to our handler to change the local stored volume and notify
     * AudioService to update the UI
     */
    private void volumeChangeRequestFromNative(byte[] address, int volume, int ctype) {
        Message msg = mHandler.obtainMessage(MSG_NATIVE_REQ_VOLUME_CHANGE, volume, ctype);
        Bundle data = new Bundle();
        data.putByteArray("BdAddress" , address);
        msg.setData(data);
        mHandler.sendMessage(msg);
    }

    private void getFolderItemsRequestFromNative(
        byte[] address, byte scope, long startItem, long endItem, byte numAttr, int[] attrIds) {
        if (DEBUG) Log.v(TAG, "getFolderItemsRequestFromNative: scope=" + scope + ", numAttr=" + numAttr);
        AvrcpCmd avrcpCmdobj = new AvrcpCmd();
        AvrcpCmd.FolderItemsCmd folderObj = avrcpCmdobj.new FolderItemsCmd(address, scope,
                startItem, endItem, numAttr, attrIds);
        Message msg = mHandler.obtainMessage(MSG_NATIVE_REQ_GET_FOLDER_ITEMS, 0, 0);
        msg.obj = folderObj;
        mHandler.sendMessage(msg);
    }

    private void setAddressedPlayerRequestFromNative(byte[] address, int playerId) {
        if (DEBUG) Log.v(TAG, "setAddrPlayerRequestFromNative: playerId=" + playerId);
        Message msg = mHandler.obtainMessage(MSG_NATIVE_REQ_SET_ADDR_PLAYER, playerId, 0);
        msg.obj = address;
        mHandler.sendMessage(msg);
    }

    private void setBrowsedPlayerRequestFromNative(byte[] address, int playerId) {
        if (DEBUG) Log.v(TAG, "setBrPlayerRequestFromNative: playerId=" + playerId);
        Message msg = mHandler.obtainMessage(MSG_NATIVE_REQ_SET_BR_PLAYER, playerId, 0);
        msg.obj = address;
        mHandler.sendMessage(msg);
    }

    private void changePathRequestFromNative(byte[] address, byte direction, byte[] folderUid) {
        if (DEBUG) Log.v(TAG, "changePathRequestFromNative: direction=" + direction);
        Bundle data = new Bundle();
        Message msg = mHandler.obtainMessage(MSG_NATIVE_REQ_CHANGE_PATH);
        data.putByteArray("BdAddress" , address);
        data.putByteArray("folderUid" , folderUid);
        data.putByte("direction" , direction);
        msg.setData(data);
        mHandler.sendMessage(msg);
    }

    private void getItemAttrRequestFromNative(byte[] address, byte scope, byte[] itemUid, int uidCounter,
            byte numAttr, int[] attrs) {
        AvrcpCmd avrcpCmdobj = new AvrcpCmd();
        AvrcpCmd.ItemAttrCmd itemAttr = avrcpCmdobj.new ItemAttrCmd(address, scope,
                itemUid, uidCounter, numAttr, attrs);
        Message msg = mHandler.obtainMessage(MSG_NATIVE_REQ_GET_ITEM_ATTR);
        msg.obj = itemAttr;
        mHandler.sendMessage(msg);
    }

    private void searchRequestFromNative(byte[] address, int charsetId, byte[] searchStr) {
        /* Search is not supported */
        Log.w(TAG, "searchRequestFromNative: search is not supported");
        searchRspNative(address, AvrcpConstants.RSP_SRCH_NOT_SPRTD, 0, 0);
    }

    private void playItemRequestFromNative(byte[] address, byte scope, int uidCounter, byte[] uid) {
        if (DEBUG) Log.v(TAG, "playItemRequestFromNative: scope=" + scope);
        Bundle data = new Bundle();
        Message msg = mHandler.obtainMessage(MSG_NATIVE_REQ_PLAY_ITEM);
        data.putByteArray("BdAddress" , address);
        data.putByteArray("uid" , uid);
        data.putInt("uidCounter" , uidCounter);
        data.putByte("scope" , scope);
        msg.setData(data);
        mHandler.sendMessage(msg);
    }

    private void addToPlayListRequestFromNative(byte[] address, byte scope, byte[] uid, int uidCounter) {
        /* add to NowPlaying not supported */
        Log.w(TAG, "addToPlayListRequestFromNative: not supported! scope=" + scope);
        addToNowPlayingRspNative(address, AvrcpConstants.RSP_INTERNAL_ERR);
    }

    private void getTotalNumOfItemsRequestFromNative(byte[] address, byte scope) {
        if (DEBUG) Log.v(TAG, "getTotalNumOfItemsRequestFromNative: scope=" + scope);
        Bundle data = new Bundle();
        Message msg = mHandler.obtainMessage(MSG_NATIVE_REQ_GET_TOTAL_NUM_OF_ITEMS);
        msg.arg1 = scope;
        msg.obj = address;
        mHandler.sendMessage(msg);
    }

    private void notifyVolumeChanged(int volume) {
        mAudioManager.setStreamVolume(AudioManager.STREAM_MUSIC, volume,
                      AudioManager.FLAG_SHOW_UI | AudioManager.FLAG_BLUETOOTH_ABS_VOLUME);
    }

    private int convertToAudioStreamVolume(int volume) {
        // Rescale volume to match AudioSystem's volume
        return (int) Math.floor((double) volume*mAudioStreamMax/AVRCP_MAX_VOL);
    }

    private int convertToAvrcpVolume(int volume) {
        return (int) Math.ceil((double) volume*AVRCP_MAX_VOL/mAudioStreamMax);
    }

    private void blackListCurrentDevice(int i) {
        String mAddress = null;
        if (deviceFeatures[i].mCurrentDevice == null) {
            Log.v(TAG, "blackListCurrentDevice: Device is null");
            return;
        }
        mAddress  = deviceFeatures[i].mCurrentDevice.getAddress();
        deviceFeatures[i].mFeatures &= ~BTRC_FEAT_ABSOLUTE_VOLUME;
        mAudioManager.avrcpSupportsAbsoluteVolume(mAddress, isAbsoluteVolumeSupported());

        SharedPreferences pref = mContext.getSharedPreferences(ABSOLUTE_VOLUME_BLACKLIST,
                Context.MODE_PRIVATE);
        SharedPreferences.Editor editor = pref.edit();
        editor.putBoolean(mAddress, true);
        editor.commit();
    }


    private int modifyRcFeatureFromBlacklist(int feature, String address) {
        SharedPreferences pref = mContext.getSharedPreferences(ABSOLUTE_VOLUME_BLACKLIST,
                Context.MODE_PRIVATE);
        if (!pref.contains(address)) {
            return feature;
        }
        if (pref.getBoolean(address, false)) {
            feature &= ~BTRC_FEAT_ABSOLUTE_VOLUME;
        }
        return feature;
    }

    public void resetBlackList(String address) {
        SharedPreferences pref = mContext.getSharedPreferences(ABSOLUTE_VOLUME_BLACKLIST,
                Context.MODE_PRIVATE);
        SharedPreferences.Editor editor = pref.edit();
        editor.remove(address);
        editor.apply();
    }

    /**
     * This is called from A2dpStateMachine to set A2dp audio state.
     */
    public void setA2dpAudioState(int state, BluetoothDevice device) {
        Message msg = mHandler.obtainMessage(MSG_SET_A2DP_AUDIO_STATE, state, 0, device);
        mHandler.sendMessage(msg);
    }

    public void setAvrcpConnectedDevice(BluetoothDevice device) {
        Log.i(TAG,"Device added is " + device);
        for (int i = 0; i < maxAvrcpConnections; i++) {
            if (deviceFeatures[i].mCurrentDevice != null &&
                    deviceFeatures[i].mCurrentDevice.equals(device)) {
                Log.v(TAG,"device is already added in connected list, ignore now");
                return;
            }
        }
        for (int i = 0; i < maxAvrcpConnections; i++ ) {
            if (deviceFeatures[i].mCurrentDevice == null) {
                deviceFeatures[i].mCurrentDevice = device;
                deviceFeatures[i].isActiveDevice = true;
                /*Playstate is explicitly updated here to take care of cases
                        where play state update is missed because of that happening
                        even before Avrcp connects*/
                deviceFeatures[i].mCurrentPlayState = mCurrentPlayerState;
                if (isPlayingState(mCurrentPlayerState)) {
                /* In dual a2dp connection mode, if music is streaming on other device and
                ** avrcp connection was delayed to second device and is not in playing state
                ** check for playing device and update play status accordingly
                */
                    if (!isPlayStateToBeUpdated(i)) {
                        PlaybackState.Builder playState = new PlaybackState.Builder();
                        playState.setState(PlaybackState.STATE_PAUSED,
                                       PlaybackState.PLAYBACK_POSITION_UNKNOWN, 1.0f);
                        deviceFeatures[i].mCurrentPlayState = playState.build();
                    }
                }
                if (!isPlayingState(mCurrentPlayerState) &&
                     mA2dpService.getA2dpPlayingDevice().size() > 0) {
                /*A2DP playstate updated for video playback scenario, where a2dp play status is
                    updated when avrcp connection was not up yet.*/
                    Log.i(TAG,"A2dp playing device found");
                    List<BluetoothDevice> playingDevice = mA2dpService.getA2dpPlayingDevice();
                    for (int j = 0; j < playingDevice.size(); j++) {
                        if (playingDevice.get(j).equals(device)) {
                            PlaybackState.Builder playState = new PlaybackState.Builder();
                            playState.setState(PlaybackState.STATE_PLAYING,
                                           PlaybackState.PLAYBACK_POSITION_UNKNOWN, 1.0f);
                            deviceFeatures[i].mCurrentPlayState = playState.build();
                        }
                    }
                }
                Log.i(TAG,"play status updated on Avrcp connection as: " +
                                                    deviceFeatures[i].mCurrentPlayState);
                Log.i(TAG,"device added at " + i);
                Log.i(TAG,"Active device set to true at index =  " + i);
                break;
            }
        }

        for (int i = 0; i < maxAvrcpConnections; i++ ) {
            if (isPlayingState(mCurrentPlayerState)) {
                if (deviceFeatures[i].mCurrentDevice != null &&
                    !isPlayStateToBeUpdated(i) &&
                    deviceFeatures[i].isActiveDevice) {
                    deviceFeatures[i].isActiveDevice = false;
                    Log.i(TAG,"Active device set to false at index =  " + i);
                    if (isPlayingState(deviceFeatures[i].mCurrentPlayState)) {
                        PlaybackState.Builder playState = new PlaybackState.Builder();
                        playState.setState(PlaybackState.STATE_PAUSED,
                                       PlaybackState.PLAYBACK_POSITION_UNKNOWN, 1.0f);
                        updatePlaybackState(playState.build(), deviceFeatures[i].mCurrentDevice);
                    }
                }
            }
            else if (deviceFeatures[i].mCurrentDevice != null &&
                    !(deviceFeatures[i].mCurrentDevice.equals(device)) &&
                    deviceFeatures[i].isActiveDevice) {
                deviceFeatures[i].isActiveDevice = false;
                Log.i(TAG,"Active device set to false at index =  " + i);
            }
        }
    }

    /**
     * This is called from A2dpStateMachine to set A2dp Connected device to null on disconnect.
     */
    public void setAvrcpDisconnectedDevice(BluetoothDevice device) {
        for (int i = 0; i < maxAvrcpConnections; i++ ) {
            if (deviceFeatures[i].mCurrentDevice !=null &&
                    deviceFeatures[i].mCurrentDevice.equals(device)) {
                // initiate cleanup for all variables;
                Message msg = mHandler.obtainMessage(MESSAGE_DEVICE_RC_CLEANUP, STACK_CLEANUP,
                       0, device);
                mHandler.sendMessage(msg);
                Log.i(TAG,"Device removed is " + device);
                Log.i(TAG,"removed at " + i);
                /* device is disconnect and some response form music app was
                 * pending for this device clear it.*/
// TODOuv
//                if (mBrowserDevice != null &&
//                        mBrowserDevice.equals(device)) {
//                    Log.i(TAG,"clearing mBrowserDevice on disconnect");
//                    mBrowserDevice = null;
//                }
            }
            /* Multicast scenario both abs vol supported
               Active device got disconnected so make other
               device which is left supporting absolute
               volume as active device
            */
            if (deviceFeatures[i].mCurrentDevice != null &&
                    !(deviceFeatures[i].mCurrentDevice.equals(device))) {
                deviceFeatures[i].isActiveDevice = true;
                Log.i(TAG,"setAvrcpDisconnectedDevice : Active device changed to index = " + i);
            }
        }
        mAudioManager.avrcpSupportsAbsoluteVolume(device.getAddress(),
                isAbsoluteVolumeSupported());
        Log.v(TAG," update audio manager for abs vol state = "
                + isAbsoluteVolumeSupported());
        for (int i = 0; i < maxAvrcpConnections; i++ ) {
            if (deviceFeatures[i].mCurrentDevice != null) {
                if (isAbsoluteVolumeSupported() &&
                        deviceFeatures[i].mAbsoluteVolume != -1) {
                    notifyVolumeChanged(deviceFeatures[i].mAbsoluteVolume);
                    Log.v(TAG," update audio manager for abs vol  = "
                            + deviceFeatures[i].mAbsoluteVolume);
                }
                break;
            }
        }
    }

    private class AvrcpServiceBootReceiver extends BroadcastReceiver {
        @Override
        public void onReceive(Context context, Intent intent) {
            String action = intent.getAction();
            if (action.equals(Intent.ACTION_USER_UNLOCKED)) {
                if (DEBUG) Log.d(TAG, "User unlocked, initializing player lists");
                /* initializing media player's list */
                buildBrowsablePlayerList();
            }
        }
    }

    private class AvrcpServiceBroadcastReceiver extends BroadcastReceiver {
        @Override
        public void onReceive(Context context, Intent intent) {
            String action = intent.getAction();
            if (DEBUG) Log.d(TAG, "AvrcpServiceBroadcastReceiver-> Action: " + action);

            if (action.equals(Intent.ACTION_PACKAGE_REMOVED)
                    || action.equals(Intent.ACTION_PACKAGE_DATA_CLEARED)) {
                if (!intent.getBooleanExtra(Intent.EXTRA_REPLACING, false)) {
                    // a package is being removed, not replaced
                    String packageName = intent.getData().getSchemeSpecificPart();
                    if (packageName != null) {
                        handlePackageModified(packageName, true);
                    }
                }

            } else if (action.equals(Intent.ACTION_PACKAGE_ADDED)
                    || action.equals(Intent.ACTION_PACKAGE_CHANGED)) {
                String packageName = intent.getData().getSchemeSpecificPart();
                if (DEBUG) Log.d(TAG,"AvrcpServiceBroadcastReceiver-> packageName: "
                        + packageName);
                if (packageName != null) {
                    handlePackageModified(packageName, false);
                }
            }
        }
    }

    private void handlePackageModified(String packageName, boolean removed) {
        if (DEBUG) Log.d(TAG, "packageName: " + packageName + " removed: " + removed);

        if (removed) {
            removeMediaPlayerInfo(packageName);
            // old package is removed, updating local browsable player's list
            if (isBrowseSupported(packageName)) {
                removePackageFromBrowseList(packageName);
            }
        } else {
            // new package has been added.
            if (isBrowsableListUpdated(packageName)) {
                // Rebuilding browsable players list
                buildBrowsablePlayerList();
            }
        }
    }

    private boolean isBrowsableListUpdated(String newPackageName) {
        // getting the browsable media players list from package manager
        Intent intent = new Intent("android.media.browse.MediaBrowserService");
        List<ResolveInfo> resInfos = mPackageManager.queryIntentServices(intent,
                                         PackageManager.MATCH_ALL);
        for (ResolveInfo resolveInfo : resInfos) {
            if (resolveInfo.serviceInfo.packageName.equals(newPackageName)) {
                if (DEBUG)
                    Log.d(TAG,
                            "isBrowsableListUpdated: package includes MediaBrowserService, true");
                return true;
            }
        }

        // if list has different size
        if (resInfos.size() != mBrowsePlayerInfoList.size()) {
            if (DEBUG) Log.d(TAG, "isBrowsableListUpdated: browsable list size mismatch, true");
            return true;
        }

        Log.d(TAG, "isBrowsableListUpdated: false");
        return false;
    }

    private void removePackageFromBrowseList(String packageName) {
        if (DEBUG) Log.d(TAG, "removePackageFromBrowseList: " + packageName);
        synchronized (mBrowsePlayerInfoList) {
            int browseInfoID = getBrowseId(packageName);
            if (browseInfoID != -1) {
                mBrowsePlayerInfoList.remove(browseInfoID);
            }
        }
    }

    /*
     * utility function to get the browse player index from global browsable
     * list. It may return -1 if specified package name is not in the list.
     */
    private int getBrowseId(String packageName) {
        boolean response = false;
        int browseInfoID = 0;
        synchronized (mBrowsePlayerInfoList) {
            for (BrowsePlayerInfo info : mBrowsePlayerInfoList) {
                if (info.packageName.equals(packageName)) {
                    response = true;
                    break;
                }
                browseInfoID++;
            }
        }

        if (!response) {
            browseInfoID = -1;
        }

        if (DEBUG) Log.d(TAG, "getBrowseId for packageName: " + packageName +
                " , browseInfoID: " + browseInfoID);
        return browseInfoID;
    }

    private void setAddressedPlayer(byte[] bdaddr, int selectedId) {
        String functionTag = "setAddressedPlayer(" + selectedId + "): ";

        synchronized (mMediaPlayerInfoList) {
            if (mMediaPlayerInfoList.isEmpty()) {
                Log.w(TAG, functionTag + "no players, send no available players");
                setAddressedPlayerRspNative(bdaddr, AvrcpConstants.RSP_NO_AVBL_PLAY);
                return;
            }
            if (!mMediaPlayerInfoList.containsKey(selectedId)) {
                Log.w(TAG, functionTag + "invalid id, sending response back ");
                setAddressedPlayerRspNative(bdaddr, AvrcpConstants.RSP_INV_PLAYER);
                return;
            }

            if (isPlayerAlreadyAddressed(selectedId)) {
                MediaPlayerInfo info = getAddressedPlayerInfo();
                Log.i(TAG, functionTag + "player already addressed: " + info);
                setAddressedPlayerRspNative(bdaddr, AvrcpConstants.RSP_NO_ERROR);
                return;
            }
            // register new Media Controller Callback and update the current IDs
            if (!updateCurrentController(selectedId, mCurrBrowsePlayerID)) {
                Log.e(TAG, functionTag + "updateCurrentController failed!");
                setAddressedPlayerRspNative(bdaddr, AvrcpConstants.RSP_INTERNAL_ERR);
                return;
            }
            // If we don't have a controller, try to launch the player
            MediaPlayerInfo info = getAddressedPlayerInfo();
            if (info.getMediaController() == null) {
                Intent launch = mPackageManager.getLaunchIntentForPackage(info.getPackageName());
                Log.i(TAG, functionTag + "launching player " + launch);
                mContext.startActivity(launch);
            }
        }
        setAddressedPlayerRspNative(bdaddr, AvrcpConstants.RSP_NO_ERROR);
    }

    private void setBrowsedPlayer(byte[] bdaddr, int selectedId) {
        int status = AvrcpConstants.RSP_NO_ERROR;

        // checking for error cases
        if (mMediaPlayerInfoList.isEmpty()) {
            status = AvrcpConstants.RSP_NO_AVBL_PLAY;
            Log.w(TAG, "setBrowsedPlayer: No available players! ");
        } else {
            // Workaround for broken controllers selecting ID 0
            // Seen at least on Ford, Chevrolet MyLink
            if (selectedId == 0) {
                Log.w(TAG, "setBrowsedPlayer: workaround invalid id 0");
                selectedId = mCurrAddrPlayerID;
            }

            // update current browse player id and start browsing service
            updateNewIds(mCurrAddrPlayerID, selectedId);
            String browsedPackage = getPackageName(selectedId);

            if (!isPackageNameValid(browsedPackage)) {
                Log.w(TAG, " Invalid package for id:" + mCurrBrowsePlayerID);
                status = AvrcpConstants.RSP_INV_PLAYER;
            } else if (!isBrowseSupported(browsedPackage)) {
                Log.w(TAG, "Browse unsupported for id:" + mCurrBrowsePlayerID
                        + ", packagename : " + browsedPackage);
                status = AvrcpConstants.RSP_PLAY_NOT_BROW;
            } else if (!startBrowseService(bdaddr, browsedPackage)) {
                Log.e(TAG, "service cannot be started for browse player id:" + mCurrBrowsePlayerID
                        + ", packagename : " + browsedPackage);
                status = AvrcpConstants.RSP_INTERNAL_ERR;
            }
        }

        if (status != AvrcpConstants.RSP_NO_ERROR) {
            setBrowsedPlayerRspNative(bdaddr, status, (byte) 0x00, 0, null);
        }

        if (DEBUG) Log.d(TAG, "setBrowsedPlayer for selectedId: " + selectedId +
                " , status: " + status);
    }

    private MediaSessionManager.OnActiveSessionsChangedListener mActiveSessionListener =
            new MediaSessionManager.OnActiveSessionsChangedListener() {

                @Override
                public void onActiveSessionsChanged(
                        List<android.media.session.MediaController> newControllers) {
                    if (newControllers.size() > 0) {
                        HeadsetService mService = HeadsetService.getHeadsetService();
                        if (mService != null && mService.isInCall()) {
                            Log.d(TAG, "Ignoring session changed update because of MT call in progress");
                            return;
                        }
                    }
                    Set<String> updatedPackages = new HashSet<String>();
                    // Update the current players
                    for (android.media.session.MediaController controller : newControllers) {
                        String packageName = controller.getPackageName();
                        if (DEBUG) Log.v(TAG, "ActiveSession: " + MediaController.wrap(controller));
                        // Only use the first (highest priority) controller from each package
                        if (updatedPackages.contains(packageName)) continue;
                        addMediaPlayerController(controller);
                        updatedPackages.add(packageName);
                    }

                    if (newControllers.size() > 0 && getAddressedPlayerInfo() == null) {
                        if (DEBUG)
                            Log.v(TAG, "No addressed player but active sessions, taking first.");
                        setAddressedMediaSessionPackage(newControllers.get(0).getPackageName());
                    }
<<<<<<< HEAD
                    updateCurrentMediaState(false, null);
=======
                    updateCurrentMediaState();
>>>>>>> 6891a679
                }
            };

    private void setAddressedMediaSessionPackage(@Nullable String packageName) {
        if (packageName == null) {
            // Should only happen when there's no media players, reset to no available player.
            updateCurrentController(0, mCurrBrowsePlayerID);
            return;
        }
        if (packageName.equals("com.android.server.telecom")) {
            Log.d(TAG, "Ignore addressed media session change to telecom");
            return;
        }
        // No change.
        if (getPackageName(mCurrAddrPlayerID).equals(packageName)) return;
        if (DEBUG) Log.v(TAG, "Changing addressed media session to " + packageName);
        // If the player doesn't exist, we need to add it.
        if (getMediaPlayerInfo(packageName) == null) {
            addMediaPlayerPackage(packageName);
<<<<<<< HEAD
            updateCurrentMediaState(false, null);
=======
            updateCurrentMediaState();
>>>>>>> 6891a679
        }
        synchronized (mMediaPlayerInfoList) {
            for (Map.Entry<Integer, MediaPlayerInfo> entry : mMediaPlayerInfoList.entrySet()) {
                if (entry.getValue().getPackageName().equals(packageName)) {
                    int newAddrID = entry.getKey();
                    if (DEBUG) Log.v(TAG, "Set addressed #" + newAddrID + " " + entry.getValue());
                    updateCurrentController(newAddrID, mCurrBrowsePlayerID);
<<<<<<< HEAD
                    updateCurrentMediaState(false, null);
=======
                    updateCurrentMediaState();
>>>>>>> 6891a679
                    return;
                }
            }
        }
        // We shouldn't ever get here.
        Log.e(TAG, "Player info for " + packageName + " doesn't exist!");
    }

    private void setActiveMediaSession(MediaSession.Token token) {
        android.media.session.MediaController activeController =
                new android.media.session.MediaController(mContext, token);
        if (activeController.getPackageName().equals("com.android.server.telecom")) {
            Log.d(TAG, "Ignore active media session change to telecom");
            return;
        }
        if (DEBUG) Log.v(TAG, "Set active media session " + activeController.getPackageName());
        addMediaPlayerController(activeController);
        setAddressedMediaSessionPackage(activeController.getPackageName());
    }

    private boolean startBrowseService(byte[] bdaddr, String packageName) {
        boolean status = true;

        /* creating new instance for Browse Media Player */
        String browseService = getBrowseServiceName(packageName);
        if (!browseService.isEmpty()) {
            mAvrcpBrowseManager.getBrowsedMediaPlayer(bdaddr).setBrowsed(
                    packageName, browseService);
        } else {
            Log.w(TAG, "No Browser service available for " + packageName);
            status = false;
        }

        if (DEBUG) Log.d(TAG, "startBrowseService for packageName: " + packageName +
                ", status = " + status);
        return status;
    }

    private String getBrowseServiceName(String packageName) {
        String browseServiceName = "";

        // getting the browse service name from browse player info
        synchronized (mBrowsePlayerInfoList) {
            int browseInfoID = getBrowseId(packageName);
            if (browseInfoID != -1) {
                browseServiceName = mBrowsePlayerInfoList.get(browseInfoID).serviceClass;
            }
        }

        if (DEBUG) Log.d(TAG, "getBrowseServiceName for packageName: " + packageName +
                ", browseServiceName = " + browseServiceName);
        return browseServiceName;
    }

    void buildBrowsablePlayerList() {
        synchronized (mBrowsePlayerInfoList) {
            mBrowsePlayerInfoList.clear();
            Intent intent = new Intent(android.service.media.MediaBrowserService.SERVICE_INTERFACE);
            List<ResolveInfo> playerList =
                    mPackageManager.queryIntentServices(intent, PackageManager.MATCH_ALL);

            for (ResolveInfo info : playerList) {
                String displayableName = info.loadLabel(mPackageManager).toString();
                String serviceName = info.serviceInfo.name;
                String packageName = info.serviceInfo.packageName;

                if (DEBUG) Log.d(TAG, "Adding " + serviceName + " to list of browsable players");
                BrowsePlayerInfo currentPlayer =
                        new BrowsePlayerInfo(packageName, displayableName, serviceName);
                mBrowsePlayerInfoList.add(currentPlayer);
                MediaPlayerInfo playerInfo = getMediaPlayerInfo(packageName);
                MediaController controller =
                        (playerInfo == null) ? null : playerInfo.getMediaController();
                // Refresh the media player entry so it notices we can browse
                if (controller != null) {
                    addMediaPlayerController(controller.getWrappedInstance());
                } else {
                    addMediaPlayerPackage(packageName);
                }
            }
<<<<<<< HEAD
            updateCurrentMediaState(false, null);
=======
            updateCurrentMediaState();
>>>>>>> 6891a679
        }
    }

    /* Initializes list of media players identified from session manager active sessions */
    private void initMediaPlayersList() {
        synchronized (mMediaPlayerInfoList) {
            // Clearing old browsable player's list
            mMediaPlayerInfoList.clear();

            if (mMediaSessionManager == null) {
                if (DEBUG) Log.w(TAG, "initMediaPlayersList: no media session manager!");
                return;
            }

            List<android.media.session.MediaController> controllers =
                    mMediaSessionManager.getActiveSessions(null);
            if (DEBUG)
                Log.v(TAG, "initMediaPlayerInfoList: " + controllers.size() + " controllers");
            /* Initializing all media players */
            for (android.media.session.MediaController controller : controllers) {
                addMediaPlayerController(controller);
            }

<<<<<<< HEAD
            updateCurrentMediaState(false, null);
=======
            updateCurrentMediaState();
>>>>>>> 6891a679

            if (mMediaPlayerInfoList.size() > 0) {
                // Set the first one as the Addressed Player
                updateCurrentController(mMediaPlayerInfoList.firstKey(), -1);
            }
        }
    }

    private List<android.media.session.MediaController> getMediaControllers() {
        List<android.media.session.MediaController> controllers =
                new ArrayList<android.media.session.MediaController>();
        synchronized (mMediaPlayerInfoList) {
            for (MediaPlayerInfo info : mMediaPlayerInfoList.values()) {
                MediaController controller = info.getMediaController();
                if (controller != null) {
                    controllers.add(controller.getWrappedInstance());
                }
            }
        }
        return controllers;
    }

    /** Add (or update) a player to the media player list without a controller */
    private boolean addMediaPlayerPackage(String packageName) {
        MediaPlayerInfo info = new MediaPlayerInfo(null, AvrcpConstants.PLAYER_TYPE_AUDIO,
                AvrcpConstants.PLAYER_SUBTYPE_NONE, PLAYSTATUS_STOPPED,
                getFeatureBitMask(packageName), packageName, getAppLabel(packageName));
        return addMediaPlayerInfo(info);
    }

    /** Add (or update) a player to the media player list given an active controller */
    private boolean addMediaPlayerController(android.media.session.MediaController controller) {
        String packageName = controller.getPackageName();
        MediaPlayerInfo info = new MediaPlayerInfo(MediaController.wrap(controller),
                AvrcpConstants.PLAYER_TYPE_AUDIO, AvrcpConstants.PLAYER_SUBTYPE_NONE,
                getBluetoothPlayState(controller.getPlaybackState()),
                getFeatureBitMask(packageName), controller.getPackageName(),
                getAppLabel(packageName));
        return addMediaPlayerInfo(info);
    }

    /** Add or update a player to the media player list given the MediaPlayerInfo object.
     *  @return true if an item was updated, false if it was added instead
     */
    private boolean addMediaPlayerInfo(MediaPlayerInfo info) {
        int updateId = -1;
        boolean updated = false;
        boolean currentRemoved = false;
        if (info.getPackageName().equals("com.android.server.telecom")) {
            Log.d(TAG, "Skip adding telecom to the media player info list");
            return updated;
        }
        synchronized (mMediaPlayerInfoList) {
            for (Map.Entry<Integer, MediaPlayerInfo> entry : mMediaPlayerInfoList.entrySet()) {
                MediaPlayerInfo current = entry.getValue();
                int id = entry.getKey();
                if (info.getPackageName().equals(current.getPackageName())) {
                    if (!current.equalView(info)) {
                        // If we would present a different player, make it a new player
                        // so that controllers know whether a player is browsable or not.
                        mMediaPlayerInfoList.remove(id);
                        currentRemoved = (mCurrAddrPlayerID == id);
                        break;
                    }
                    updateId = id;
                    updated = true;
                    break;
                }
            }
            if (updateId == -1) {
                // New player
                mLastUsedPlayerID++;
                updateId = mLastUsedPlayerID;
                mAvailablePlayerViewChanged = true;
            }
            mMediaPlayerInfoList.put(updateId, info);
        }
        if (DEBUG) Log.d(TAG, (updated ? "update #" : "add #") + updateId + ":" + info.toString());
        if (currentRemoved || updateId == mCurrAddrPlayerID) {
            updateCurrentController(updateId, mCurrBrowsePlayerID);
        }
        return updated;
    }

    /** Remove all players related to |packageName| from the media player info list */
    private MediaPlayerInfo removeMediaPlayerInfo(String packageName) {
        synchronized (mMediaPlayerInfoList) {
            int removeKey = -1;
            for (Map.Entry<Integer, MediaPlayerInfo> entry : mMediaPlayerInfoList.entrySet()) {
                if (entry.getValue().getPackageName().equals(packageName)) {
                    removeKey = entry.getKey();
                    break;
                }
            }
            if (removeKey != -1) {
                if (DEBUG)
                    Log.d(TAG, "remove #" + removeKey + ":" + mMediaPlayerInfoList.get(removeKey));
                mAvailablePlayerViewChanged = true;
                return mMediaPlayerInfoList.remove(removeKey);
            }

            return null;
        }
    }

    /** Remove the controller referenced by |controller| from any player in the list */
    private void removeMediaController(@Nullable android.media.session.MediaController controller) {
        if (controller == null) return;
        synchronized (mMediaPlayerInfoList) {
            for (Map.Entry<Integer, MediaPlayerInfo> entry : mMediaPlayerInfoList.entrySet()) {
                MediaPlayerInfo info = entry.getValue();
                MediaController c = info.getMediaController();
                if (c != null && c.equals(controller)) {
                    info.setMediaController(null);
                    if (entry.getKey() == mCurrAddrPlayerID) {
                        updateCurrentController(mCurrAddrPlayerID, mCurrBrowsePlayerID);
                    }
                }
            }
        }
    }

    /*
     * utility function to get the playback state of any media player through
     * media controller APIs.
     */
    private byte getBluetoothPlayState(PlaybackState pbState) {
        if (pbState == null) {
            Log.w(TAG, "playState object null, sending STOPPED");
            return PLAYSTATUS_STOPPED;
        }

        switch (pbState.getState()) {
            case PlaybackState.STATE_PLAYING:
                return PLAYSTATUS_PLAYING;

            case PlaybackState.STATE_BUFFERING:
            case PlaybackState.STATE_STOPPED:
            case PlaybackState.STATE_NONE:
            case PlaybackState.STATE_CONNECTING:
                return PLAYSTATUS_STOPPED;

            case PlaybackState.STATE_PAUSED:
                return PLAYSTATUS_PAUSED;

            case PlaybackState.STATE_FAST_FORWARDING:
            case PlaybackState.STATE_SKIPPING_TO_NEXT:
            case PlaybackState.STATE_SKIPPING_TO_QUEUE_ITEM:
                return PLAYSTATUS_FWD_SEEK;

            case PlaybackState.STATE_REWINDING:
            case PlaybackState.STATE_SKIPPING_TO_PREVIOUS:
                return PLAYSTATUS_REV_SEEK;

            case PlaybackState.STATE_ERROR:
            default:
                return PLAYSTATUS_ERROR;
        }
    }

    /*
     * utility function to get the feature bit mask of any media player through
     * package name
     */
    private short[] getFeatureBitMask(String packageName) {

        ArrayList<Short> featureBitsList = new ArrayList<Short>();

        /* adding default feature bits */
        featureBitsList.add(AvrcpConstants.AVRC_PF_PLAY_BIT_NO);
        featureBitsList.add(AvrcpConstants.AVRC_PF_STOP_BIT_NO);
        featureBitsList.add(AvrcpConstants.AVRC_PF_PAUSE_BIT_NO);
        featureBitsList.add(AvrcpConstants.AVRC_PF_REWIND_BIT_NO);
        featureBitsList.add(AvrcpConstants.AVRC_PF_FAST_FWD_BIT_NO);
        featureBitsList.add(AvrcpConstants.AVRC_PF_FORWARD_BIT_NO);
        featureBitsList.add(AvrcpConstants.AVRC_PF_BACKWARD_BIT_NO);
        featureBitsList.add(AvrcpConstants.AVRC_PF_ADV_CTRL_BIT_NO);

        /* Add/Modify browse player supported features. */
        if (isBrowseSupported(packageName)) {
            featureBitsList.add(AvrcpConstants.AVRC_PF_BROWSE_BIT_NO);
            featureBitsList.add(AvrcpConstants.AVRC_PF_UID_UNIQUE_BIT_NO);
            featureBitsList.add(AvrcpConstants.AVRC_PF_NOW_PLAY_BIT_NO);
            featureBitsList.add(AvrcpConstants.AVRC_PF_GET_NUM_OF_ITEMS_BIT_NO);
            if (mAvrcpBipRsp != null)
                featureBitsList.add(AvrcpConstants.AVRC_PF_COVER_ART_BIT_NO);
        }

        // converting arraylist to array for response
        short[] featureBitsArray = new short[featureBitsList.size()];

        for (int i = 0; i < featureBitsList.size(); i++) {
            featureBitsArray[i] = featureBitsList.get(i).shortValue();
        }

        return featureBitsArray;
    }

    /**
     * Checks the Package name if it supports Browsing or not.
     *
     * @param packageName - name of the package to get the Id.
     * @return true if it supports browsing, else false.
     */
    private boolean isBrowseSupported(String packageName) {
        synchronized (mBrowsePlayerInfoList) {
            /* check if Browsable Player's list contains this package name */
            for (BrowsePlayerInfo info : mBrowsePlayerInfoList) {
                if (info.packageName.equals(packageName)) {
                    if (DEBUG) Log.v(TAG, "isBrowseSupported for " + packageName + ": true");
                    return true;
                }
            }
        }

        if (DEBUG) Log.v(TAG, "isBrowseSupported for " + packageName + ": false");
        return false;
    }

    private String getPackageName(int id) {
        MediaPlayerInfo player = null;
        synchronized (mMediaPlayerInfoList) {
            player = mMediaPlayerInfoList.getOrDefault(id, null);
        }

        if (player == null) {
            Log.w(TAG, "No package name for player (" + id + " not valid)");
            return "";
        }

        String packageName = player.getPackageName();
        if (DEBUG) Log.v(TAG, "Player " + id + " package: " + packageName);
        return packageName;
    }

    /* from the global object, getting the current browsed player's package name */
    private String getCurrentBrowsedPlayer(byte[] bdaddr) {
        String browsedPlayerPackage = "";

        Map<String, BrowsedMediaPlayer> connList = mAvrcpBrowseManager.getConnList();
        String bdaddrStr = new String(bdaddr);
        if(connList.containsKey(bdaddrStr)){
            browsedPlayerPackage = connList.get(bdaddrStr).getPackageName();
        }
        if (DEBUG) Log.v(TAG, "getCurrentBrowsedPlayerPackage: " + browsedPlayerPackage);
        return browsedPlayerPackage;
    }

    /* Returns the MediaPlayerInfo for the currently addressed media player */
    private MediaPlayerInfo getAddressedPlayerInfo() {
        synchronized (mMediaPlayerInfoList) {
            return mMediaPlayerInfoList.getOrDefault(mCurrAddrPlayerID, null);
        }
    }

    /*
     * Utility function to get the Media player info from package name returns
     * null if package name not found in media players list
     */
    private MediaPlayerInfo getMediaPlayerInfo(String packageName) {
        synchronized (mMediaPlayerInfoList) {
            if (mMediaPlayerInfoList.isEmpty()) {
                if (DEBUG) Log.v(TAG, "getMediaPlayerInfo: Media players list empty");
                return null;
            }

            for (MediaPlayerInfo info : mMediaPlayerInfoList.values()) {
                if (packageName.equals(info.getPackageName())) {
                    if (DEBUG) Log.v(TAG, "getMediaPlayerInfo: Found " + packageName);
                    return info;
                }
            }
            if (DEBUG) Log.w(TAG, "getMediaPlayerInfo: " + packageName + " not found");
            return null;
        }
    }

    /* prepare media list & return the media player list response object */
    private MediaPlayerListRsp prepareMediaPlayerRspObj() {
        synchronized (mMediaPlayerInfoList) {
            // TODO(apanicke): This hack will go away as soon as a developer
            // option to enable or disable player selection is created. Right
            // now this is needed to fix BMW i3 carkits and any other carkits
            // that might try to connect to a player that isnt the current
            // player based on this list
            int numPlayers = 1;

            int[] playerIds = new int[numPlayers];
            byte[] playerTypes = new byte[numPlayers];
            int[] playerSubTypes = new int[numPlayers];
            String[] displayableNameArray = new String[numPlayers];
            byte[] playStatusValues = new byte[numPlayers];
            short[] featureBitMaskValues =
                    new short[numPlayers * AvrcpConstants.AVRC_FEATURE_MASK_SIZE];

            // Reserve the first spot for the currently addressed player if
            // we have one
            int players = mMediaPlayerInfoList.containsKey(mCurrAddrPlayerID) ? 1 : 0;
            for (Map.Entry<Integer, MediaPlayerInfo> entry : mMediaPlayerInfoList.entrySet()) {
                int idx = players;
                if (entry.getKey() == mCurrAddrPlayerID)
                    idx = 0;
                else
                    continue; // TODO(apanicke): Remove, see above note
                MediaPlayerInfo info = entry.getValue();
                playerIds[idx] = entry.getKey();
                playerTypes[idx] = info.getMajorType();
                playerSubTypes[idx] = info.getSubType();
                displayableNameArray[idx] = info.getDisplayableName();
                playStatusValues[idx] = info.getPlayStatus();

                short[] featureBits = info.getFeatureBitMask();
                for (int numBit = 0; numBit < featureBits.length; numBit++) {
                    /* gives which octet this belongs to */
                    byte octet = (byte) (featureBits[numBit] / 8);
                    /* gives the bit position within the octet */
                    byte bit = (byte) (featureBits[numBit] % 8);
                    featureBitMaskValues[(idx * AvrcpConstants.AVRC_FEATURE_MASK_SIZE)
                            + octet] |= (1 << bit);
                }

                /* printLogs */
                if (DEBUG) {
                    Log.d(TAG, "Player " + playerIds[idx] + ": " + displayableNameArray[idx]
                                    + " type: " + playerTypes[idx] + ", "
                                    + playerSubTypes[idx] + " status: "
                                    + playStatusValues[idx]);
                }

                if (idx != 0) players++;
            }

            if (DEBUG) Log.d(TAG, "prepareMediaPlayerRspObj: numPlayers = " + numPlayers);

            return new MediaPlayerListRsp(AvrcpConstants.RSP_NO_ERROR, sUIDCounter, numPlayers,
                    AvrcpConstants.BTRC_ITEM_PLAYER, playerIds, playerTypes, playerSubTypes,
                    playStatusValues, featureBitMaskValues, displayableNameArray);
        }
    }

     /* build media player list and send it to remote. */
    private void handleMediaPlayerListRsp(AvrcpCmd.FolderItemsCmd folderObj) {
        MediaPlayerListRsp rspObj = null;
        synchronized (mMediaPlayerInfoList) {
            int numPlayers = mMediaPlayerInfoList.size();
            if (numPlayers == 0) {
                mediaPlayerListRspNative(folderObj.mAddress, AvrcpConstants.RSP_NO_AVBL_PLAY,
                        (short) 0, (byte) 0, 0, null, null, null, null, null, null);
                return;
            }
            if (folderObj.mStartItem >= numPlayers) {
                Log.i(TAG, "handleMediaPlayerListRsp: start = " + folderObj.mStartItem
                                + " > num of items = " + numPlayers);
                mediaPlayerListRspNative(folderObj.mAddress, AvrcpConstants.RSP_INV_RANGE,
                        (short) 0, (byte) 0, 0, null, null, null, null, null, null);
                return;
            }
            rspObj = prepareMediaPlayerRspObj();
        }
        if (DEBUG) Log.d(TAG, "handleMediaPlayerListRsp: sending " + rspObj.mNumItems + " players");
        mediaPlayerListRspNative(folderObj.mAddress, rspObj.mStatus, rspObj.mUIDCounter,
                rspObj.itemType, rspObj.mNumItems, rspObj.mPlayerIds, rspObj.mPlayerTypes,
                rspObj.mPlayerSubTypes, rspObj.mPlayStatusValues, rspObj.mFeatureBitMaskValues,
                rspObj.mPlayerNameList);
    }

    /* unregister to the old controller, update new IDs and register to the new controller */
    private boolean updateCurrentController(int addrId, int browseId) {
        boolean registerRsp = true;

        updateNewIds(addrId, browseId);

        MediaController newController = null;
        MediaPlayerInfo info = getAddressedPlayerInfo();
        if (info != null) newController = info.getMediaController();

        if (DEBUG)
            Log.d(TAG, "updateCurrentController: " + mMediaController + " to " + newController);
        synchronized (this) {
            if (mMediaController == null || (!mMediaController.equals(newController))) {
                if (mMediaController != null) {
                    mMediaController.unregisterCallback(mMediaControllerCb);
                }
                mMediaController = newController;
                if (mMediaController != null) {
                    mMediaController.registerCallback(mMediaControllerCb, mHandler);
                } else {
                    registerRsp = false;
                }
            }
        }
<<<<<<< HEAD
        updateCurrentMediaState(false, null);
=======
        updateCurrentMediaState();
>>>>>>> 6891a679
        return registerRsp;
    }

    /* Handle getfolderitems for scope = VFS, Search, NowPlayingList */
    private void handleGetFolderItemBrowseResponse(AvrcpCmd.FolderItemsCmd folderObj, byte[] bdaddr) {
        int status = AvrcpConstants.RSP_NO_ERROR;

        /* Browsed player is already set */
        if (folderObj.mScope == AvrcpConstants.BTRC_SCOPE_FILE_SYSTEM) {
            if (mAvrcpBrowseManager.getBrowsedMediaPlayer(bdaddr) == null) {
                Log.e(TAG, "handleGetFolderItemBrowseResponse: no browsed player set for "
                                + Utils.getAddressStringFromByte(bdaddr));
                getFolderItemsRspNative(bdaddr, AvrcpConstants.RSP_INTERNAL_ERR, (short) 0,
                        (byte) 0x00, 0, null, null, null, null, null, null, null, null);
                return;
            }
            mAvrcpBrowseManager.getBrowsedMediaPlayer(bdaddr).getFolderItemsVFS(folderObj);
            return;
        }
        if (folderObj.mScope == AvrcpConstants.BTRC_SCOPE_NOW_PLAYING) {
            mAddressedMediaPlayer.getFolderItemsNowPlaying(bdaddr, folderObj, mMediaController);
            return;
        }

        /* invalid scope */
        Log.e(TAG, "handleGetFolderItemBrowseResponse: unknown scope " + folderObj.mScope);
        getFolderItemsRspNative(bdaddr, AvrcpConstants.RSP_INV_SCOPE, (short) 0, (byte) 0x00, 0,
                null, null, null, null, null, null, null, null);
    }

    /* utility function to update the global values of current Addressed and browsed player */
    private void updateNewIds(int addrId, int browseId) {
        if (DEBUG)
            Log.v(TAG, "updateNewIds: Addressed:" + mCurrAddrPlayerID + " to " + addrId
                            + ", Browse:" + mCurrBrowsePlayerID + " to " + browseId);
        mCurrAddrPlayerID = addrId;
        mCurrBrowsePlayerID = browseId;
    }

    /* Getting the application's displayable name from package name */
    private String getAppLabel(String packageName) {
        ApplicationInfo appInfo = null;
        try {
            appInfo = mPackageManager.getApplicationInfo(packageName, 0);
        } catch (NameNotFoundException e) {
            e.printStackTrace();
        }

        return (String) (appInfo != null ? mPackageManager
                .getApplicationLabel(appInfo) : "Unknown");
    }

    private void handlePlayItemResponse(byte[] bdaddr, byte[] uid, byte scope) {
        if (scope == AvrcpConstants.BTRC_SCOPE_NOW_PLAYING) {
            mAddressedMediaPlayer.playItem(bdaddr, uid, mMediaController);
        }
        else {
            if(!isAddrPlayerSameAsBrowsed(bdaddr)) {
                Log.w(TAG, "Remote requesting play item on uid which may not be recognized by" +
                        "current addressed player");
                playItemRspNative(bdaddr, AvrcpConstants.RSP_INV_ITEM);
            }

            if (mAvrcpBrowseManager.getBrowsedMediaPlayer(bdaddr) != null) {
                mAvrcpBrowseManager.getBrowsedMediaPlayer(bdaddr).playItem(uid, scope);
            } else {
                Log.e(TAG, "handlePlayItemResponse: Remote requested playitem " +
                        "before setbrowsedplayer");
                playItemRspNative(bdaddr, AvrcpConstants.RSP_INTERNAL_ERR);
            }
        }
    }

    private void handleGetItemAttr(AvrcpCmd.ItemAttrCmd itemAttr) {
        if (itemAttr.mUidCounter != sUIDCounter) {
            Log.e(TAG, "handleGetItemAttr: invaild uid counter.");
            getItemAttrRspNative(
                    itemAttr.mAddress, AvrcpConstants.RSP_UID_CHANGED, (byte) 0, null, null);
            return;
        }
        if (itemAttr.mScope == AvrcpConstants.BTRC_SCOPE_NOW_PLAYING) {
            if (mCurrAddrPlayerID == NO_PLAYER_ID) {
                getItemAttrRspNative(
                        itemAttr.mAddress, AvrcpConstants.RSP_NO_AVBL_PLAY, (byte) 0, null, null);
                return;
            }
            mAddressedMediaPlayer.getItemAttr(itemAttr.mAddress, itemAttr, mMediaController);
            return;
        }
        // All other scopes use browsed player
        if (mAvrcpBrowseManager.getBrowsedMediaPlayer(itemAttr.mAddress) != null) {
            mAvrcpBrowseManager.getBrowsedMediaPlayer(itemAttr.mAddress).getItemAttr(itemAttr);
        } else {
            Log.e(TAG, "Could not get attributes. mBrowsedMediaPlayer is null");
            getItemAttrRspNative(
                    itemAttr.mAddress, AvrcpConstants.RSP_INTERNAL_ERR, (byte) 0, null, null);
        }
    }

    private void handleGetTotalNumOfItemsResponse(byte[] bdaddr, byte scope) {
        // for scope as media player list
        if (scope == AvrcpConstants.BTRC_SCOPE_PLAYER_LIST) {
            int numPlayers = 0;
            synchronized (mMediaPlayerInfoList) {
                numPlayers = mMediaPlayerInfoList.size();
            }
            if (DEBUG) Log.d(TAG, "handleGetTotalNumOfItemsResponse: " + numPlayers + " players.");
            getTotalNumOfItemsRspNative(bdaddr, AvrcpConstants.RSP_NO_ERROR, 0, numPlayers);
        } else if (scope == AvrcpConstants.BTRC_SCOPE_NOW_PLAYING) {
            mAddressedMediaPlayer.getTotalNumOfItems(bdaddr, mMediaController);
        } else {
            // for FileSystem browsing scopes as VFS, Now Playing
            if (mAvrcpBrowseManager.getBrowsedMediaPlayer(bdaddr) != null) {
                mAvrcpBrowseManager.getBrowsedMediaPlayer(bdaddr).getTotalNumOfItems(scope);
            } else {
                Log.e(TAG, "Could not get Total NumOfItems. mBrowsedMediaPlayer is null");
                getTotalNumOfItemsRspNative(bdaddr, AvrcpConstants.RSP_INTERNAL_ERR, 0, 0);
            }
        }

    }

    /* check if browsed player and addressed player are same */
    private boolean isAddrPlayerSameAsBrowsed(byte[] bdaddr) {
        String browsedPlayer = getCurrentBrowsedPlayer(bdaddr);

        if (!isPackageNameValid(browsedPlayer)) {
            Log.w(TAG, "Browsed player name empty");
            return false;
        }

        MediaPlayerInfo info = getAddressedPlayerInfo();
        String packageName = (info == null) ? "<none>" : info.getPackageName();
        if (info == null || !packageName.equals(browsedPlayer)) {
            if (DEBUG) Log.d(TAG, browsedPlayer + " is not addressed player " + packageName);
            return false;
        }
        return true;
    }

    /* checks if package name is not null or empty */
    private boolean isPackageNameValid(String browsedPackage) {
        boolean isValid = (browsedPackage != null && browsedPackage.length() > 0);
        if (DEBUG) Log.d(TAG, "isPackageNameValid: browsedPackage = " + browsedPackage +
                "isValid = " + isValid);
        return isValid;
    }

    /* checks if selected addressed player is already addressed */
    private boolean isPlayerAlreadyAddressed(int selectedId) {
        // checking if selected ID is same as the current addressed player id
        boolean isAddressed = (mCurrAddrPlayerID == selectedId);
        if (DEBUG) Log.d(TAG, "isPlayerAlreadyAddressed: isAddressed = " + isAddressed);
        return isAddressed;
    }

    private byte[] getByteAddress(BluetoothDevice device) {
        return Utils.getBytesFromAddress(device.getAddress());
    }

    public void cleanupDeviceFeaturesIndex (int index) {
        Log.i(TAG,"cleanupDeviceFeaturesIndex index:" + index);
        deviceFeatures[index].mCurrentDevice = null;
        deviceFeatures[index].mCurrentPlayState = new PlaybackState.Builder().setState(PlaybackState.STATE_NONE, -1L, 0.0f).build();;
        deviceFeatures[index].mPlayStatusChangedNT = AvrcpConstants.NOTIFICATION_TYPE_CHANGED;
        deviceFeatures[index].mTrackChangedNT = AvrcpConstants.NOTIFICATION_TYPE_CHANGED;
        deviceFeatures[index].mPlaybackIntervalMs = 0L;
        deviceFeatures[index].mPlayPosChangedNT = AvrcpConstants.NOTIFICATION_TYPE_CHANGED;
        deviceFeatures[index].mFeatures = 0;
        deviceFeatures[index].mAbsoluteVolume = -1;
        deviceFeatures[index].mLastSetVolume = -1;
        deviceFeatures[index].mLastDirection = 0;
        deviceFeatures[index].mVolCmdSetInProgress = false;
        deviceFeatures[index].mVolCmdAdjustInProgress = false;
        deviceFeatures[index].mAbsVolRetryTimes = 0;
        deviceFeatures[index].mAvailablePlayersChangedNT = AvrcpConstants.NOTIFICATION_TYPE_CHANGED;
    }

    private synchronized void onConnectionStateChanged(
            boolean rc_connected, boolean br_connected, byte[] address) {
        BluetoothDevice device = BluetoothAdapter.getDefaultAdapter().getRemoteDevice(address);
        Log.d(TAG, "onConnectionStateChanged " + rc_connected + " " + br_connected + " Addr:"
            + device);
        if (device == null) {
            Log.e(TAG, "onConnectionStateChanged Device is null");
            return;
        }

        if (rc_connected) {
            setAvrcpConnectedDevice(device);
        } else {
            setAvrcpDisconnectedDevice(device);
        }
    }

    public void dump(StringBuilder sb) {
        sb.append("AVRCP:\n");
        for (int i = 0; i < maxAvrcpConnections; i++) {
            Log.v(TAG,"for index " + i);
            ProfileService.println(sb, "mMediaAttributes: " + mMediaAttributes);
            ProfileService.println(sb, "mTransportControlFlags: " + mTransportControlFlags);
            ProfileService.println(sb, "mTracksPlayed: " + deviceFeatures[i].mTracksPlayed);
            ProfileService.println(sb, "mCurrentPlayState: " + deviceFeatures[i].mCurrentPlayState);
            ProfileService.println(sb, "mLastStateUpdate: " + mLastStateUpdate);
            ProfileService.println(sb, "mPlayStatusChangedNT: " + deviceFeatures[i].mPlayStatusChangedNT);
            ProfileService.println(sb, "mTrackChangedNT: " + deviceFeatures[i].mTrackChangedNT);
            ProfileService.println(sb, "mLastStateUpdate: " + mLastStateUpdate);
            ProfileService.println(sb, "mSongLengthMs: " + mSongLengthMs);
            ProfileService.println(sb, "mPlaybackIntervalMs: " + deviceFeatures[i].mPlaybackIntervalMs);
            ProfileService.println(sb, "mPlayPosChangedNT: " + deviceFeatures[i].mPlayPosChangedNT);
            ProfileService.println(sb, "mNextPosMs: " + deviceFeatures[i].mNextPosMs);
            ProfileService.println(sb, "mPrevPosMs: " + deviceFeatures[i].mPrevPosMs);
            ProfileService.println(sb, "mFeatures: " + deviceFeatures[i].mFeatures);
            ProfileService.println(sb, "mRemoteVolume: " + deviceFeatures[i].mRemoteVolume);
            ProfileService.println(sb, "mLastRemoteVolume: " + deviceFeatures[i].mLastRemoteVolume);
            ProfileService.println(sb, "mAbsoluteVolume: " + deviceFeatures[i].mAbsoluteVolume);
            ProfileService.println(sb, "mLastSetVolume: " + deviceFeatures[i].mLastSetVolume);
            ProfileService.println(sb, "mLastDirection: " + deviceFeatures[i].mLastDirection);
            ProfileService.println(sb, "mVolumeStep: " + mVolumeStep);
            ProfileService.println(sb, "mAudioStreamMax: " + mAudioStreamMax);
            ProfileService.println(sb, "mVolCmdSetInProgress: " + deviceFeatures[i].mVolCmdSetInProgress);
            ProfileService.println(sb, "mVolCmdAdjustInProgress: " + deviceFeatures[i].mVolCmdAdjustInProgress);
            ProfileService.println(sb, "mAbsVolRetryTimes: " + deviceFeatures[i].mAbsVolRetryTimes);
            ProfileService.println(sb, "mVolumeMapping: " + deviceFeatures[i].mVolumeMapping.toString());

        }
        synchronized (this) {
            if (mMediaController != null)
                ProfileService.println(sb, "mMediaController: "
                                + mMediaController.getWrappedInstance() + " pkg "
                                + mMediaController.getPackageName());
        }
        ProfileService.println(sb, "");
        ProfileService.println(sb, "Media Players:");
        synchronized (mMediaPlayerInfoList) {
            for (Map.Entry<Integer, MediaPlayerInfo> entry : mMediaPlayerInfoList.entrySet()) {
                int key = entry.getKey();
                ProfileService.println(sb, ((mCurrAddrPlayerID == key) ? " *#" : "  #")
                                + entry.getKey() + ": " + entry.getValue());
            }
        }

        ProfileService.println(sb, "");
        mAddressedMediaPlayer.dump(sb, mMediaController);

        ProfileService.println(sb, "");
        ProfileService.println(sb, mPassthroughDispatched + " passthrough operations: ");
        if (mPassthroughDispatched > mPassthroughLogs.size())
            ProfileService.println(sb, "  (last " + mPassthroughLogs.size() + ")");
        synchronized (mPassthroughLogs) {
            for (MediaKeyLog log : mPassthroughLogs) {
                ProfileService.println(sb, "  " + log);
            }
        }
        synchronized (mPassthroughPending) {
            for (MediaKeyLog log : mPassthroughPending) {
                ProfileService.println(sb, "  " + log);
            }
        }
    }

    public class AvrcpBrowseManager {
        Map<String, BrowsedMediaPlayer> connList = new HashMap<String, BrowsedMediaPlayer>();
        private AvrcpMediaRspInterface mMediaInterface;
        private Context mContext;

        public AvrcpBrowseManager(Context context, AvrcpMediaRspInterface mediaInterface) {
            mContext = context;
            mMediaInterface = mediaInterface;
        }

        public void cleanup() {
            Iterator entries = connList.entrySet().iterator();
            while (entries.hasNext()) {
                Map.Entry entry = (Map.Entry) entries.next();
                BrowsedMediaPlayer browsedMediaPlayer = (BrowsedMediaPlayer) entry.getValue();
                if (browsedMediaPlayer != null) {
                    browsedMediaPlayer.cleanup();
                }
            }
            // clean up the map
            connList.clear();
        }

        // get the a free media player interface based on the passed bd address
        // if the no items is found for the passed media player then it assignes a
        // available media player interface
        public BrowsedMediaPlayer getBrowsedMediaPlayer(byte[] bdaddr) {
            BrowsedMediaPlayer mediaPlayer;
            String bdaddrStr = new String(bdaddr);
            if (connList.containsKey(bdaddrStr)) {
                mediaPlayer = connList.get(bdaddrStr);
            } else {
                mediaPlayer = new BrowsedMediaPlayer(bdaddr, mContext, mMediaInterface);
                connList.put(bdaddrStr, mediaPlayer);
            }
            return mediaPlayer;
        }

        // clears the details pertaining to passed bdaddres
        public boolean clearBrowsedMediaPlayer(byte[] bdaddr) {
            String bdaddrStr = new String(bdaddr);
            if (connList.containsKey(bdaddrStr)) {
                connList.remove(bdaddrStr);
                return true;
            }
            return false;
        }

        public Map<String, BrowsedMediaPlayer> getConnList() {
            return connList;
        }

        /* Helper function to convert colon separated bdaddr to byte string */
        private byte[] hexStringToByteArray(String s) {
            int len = s.length();
            byte[] data = new byte[len / 2];
            for (int i = 0; i < len; i += 2) {
                data[i / 2] = (byte) ((Character.digit(s.charAt(i), 16) << 4)
                        + Character.digit(s.charAt(i+1), 16));
            }
            return data;
        }
    }

    /*
     * private class which handles responses from AvrcpMediaManager. Maps responses to native
     * responses. This class implements the AvrcpMediaRspInterface interface.
     */
    private class AvrcpMediaRsp implements AvrcpMediaRspInterface {
        private static final String TAG = "AvrcpMediaRsp";

        public void setAddrPlayerRsp(byte[] address, int rspStatus) {
            if (!setAddressedPlayerRspNative(address, rspStatus)) {
                Log.e(TAG, "setAddrPlayerRsp failed!");
            }
        }

        public void setBrowsedPlayerRsp(byte[] address, int rspStatus, byte depth, int numItems,
                String[] textArray) {
            if (!setBrowsedPlayerRspNative(address, rspStatus, depth, numItems, textArray)) {
                Log.e(TAG, "setBrowsedPlayerRsp failed!");
            }
        }

        public void mediaPlayerListRsp(byte[] address, int rspStatus, MediaPlayerListRsp rspObj) {
            if (rspObj != null && rspStatus == AvrcpConstants.RSP_NO_ERROR) {
                if (!mediaPlayerListRspNative(address, rspStatus, sUIDCounter, rspObj.itemType,
                            rspObj.mNumItems, rspObj.mPlayerIds, rspObj.mPlayerTypes,
                            rspObj.mPlayerSubTypes, rspObj.mPlayStatusValues,
                            rspObj.mFeatureBitMaskValues, rspObj.mPlayerNameList))
                    Log.e(TAG, "mediaPlayerListRsp failed!");
            } else {
                Log.e(TAG, "mediaPlayerListRsp: rspObj is null");
                if (!mediaPlayerListRspNative(address, rspStatus, sUIDCounter, (byte) 0x00, 0, null,
                            null, null, null, null, null))
                    Log.e(TAG, "mediaPlayerListRsp failed!");
            }
        }

        public void folderItemsRsp(byte[] address, int rspStatus, FolderItemsRsp rspObj) {
            if (rspObj != null && rspStatus == AvrcpConstants.RSP_NO_ERROR) {
                if (!getFolderItemsRspNative(address, rspStatus, sUIDCounter, rspObj.mScope,
                        rspObj.mNumItems, rspObj.mFolderTypes, rspObj.mPlayable, rspObj.mItemTypes,
                        rspObj.mItemUid, rspObj.mDisplayNames, rspObj.mAttributesNum,
                        rspObj.mAttrIds, rspObj.mAttrValues))
                    Log.e(TAG, "getFolderItemsRspNative failed!");
            } else {
                Log.e(TAG, "folderItemsRsp: rspObj is null or rspStatus is error:" + rspStatus);
                if (!getFolderItemsRspNative(address, rspStatus, sUIDCounter, (byte) 0x00, 0,
                        null, null, null, null, null, null, null, null))
                    Log.e(TAG, "getFolderItemsRspNative failed!");
            }

        }

        public void changePathRsp(byte[] address, int rspStatus, int numItems) {
            if (!changePathRspNative(address, rspStatus, numItems))
                Log.e(TAG, "changePathRspNative failed!");
        }

        public void getItemAttrRsp(byte[] address, int rspStatus, ItemAttrRsp rspObj) {
            if (rspObj != null && rspStatus == AvrcpConstants.RSP_NO_ERROR) {
                if (!getItemAttrRspNative(address, rspStatus, rspObj.mNumAttr,
                        rspObj.mAttributesIds, rspObj.mAttributesArray))
                    Log.e(TAG, "getItemAttrRspNative failed!");
            } else {
                Log.e(TAG, "getItemAttrRsp: rspObj is null or rspStatus is error:" + rspStatus);
                if (!getItemAttrRspNative(address, rspStatus, (byte) 0x00, null, null))
                    Log.e(TAG, "getItemAttrRspNative failed!");
            }
        }

        public void playItemRsp(byte[] address, int rspStatus) {
            if (!playItemRspNative(address, rspStatus)) {
                Log.e(TAG, "playItemRspNative failed!");
            }
        }

        public void getTotalNumOfItemsRsp(byte[] address, int rspStatus, int uidCounter,
                int numItems) {
            if (!getTotalNumOfItemsRspNative(address, rspStatus, sUIDCounter, numItems)) {
                Log.e(TAG, "getTotalNumOfItemsRspNative failed!");
            }
        }

        public void addrPlayerChangedRsp(int type, int playerId, int uidCounter, byte[] address) {
            if (!registerNotificationRspAddrPlayerChangedNative(type, playerId, sUIDCounter, address)) {
                Log.e(TAG, "registerNotificationRspAddrPlayerChangedNative failed!");
            }
        }

        public void avalPlayerChangedRsp(byte[] address, int type) {
            if (!registerNotificationRspAvalPlayerChangedNative(type, address)) {
                Log.e(TAG, "registerNotificationRspAvalPlayerChangedNative failed!");
            }
        }

        public void uidsChangedRsp(int type) {
            byte[] addr = null;
            for (int i = 0; i < maxAvrcpConnections; i++) {
                if (deviceFeatures[i].isActiveDevice) {
                    addr = getByteAddress(deviceFeatures[i].mCurrentDevice);
                    deviceFeatures[i].mTrackChangedNT = type;
                    break; 
                }
            }
            if (addr == null) {
                Log.e(TAG,"uidsChangedRsp:No active device found");
                return;
            }
            if (!registerNotificationRspUIDsChangedNative(type, sUIDCounter, addr)) {
                Log.e(TAG, "registerNotificationRspUIDsChangedNative failed!");
            }
        }

        public void nowPlayingChangedRsp(int type, byte[] address) {
            byte[] addr = null;
            for (int i = 0; i < maxAvrcpConnections; i++) {
                if (deviceFeatures[i].isActiveDevice) {
                    addr = getByteAddress(deviceFeatures[i].mCurrentDevice);
                    deviceFeatures[i].mNowPlayingChangedNT = type;
                    break; 
                }
            }
            if (addr == null) {
                Log.e(TAG,"uidsChangedRsp:No active device found");
                return;
            }
            if (mNowPlayingListChangedNT != AvrcpConstants.NOTIFICATION_TYPE_INTERIM) {
                if (DEBUG) Log.d(TAG, "NowPlayingListChanged: Not registered or requesting.");
                return;
            }

            if (!registerNotificationRspNowPlayingChangedNative(type, addr)) {
                Log.e(TAG, "registerNotificationRspNowPlayingChangedNative failed!");
            }
            mNowPlayingListChangedNT = AvrcpConstants.NOTIFICATION_TYPE_CHANGED;
        }

        public void trackChangedRsp(int type, byte[] uid, byte[] addr) {
            if (!registerNotificationRspTrackChangeNative(type, uid, addr)) {
                Log.e(TAG, "registerNotificationRspTrackChangeNative failed!");
            }
        }
    }

    private int getIndexForDevice(BluetoothDevice device) {
        for (int i = 0; i < maxAvrcpConnections; i++) {
            if (deviceFeatures[i].mCurrentDevice != null &&
                    deviceFeatures[i].mCurrentDevice.equals(device)) {
                Log.i(TAG,"device found at index " + i);
                return i;
            }
        }
        Log.e(TAG, "returning invalid index");
        return INVALID_DEVICE_INDEX;
    }

    /* getters for some private variables */
    public AvrcpBrowseManager getAvrcpBrowseManager() {
        return mAvrcpBrowseManager;
    }

    /* PASSTHROUGH COMMAND MANAGEMENT */

    void handlePassthroughCmd(byte[] bdaddr, int op, int state) {
        int code = avrcpPassthroughToKeyCode(op);
        if (code == KeyEvent.KEYCODE_UNKNOWN) {
            Log.w(TAG, "Ignoring passthrough of unknown key " + op + " state " + state);
            return;
        }
        BluetoothDevice device;
        String address = Utils.getAddressStringFromByte(bdaddr);
        device = mAdapter.getRemoteDevice(address);
        int deviceIndex = getIndexForDevice(device);
        if (deviceIndex == INVALID_DEVICE_INDEX) {
            Log.e(TAG,"Invalid device index for play status");
            return;
        }

        int action = KeyEvent.ACTION_DOWN;
        if (state == AvrcpConstants.KEY_STATE_RELEASE) action = KeyEvent.ACTION_UP;
        KeyEvent event = new KeyEvent(action, code);
        if (!KeyEvent.isMediaKey(code)) {
            Log.w(TAG, "Passthrough non-media key " + op + " (code " + code + ") state " + state);
        } else {
            if (code == KeyEvent.KEYCODE_MEDIA_FAST_FORWARD) {
                if (action == KeyEvent.ACTION_DOWN) {
                    mFastforward = true;
                } else if (action == KeyEvent.ACTION_UP) {
                    mFastforward = false;
                }
            } else if (code == KeyEvent.KEYCODE_MEDIA_REWIND) {
                if (action == KeyEvent.ACTION_DOWN) {
                    mRewind = true;
                } else if (action == KeyEvent.ACTION_UP) {
                    mRewind = false;
                }
            } else {
                mFastforward = false;
                mRewind = false;
            }
        }

<<<<<<< HEAD
        /* IOT Fix as some remote recognise FF/Rewind state as non-playing hence send
         * changed response at the time of Release of Fast-Forward/Rewind Button */
        if ((code == KeyEvent.KEYCODE_MEDIA_FAST_FORWARD || code == KeyEvent.KEYCODE_MEDIA_REWIND)
                && (mPlayStatusChangedNT == AvrcpConstants.NOTIFICATION_TYPE_INTERIM) &&
                (action == KeyEvent.ACTION_UP)) {
            deviceFeatures[deviceIndex].mPlayStatusChangedNT =
                    AvrcpConstants.NOTIFICATION_TYPE_CHANGED;
            registerNotificationRspPlayStatusNative(deviceFeatures[deviceIndex].mPlayStatusChangedNT
                    ,convertPlayStateToPlayStatus(deviceFeatures[deviceIndex].mCurrentPlayState),
                    getByteAddress(deviceFeatures[deviceIndex].mCurrentDevice));
            Log.d(TAG, "Sending playback status CHANGED rsp on FF/Rewind key release");
        }

=======
>>>>>>> 6891a679
        mMediaSessionManager.dispatchMediaKeyEvent(event);
        addKeyPending(event);
    }

    private int avrcpPassthroughToKeyCode(int operation) {
        switch (operation) {
            case BluetoothAvrcp.PASSTHROUGH_ID_UP:
                return KeyEvent.KEYCODE_DPAD_UP;
            case BluetoothAvrcp.PASSTHROUGH_ID_DOWN:
                return KeyEvent.KEYCODE_DPAD_DOWN;
            case BluetoothAvrcp.PASSTHROUGH_ID_LEFT:
                return KeyEvent.KEYCODE_DPAD_LEFT;
            case BluetoothAvrcp.PASSTHROUGH_ID_RIGHT:
                return KeyEvent.KEYCODE_DPAD_RIGHT;
            case BluetoothAvrcp.PASSTHROUGH_ID_RIGHT_UP:
                return KeyEvent.KEYCODE_DPAD_UP_RIGHT;
            case BluetoothAvrcp.PASSTHROUGH_ID_RIGHT_DOWN:
                return KeyEvent.KEYCODE_DPAD_DOWN_RIGHT;
            case BluetoothAvrcp.PASSTHROUGH_ID_LEFT_UP:
                return KeyEvent.KEYCODE_DPAD_UP_LEFT;
            case BluetoothAvrcp.PASSTHROUGH_ID_LEFT_DOWN:
                return KeyEvent.KEYCODE_DPAD_DOWN_LEFT;
            case BluetoothAvrcp.PASSTHROUGH_ID_0:
                return KeyEvent.KEYCODE_NUMPAD_0;
            case BluetoothAvrcp.PASSTHROUGH_ID_1:
                return KeyEvent.KEYCODE_NUMPAD_1;
            case BluetoothAvrcp.PASSTHROUGH_ID_2:
                return KeyEvent.KEYCODE_NUMPAD_2;
            case BluetoothAvrcp.PASSTHROUGH_ID_3:
                return KeyEvent.KEYCODE_NUMPAD_3;
            case BluetoothAvrcp.PASSTHROUGH_ID_4:
                return KeyEvent.KEYCODE_NUMPAD_4;
            case BluetoothAvrcp.PASSTHROUGH_ID_5:
                return KeyEvent.KEYCODE_NUMPAD_5;
            case BluetoothAvrcp.PASSTHROUGH_ID_6:
                return KeyEvent.KEYCODE_NUMPAD_6;
            case BluetoothAvrcp.PASSTHROUGH_ID_7:
                return KeyEvent.KEYCODE_NUMPAD_7;
            case BluetoothAvrcp.PASSTHROUGH_ID_8:
                return KeyEvent.KEYCODE_NUMPAD_8;
            case BluetoothAvrcp.PASSTHROUGH_ID_9:
                return KeyEvent.KEYCODE_NUMPAD_9;
            case BluetoothAvrcp.PASSTHROUGH_ID_DOT:
                return KeyEvent.KEYCODE_NUMPAD_DOT;
            case BluetoothAvrcp.PASSTHROUGH_ID_ENTER:
                return KeyEvent.KEYCODE_NUMPAD_ENTER;
            case BluetoothAvrcp.PASSTHROUGH_ID_CLEAR:
                return KeyEvent.KEYCODE_CLEAR;
            case BluetoothAvrcp.PASSTHROUGH_ID_CHAN_UP:
                return KeyEvent.KEYCODE_CHANNEL_UP;
            case BluetoothAvrcp.PASSTHROUGH_ID_CHAN_DOWN:
                return KeyEvent.KEYCODE_CHANNEL_DOWN;
            case BluetoothAvrcp.PASSTHROUGH_ID_PREV_CHAN:
                return KeyEvent.KEYCODE_LAST_CHANNEL;
            case BluetoothAvrcp.PASSTHROUGH_ID_INPUT_SEL:
                return KeyEvent.KEYCODE_TV_INPUT;
            case BluetoothAvrcp.PASSTHROUGH_ID_DISP_INFO:
                return KeyEvent.KEYCODE_INFO;
            case BluetoothAvrcp.PASSTHROUGH_ID_HELP:
                return KeyEvent.KEYCODE_HELP;
            case BluetoothAvrcp.PASSTHROUGH_ID_PAGE_UP:
                return KeyEvent.KEYCODE_PAGE_UP;
            case BluetoothAvrcp.PASSTHROUGH_ID_PAGE_DOWN:
                return KeyEvent.KEYCODE_PAGE_DOWN;
            case BluetoothAvrcp.PASSTHROUGH_ID_POWER:
                return KeyEvent.KEYCODE_POWER;
            case BluetoothAvrcp.PASSTHROUGH_ID_VOL_UP:
                return KeyEvent.KEYCODE_VOLUME_UP;
            case BluetoothAvrcp.PASSTHROUGH_ID_VOL_DOWN:
                return KeyEvent.KEYCODE_VOLUME_DOWN;
            case BluetoothAvrcp.PASSTHROUGH_ID_MUTE:
                return KeyEvent.KEYCODE_MUTE;
            case BluetoothAvrcp.PASSTHROUGH_ID_PLAY:
                return KeyEvent.KEYCODE_MEDIA_PLAY;
            case BluetoothAvrcp.PASSTHROUGH_ID_STOP:
                return KeyEvent.KEYCODE_MEDIA_STOP;
            case BluetoothAvrcp.PASSTHROUGH_ID_PAUSE:
                return KeyEvent.KEYCODE_MEDIA_PAUSE;
            case BluetoothAvrcp.PASSTHROUGH_ID_RECORD:
                return KeyEvent.KEYCODE_MEDIA_RECORD;
            case BluetoothAvrcp.PASSTHROUGH_ID_REWIND:
                return KeyEvent.KEYCODE_MEDIA_REWIND;
            case BluetoothAvrcp.PASSTHROUGH_ID_FAST_FOR:
                return KeyEvent.KEYCODE_MEDIA_FAST_FORWARD;
            case BluetoothAvrcp.PASSTHROUGH_ID_EJECT:
                return KeyEvent.KEYCODE_MEDIA_EJECT;
            case BluetoothAvrcp.PASSTHROUGH_ID_FORWARD:
                return KeyEvent.KEYCODE_MEDIA_NEXT;
            case BluetoothAvrcp.PASSTHROUGH_ID_BACKWARD:
                return KeyEvent.KEYCODE_MEDIA_PREVIOUS;
            case BluetoothAvrcp.PASSTHROUGH_ID_F1:
                return KeyEvent.KEYCODE_F1;
            case BluetoothAvrcp.PASSTHROUGH_ID_F2:
                return KeyEvent.KEYCODE_F2;
            case BluetoothAvrcp.PASSTHROUGH_ID_F3:
                return KeyEvent.KEYCODE_F3;
            case BluetoothAvrcp.PASSTHROUGH_ID_F4:
                return KeyEvent.KEYCODE_F4;
            case BluetoothAvrcp.PASSTHROUGH_ID_F5:
                return KeyEvent.KEYCODE_F5;
            // Fallthrough for all unknown key mappings
            case BluetoothAvrcp.PASSTHROUGH_ID_SELECT:
            case BluetoothAvrcp.PASSTHROUGH_ID_ROOT_MENU:
            case BluetoothAvrcp.PASSTHROUGH_ID_SETUP_MENU:
            case BluetoothAvrcp.PASSTHROUGH_ID_CONT_MENU:
            case BluetoothAvrcp.PASSTHROUGH_ID_FAV_MENU:
            case BluetoothAvrcp.PASSTHROUGH_ID_EXIT:
            case BluetoothAvrcp.PASSTHROUGH_ID_SOUND_SEL:
            case BluetoothAvrcp.PASSTHROUGH_ID_ANGLE:
            case BluetoothAvrcp.PASSTHROUGH_ID_SUBPICT:
            case BluetoothAvrcp.PASSTHROUGH_ID_VENDOR:
            default:
                return KeyEvent.KEYCODE_UNKNOWN;
        }
    }

    private void addKeyPending(KeyEvent event) {
        mPassthroughPending.add(new MediaKeyLog(System.currentTimeMillis(), event));
    }

    private void recordKeyDispatched(KeyEvent event, String packageName) {
        long time = System.currentTimeMillis();
        Log.v(TAG, "recordKeyDispatched: " + event + " dispatched to " + packageName);
        setAddressedMediaSessionPackage(packageName);
        synchronized (mPassthroughPending) {
            Iterator<MediaKeyLog> pending = mPassthroughPending.iterator();
            while (pending.hasNext()) {
                MediaKeyLog log = pending.next();
                if (log.addDispatch(time, event, packageName)) {
                    mPassthroughDispatched++;
                    mPassthroughLogs.add(log);
                    pending.remove();
                    return;
                }
            }
            Log.w(TAG, "recordKeyDispatch: can't find matching log!");
        }
    }

    private final MediaSessionManager.Callback mButtonDispatchCallback =
            new MediaSessionManager.Callback() {
                @Override
                public void onMediaKeyEventDispatched(KeyEvent event, MediaSession.Token token) {
                    // Get the package name
                    android.media.session.MediaController controller =
                            new android.media.session.MediaController(mContext, token);
                    String targetPackage = controller.getPackageName();
                    recordKeyDispatched(event, targetPackage);
                }

                @Override
                public void onMediaKeyEventDispatched(KeyEvent event, ComponentName receiver) {
                    recordKeyDispatched(event, receiver.getPackageName());
                }

                @Override
                public void onAddressedPlayerChanged(MediaSession.Token token) {
                    setActiveMediaSession(token);
                }

                @Override
                public void onAddressedPlayerChanged(ComponentName receiver) {
                    if (receiver == null) {
                        // No active sessions, and no session to revive, give up.
                        setAddressedMediaSessionPackage(null);
                        return;
                    }
                    // We can still get a passthrough which will revive this player.
                    setAddressedMediaSessionPackage(receiver.getPackageName());
                }
            };

    // Do not modify without updating the HAL bt_rc.h files.

    // match up with btrc_play_status_t enum of bt_rc.h
    final static byte PLAYSTATUS_STOPPED = 0;
    final static byte PLAYSTATUS_PLAYING = 1;
    final static byte PLAYSTATUS_PAUSED = 2;
    final static byte PLAYSTATUS_FWD_SEEK = 3;
    final static byte PLAYSTATUS_REV_SEEK = 4;
    final static byte PLAYSTATUS_ERROR = (byte) 255;

    // match up with btrc_media_attr_t enum of bt_rc.h
    final static int MEDIA_ATTR_TITLE = 1;
    final static int MEDIA_ATTR_ARTIST = 2;
    final static int MEDIA_ATTR_ALBUM = 3;
    final static int MEDIA_ATTR_TRACK_NUM = 4;
    final static int MEDIA_ATTR_NUM_TRACKS = 5;
    final static int MEDIA_ATTR_GENRE = 6;
    final static int MEDIA_ATTR_PLAYING_TIME = 7;

    // match up with btrc_event_id_t enum of bt_rc.h
    final static int EVT_PLAY_STATUS_CHANGED = 1;
    final static int EVT_TRACK_CHANGED = 2;
    final static int EVT_TRACK_REACHED_END = 3;
    final static int EVT_TRACK_REACHED_START = 4;
    final static int EVT_PLAY_POS_CHANGED = 5;
    final static int EVT_BATT_STATUS_CHANGED = 6;
    final static int EVT_SYSTEM_STATUS_CHANGED = 7;
    final static int EVT_APP_SETTINGS_CHANGED = 8;
    final static int EVENT_NOW_PLAYING_CONTENT_CHANGED = 9;
    final static int EVT_AVBL_PLAYERS_CHANGED = 0xa;
    final static int EVT_ADDR_PLAYER_CHANGED = 0xb;
    final static int EVENT_UIDS_CHANGED = 0x0c;

    private native static void classInitNative();
    private native void initNative(int maxConnections);
    private native void cleanupNative();
    private native boolean getPlayStatusRspNative(byte[] address, int playStatus, int songLen, int position);
    private native boolean getElementAttrRspNative(byte[] address, byte numAttr, int[] attrIds,
            String[] textArray);
    private native boolean registerNotificationRspPlayStatusNative(int type, int
            playStatus, byte[] address);
    private native boolean registerNotificationRspTrackChangeNative(int type, byte[]
            track, byte[] address);
    private native boolean registerNotificationRspPlayPosNative(int type, int
            playPos, byte[] address);
    private native boolean setVolumeNative(int volume, byte[] address);
    private native boolean sendPassThroughCommandNative(int keyCode, int keyState,
            byte[] address);
    private native boolean setAddressedPlayerRspNative(byte[] address, int rspStatus);
    private native boolean setBrowsedPlayerRspNative(byte[] address, int rspStatus, byte depth,
            int numItems, String[] textArray);
    private native boolean mediaPlayerListRspNative(byte[] address, int rsStatus, int uidCounter,
            byte item_type, int numItems, int[] playerIds, byte[] playerTypes, int[] playerSubTypes,
            byte[] playStatusValues, short[] featureBitMaskValues, String[] textArray);
    private native boolean getFolderItemsRspNative(byte[] address, int rspStatus, short uidCounter,
            byte scope, int numItems, byte[] folderTypes, byte[] playable, byte[] itemTypes,
            byte[] itemUidArray, String[] textArray, int[] AttributesNum, int[] AttributesIds,
            String[] attributesArray);
    private native boolean changePathRspNative(byte[] address, int rspStatus, int numItems);
    private native boolean getItemAttrRspNative(byte[] address, int rspStatus, byte numAttr,
            int[] attrIds, String[] textArray);
    private native boolean playItemRspNative(byte[] address, int rspStatus);
    private native boolean getTotalNumOfItemsRspNative(byte[] address, int rspStatus,
            int uidCounter, int numItems);
    private native boolean isDeviceActiveInHandOffNative(byte[] address);
    private native boolean searchRspNative(byte[] address, int rspStatus, int uidCounter,
            int numItems);
    private native boolean addToNowPlayingRspNative(byte[] address, int rspStatus);
    private native boolean registerNotificationRspAddrPlayerChangedNative(int type,
            int playerId, int uidCounter, byte[] address);
    private native boolean registerNotificationRspAvalPlayerChangedNative(int type, byte[] address);
    private native boolean registerNotificationRspUIDsChangedNative(int type, int uidCounter,
            byte[] address);
    private native boolean registerNotificationRspNowPlayingChangedNative(int type,
            byte[] address);

    public static String getImgHandleFromTitle(String title) {
        if (mAvrcpBipRsp != null && title != null)
            return mAvrcpBipRsp.getImgHandle(mAvrcpBipRsp.getAlbumName(title));
        return null;
    }
}<|MERGE_RESOLUTION|>--- conflicted
+++ resolved
@@ -273,7 +273,8 @@
         private BluetoothDevice mCurrentDevice;
         private @NonNull PlaybackState mCurrentPlayState;
         private int mPlayStatusChangedNT;
-        private int mNowPlayingChangedNT;
+        private int mAddrPlayerChangedNT;
+        private int mNowPlayingListChangedNT;
         private int mTrackChangedNT;
         private long mNextPosMs;
         private long mPrevPosMs;
@@ -308,7 +309,8 @@
             mCurrentDevice = null;
             mCurrentPlayState = new PlaybackState.Builder().setState(PlaybackState.STATE_NONE, -1L, 0.0f).build();;
             mPlayStatusChangedNT = AvrcpConstants.NOTIFICATION_TYPE_CHANGED;
-            mNowPlayingChangedNT = AvrcpConstants.NOTIFICATION_TYPE_CHANGED;
+            mNowPlayingListChangedNT = AvrcpConstants.NOTIFICATION_TYPE_CHANGED;
+            mAddrPlayerChangedNT = AvrcpConstants.NOTIFICATION_TYPE_CHANGED;
             mTrackChangedNT = AvrcpConstants.NOTIFICATION_TYPE_CHANGED;
             mNextPosMs = -1;
             mPrevPosMs = -1;
@@ -530,11 +532,7 @@
         @Override
         public void onMetadataChanged(MediaMetadata metadata) {
             if (DEBUG) Log.v(TAG, "onMetadataChanged");
-<<<<<<< HEAD
-            updateCurrentMediaState(false, null);
-=======
-            updateCurrentMediaState();
->>>>>>> 6891a679
+            updateCurrentMediaState(null);
         }
         @Override
         public synchronized void onPlaybackStateChanged(PlaybackState state) {
@@ -550,11 +548,7 @@
                 }
             }
 
-<<<<<<< HEAD
-            updateCurrentMediaState(false, null);
-=======
-            updateCurrentMediaState();
->>>>>>> 6891a679
+            updateCurrentMediaState(null);
         }
 
         @Override
@@ -720,11 +714,7 @@
             case MSG_NOW_PLAYING_CHANGED_RSP:
                 if (DEBUG) Log.v(TAG, "MSG_NOW_PLAYING_CHANGED_RSP");
                 removeMessages(MSG_NOW_PLAYING_CHANGED_RSP);
-<<<<<<< HEAD
-                updateCurrentMediaState(false, null);
-=======
-                updateCurrentMediaState();
->>>>>>> 6891a679
+                updateCurrentMediaState(null);
                 break;
 
             case MSG_PLAY_INTERVAL_TIMEOUT:
@@ -1023,7 +1013,6 @@
             case MSG_SET_A2DP_AUDIO_STATE: {
                 if (DEBUG) Log.v(TAG, "MSG_SET_A2DP_AUDIO_STATE:" + msg.arg1);
                 mA2dpState = msg.arg1;
-<<<<<<< HEAD
                 BluetoothDevice playStateChangeDevice = (BluetoothDevice)msg.obj;
                 Log.v(TAG, "event for device address " + playStateChangeDevice.getAddress());
                 deviceIndex = getIndexForDevice(playStateChangeDevice);
@@ -1031,7 +1020,7 @@
                     Log.e(TAG,"Set A2DP state: invalid index for device");
                     break;
                 }
-                updateCurrentMediaState(false, (BluetoothDevice)msg.obj);
+                updateCurrentMediaState((BluetoothDevice)msg.obj);
             }   break;
 
             case MESSAGE_DEVICE_RC_CLEANUP:
@@ -1057,9 +1046,6 @@
                 } else {
                     Log.v(TAG, "Invalid Arguments to MESSAGE_DEVICE_RC_CLEANUP");
                 }
-=======
-                updateCurrentMediaState();
->>>>>>> 6891a679
                 break;
 
             case MSG_NATIVE_REQ_GET_FOLDER_ITEMS: {
@@ -1153,7 +1139,7 @@
                 if (DEBUG) Log.v(TAG, "MSG_UPDATE_MEDIA");
                 // Throttle to once per MEDIA_DWELL_TIME
                 removeMessages(MSG_UPDATE_MEDIA);
-                updateCurrentMediaState(false, null);
+                updateCurrentMediaState(null);
                 break;
 
             default:
@@ -1472,51 +1458,8 @@
         }
     }
 
-<<<<<<< HEAD
-    private void updateCurrentMediaState(boolean registering, BluetoothDevice device) {
+    private void updateCurrentMediaState(BluetoothDevice device) {
         // Only do player updates when we aren't registering for track changes.
-        if (!registering && device == null) {
-            byte[] addr = null;
-            int i;
-            for (i = 0; i < maxAvrcpConnections; i++) {
-                if (deviceFeatures[i].isActiveDevice) {
-                    addr = getByteAddress(deviceFeatures[i].mCurrentDevice);
-                    break;
-                }
-            }
-            if (mAvailablePlayerViewChanged && addr != null) {
-                deviceFeatures[i].mAvailablePlayersChangedNT =
-                                   AvrcpConstants.NOTIFICATION_TYPE_CHANGED;
-                registerNotificationRspAvalPlayerChangedNative(
-                        AvrcpConstants.NOTIFICATION_TYPE_CHANGED, addr);
-                mAvailablePlayerViewChanged = false;
-                return;
-            }
-            if (mAddrPlayerChangedNT == AvrcpConstants.NOTIFICATION_TYPE_INTERIM
-                    && mReportedPlayerID != mCurrAddrPlayerID && addr != null) {
-                registerNotificationRspAvalPlayerChangedNative(
-                        AvrcpConstants.NOTIFICATION_TYPE_CHANGED, addr);
-                mAvailablePlayerViewChanged = false;
-                registerNotificationRspAddrPlayerChangedNative(
-                        AvrcpConstants.NOTIFICATION_TYPE_CHANGED, mCurrAddrPlayerID, sUIDCounter, addr);
-                mAddrPlayerChangedNT = AvrcpConstants.NOTIFICATION_TYPE_CHANGED;
-                // Changing player sends reject to anything else we would notify...
-                mReportedPlayerID = mCurrAddrPlayerID;
-                mPlayStatusChangedNT = AvrcpConstants.NOTIFICATION_TYPE_CHANGED;
-                mTrackChangedNT = AvrcpConstants.NOTIFICATION_TYPE_CHANGED;
-                mPlayPosChangedNT = AvrcpConstants.NOTIFICATION_TYPE_CHANGED;
-                mNowPlayingListChangedNT = AvrcpConstants.NOTIFICATION_TYPE_CHANGED;
-                mAddressedMediaPlayer.updateNowPlayingList(mMediaController);
-                // If the player changed, they need to re-request anything here again
-                // so we can skip the rest of the update.
-                return;
-            }
-        }
-
-=======
-    private void updateCurrentMediaState() {
-        // Only do player updates when we aren't registering for track changes.
->>>>>>> 6891a679
         MediaAttributes currentAttributes;
         PlaybackState newState = null;
 
@@ -1559,6 +1502,26 @@
 
         byte newPlayStatus = getBluetoothPlayState(newState);
 
+        byte[] addr = null;
+        int index = INVALID_DEVICE_INDEX;;
+        if (device == null) {
+            for (int i = 0; i < maxAvrcpConnections; i++) {
+                if (deviceFeatures[i].isActiveDevice) {
+                    addr = getByteAddress(deviceFeatures[i].mCurrentDevice);
+                    index = getIndexForDevice(deviceFeatures[i].mCurrentDevice);
+                    break;
+                }
+            }
+        } else {
+            addr = getByteAddress(device);
+            index = getIndexForDevice(device);
+        }
+
+        if (index == INVALID_DEVICE_INDEX) {
+            Log.e(TAG, "Invalid device !!!!");
+            return;
+        }
+
         if (newState.getState() != PlaybackState.STATE_BUFFERING
                 && newState.getState() != PlaybackState.STATE_NONE) {
             long newQueueId = MediaSession.QueueItem.UNKNOWN_ID;
@@ -1567,28 +1530,30 @@
                             + currentAttributes.toRedactedString() + " : "
                             + mMediaAttributes.toRedactedString());
 
-            if (mAvailablePlayerViewChanged) {
+
+            if (mAvailablePlayerViewChanged && addr != null) {
+                deviceFeatures[index].mAvailablePlayersChangedNT =
+                                   AvrcpConstants.NOTIFICATION_TYPE_CHANGED;
                 registerNotificationRspAvalPlayerChangedNative(
-                        AvrcpConstants.NOTIFICATION_TYPE_CHANGED);
+                        AvrcpConstants.NOTIFICATION_TYPE_CHANGED, addr);
                 mAvailablePlayerViewChanged = false;
                 return;
             }
-
-            if (mAddrPlayerChangedNT == AvrcpConstants.NOTIFICATION_TYPE_INTERIM
-                    && mReportedPlayerID != mCurrAddrPlayerID) {
+            if (deviceFeatures[index].mAddrPlayerChangedNT == AvrcpConstants.NOTIFICATION_TYPE_INTERIM
+                    && mReportedPlayerID != mCurrAddrPlayerID && addr != null) {
                 registerNotificationRspAvalPlayerChangedNative(
-                        AvrcpConstants.NOTIFICATION_TYPE_CHANGED);
+                        AvrcpConstants.NOTIFICATION_TYPE_CHANGED, addr);
                 registerNotificationRspAddrPlayerChangedNative(
-                        AvrcpConstants.NOTIFICATION_TYPE_CHANGED, mCurrAddrPlayerID, sUIDCounter);
+                        AvrcpConstants.NOTIFICATION_TYPE_CHANGED, mCurrAddrPlayerID, sUIDCounter, addr);
 
                 mAvailablePlayerViewChanged = false;
-                mAddrPlayerChangedNT = AvrcpConstants.NOTIFICATION_TYPE_CHANGED;
+                deviceFeatures[index].mAddrPlayerChangedNT = AvrcpConstants.NOTIFICATION_TYPE_CHANGED;
                 mReportedPlayerID = mCurrAddrPlayerID;
 
                 // Update the now playing list without sending the notification
-                mNowPlayingListChangedNT = AvrcpConstants.NOTIFICATION_TYPE_CHANGED;
+                deviceFeatures[index].mNowPlayingListChangedNT = AvrcpConstants.NOTIFICATION_TYPE_CHANGED;
                 mAddressedMediaPlayer.updateNowPlayingList(mMediaController);
-                mNowPlayingListChangedNT = AvrcpConstants.NOTIFICATION_TYPE_INTERIM;
+                deviceFeatures[index].mNowPlayingListChangedNT = AvrcpConstants.NOTIFICATION_TYPE_INTERIM;
             }
 
             // Dont send now playing list changed if the player doesn't support browsing
@@ -1617,20 +1582,21 @@
             // Notify track changed if:
             //  - The CT is registered for the notification
             //  - Queue ID is UNKNOWN and MediaMetadata is different
-<<<<<<< HEAD
-            //  - Queue ID is valid and different and MediaMetadata is different
-            if (registering || ((newQueueId == -1 || newQueueId != mLastQueueId)
-                                       && !currentAttributes.equals(mMediaAttributes))) {
-                if (registering && (device != null))
-                    sendTrackChangedRsp(registering, device);
-                else {
+            if (((newQueueId == -1 || newQueueId != mLastQueueId)
+                    && !currentAttributes.equals(mMediaAttributes))
+                    && newPlayStatus == PLAYSTATUS_PLAYING) {
+                if (device != null) {
+                    int idx = getIndexForDevice(device);
+                    if ((idx != INVALID_DEVICE_INDEX) &&
+                            deviceFeatures[idx].mTrackChangedNT == AvrcpConstants.NOTIFICATION_TYPE_INTERIM)
+                    sendTrackChangedRsp(false, device);
+                } else {
                     for (int i = 0; i < maxAvrcpConnections; i++) {
                         if ((deviceFeatures[i].mCurrentDevice != null) &&
                             (deviceFeatures[i].mTrackChangedNT == AvrcpConstants.NOTIFICATION_TYPE_INTERIM)) {
-                            deviceFeatures[i].mTrackChangedNT = AvrcpConstants.NOTIFICATION_TYPE_CHANGED;
                             deviceFeatures[i].mTracksPlayed++;
                             Log.v(TAG,"sending track change for device " + i);
-                            sendTrackChangedRsp(registering, deviceFeatures[i].mCurrentDevice);
+                            sendTrackChangedRsp(false, deviceFeatures[i].mCurrentDevice);
                         }
                     }
                 }
@@ -1638,17 +1604,6 @@
                 Log.v(TAG, "Send track changed");
                 mMediaAttributes = currentAttributes;
                 mLastQueueId = newQueueId;
-=======
-            //  - Queue ID is valid and different from last Queue ID sent
-            if ((newQueueId == -1 || newQueueId != mLastQueueId)
-                    && mTrackChangedNT == AvrcpConstants.NOTIFICATION_TYPE_INTERIM
-                    && !currentAttributes.equals(mMediaAttributes)
-                    && newPlayStatus == PLAYSTATUS_PLAYING) {
-                Log.v(TAG, "Send track changed");
-                mMediaAttributes = currentAttributes;
-                mLastQueueId = newQueueId;
-                sendTrackChangedRsp(false);
->>>>>>> 6891a679
             }
         } else {
             Log.i(TAG, "Skipping update due to invalid playback state");
@@ -2556,11 +2511,7 @@
                             Log.v(TAG, "No addressed player but active sessions, taking first.");
                         setAddressedMediaSessionPackage(newControllers.get(0).getPackageName());
                     }
-<<<<<<< HEAD
-                    updateCurrentMediaState(false, null);
-=======
-                    updateCurrentMediaState();
->>>>>>> 6891a679
+                    updateCurrentMediaState(null);
                 }
             };
 
@@ -2580,11 +2531,7 @@
         // If the player doesn't exist, we need to add it.
         if (getMediaPlayerInfo(packageName) == null) {
             addMediaPlayerPackage(packageName);
-<<<<<<< HEAD
-            updateCurrentMediaState(false, null);
-=======
-            updateCurrentMediaState();
->>>>>>> 6891a679
+            updateCurrentMediaState(null);
         }
         synchronized (mMediaPlayerInfoList) {
             for (Map.Entry<Integer, MediaPlayerInfo> entry : mMediaPlayerInfoList.entrySet()) {
@@ -2592,11 +2539,7 @@
                     int newAddrID = entry.getKey();
                     if (DEBUG) Log.v(TAG, "Set addressed #" + newAddrID + " " + entry.getValue());
                     updateCurrentController(newAddrID, mCurrBrowsePlayerID);
-<<<<<<< HEAD
-                    updateCurrentMediaState(false, null);
-=======
-                    updateCurrentMediaState();
->>>>>>> 6891a679
+                    updateCurrentMediaState(null);
                     return;
                 }
             }
@@ -2677,11 +2620,7 @@
                     addMediaPlayerPackage(packageName);
                 }
             }
-<<<<<<< HEAD
-            updateCurrentMediaState(false, null);
-=======
-            updateCurrentMediaState();
->>>>>>> 6891a679
+            updateCurrentMediaState(null);
         }
     }
 
@@ -2705,11 +2644,7 @@
                 addMediaPlayerController(controller);
             }
 
-<<<<<<< HEAD
-            updateCurrentMediaState(false, null);
-=======
-            updateCurrentMediaState();
->>>>>>> 6891a679
+            updateCurrentMediaState(null);
 
             if (mMediaPlayerInfoList.size() > 0) {
                 // Set the first one as the Addressed Player
@@ -3101,11 +3036,7 @@
                 }
             }
         }
-<<<<<<< HEAD
-        updateCurrentMediaState(false, null);
-=======
-        updateCurrentMediaState();
->>>>>>> 6891a679
+        updateCurrentMediaState(null);
         return registerRsp;
     }
 
@@ -3547,7 +3478,7 @@
             for (int i = 0; i < maxAvrcpConnections; i++) {
                 if (deviceFeatures[i].isActiveDevice) {
                     addr = getByteAddress(deviceFeatures[i].mCurrentDevice);
-                    deviceFeatures[i].mNowPlayingChangedNT = type;
+                    deviceFeatures[i].mNowPlayingListChangedNT = type;
                     break; 
                 }
             }
@@ -3631,7 +3562,6 @@
             }
         }
 
-<<<<<<< HEAD
         /* IOT Fix as some remote recognise FF/Rewind state as non-playing hence send
          * changed response at the time of Release of Fast-Forward/Rewind Button */
         if ((code == KeyEvent.KEYCODE_MEDIA_FAST_FORWARD || code == KeyEvent.KEYCODE_MEDIA_REWIND)
@@ -3645,8 +3575,6 @@
             Log.d(TAG, "Sending playback status CHANGED rsp on FF/Rewind key release");
         }
 
-=======
->>>>>>> 6891a679
         mMediaSessionManager.dispatchMediaKeyEvent(event);
         addKeyPending(event);
     }
