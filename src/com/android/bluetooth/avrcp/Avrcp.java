/*
 * Copyright (C) 2017, The Linux Foundation. All rights reserved.
 * Not a Contribution.
 */
/*
 * Copyright (C) 2016 The Android Open Source Project
 *
 * Licensed under the Apache License, Version 2.0 (the "License");
 * you may not use this file except in compliance with the License.
 * You may obtain a copy of the License at
 *
 *      http://www.apache.org/licenses/LICENSE-2.0
 *
 * Unless required by applicable law or agreed to in writing, software
 * distributed under the License is distributed on an "AS IS" BASIS,
 * WITHOUT WARRANTIES OR CONDITIONS OF ANY KIND, either express or implied.
 * See the License for the specific language governing permissions and
 * limitations under the License.
 */

package com.android.bluetooth.avrcp;

import android.annotation.NonNull;
import android.annotation.Nullable;
import android.bluetooth.BluetoothA2dp;
import android.bluetooth.BluetoothAdapter;
import android.bluetooth.BluetoothAvrcp;
import android.bluetooth.BluetoothDevice;
import android.content.BroadcastReceiver;
import com.android.bluetooth.a2dp.A2dpService;
import android.content.ComponentName;
import android.content.Context;
import android.content.Intent;
import android.content.IntentFilter;
import android.content.pm.ApplicationInfo;
import android.content.pm.PackageManager;
import android.content.pm.PackageManager.NameNotFoundException;
import android.content.pm.ResolveInfo;
import android.content.res.Resources;
import android.content.SharedPreferences;
import android.media.AudioManager;
import android.media.MediaDescription;
import android.media.MediaMetadata;
import android.media.browse.MediaBrowser;
import android.media.session.MediaSession;
import android.media.session.MediaSession.QueueItem;
import android.media.session.MediaSessionManager;
import android.media.session.PlaybackState;
import android.os.Bundle;
import android.os.Handler;
import android.os.HandlerThread;
import android.os.Looper;
import android.os.Message;
import android.os.SystemClock;
import android.os.SystemProperties;
import android.os.UserManager;
import android.util.Log;
import android.view.KeyEvent;
import com.android.bluetooth.Utils;
import android.app.Notification;
import android.app.NotificationManager;

import com.android.bluetooth.btservice.ProfileService;
import com.android.bluetooth.R;
import com.android.bluetooth.Utils;

import java.util.ArrayList;
import java.util.Collections;
import java.util.HashMap;
import java.util.HashSet;
import java.util.Iterator;
import java.util.List;
import java.util.Map;
import java.util.Set;
import java.util.SortedMap;
import java.util.TreeMap;
import android.os.SystemProperties;
import com.android.bluetooth.hfp.HeadsetService;

/******************************************************************************
 * support Bluetooth AVRCP profile. support metadata, play status, event
 * notifications, address player selection and browse feature implementation.
 ******************************************************************************/

public final class Avrcp {
    private static final boolean DEBUG = true;
    private static final String TAG = "Avrcp";
    private static final String ABSOLUTE_VOLUME_BLACKLIST = "absolute_volume_blacklist";
    private static final String AVRCP_VERSION_PROPERTY = "persist.bluetooth.avrcpversion";
    private static final String AVRCP_1_4_STRING = "avrcp14";
    private static final String AVRCP_1_5_STRING = "avrcp15";
    private static final String AVRCP_1_6_STRING = "avrcp16";

    private Context mContext;
    private final AudioManager mAudioManager;
    private AvrcpMessageHandler mHandler;
    private final BluetoothAdapter mAdapter;
    private A2dpService mA2dpService;
    private MediaSessionManager mMediaSessionManager;
    private @Nullable MediaController mMediaController;
    private MediaControllerListener mMediaControllerCb;
    private MediaAttributes mMediaAttributes;
    private long mLastQueueId;
    private PackageManager mPackageManager;
    private int mTransportControlFlags;
    private int mA2dpState;
    private @NonNull PlaybackState mCurrentPlayerState;
    private long mLastStateUpdate;
    private int mPlayStatusChangedNT;
    private byte mReportedPlayStatus;
    private int mTrackChangedNT;
    private int mPlayPosChangedNT;
    private long mSongLengthMs;
    private int mAddrPlayerChangedNT;
    private int mReportedPlayerID;
    private int mNowPlayingListChangedNT;
    private long mPlaybackIntervalMs;
    private long mLastReportedPosition;
    private long mNextPosMs;
    private long mPrevPosMs;
    private int mFeatures;
    private int mRemoteVolume;
    private int mLastRemoteVolume;
    private int mInitialRemoteVolume;

    /* Local volume in audio index 0-15 */
    private int mLocalVolume;
    private int mLastLocalVolume;
    private int mAbsVolThreshold;

    private boolean mFastforward;
    private boolean mRewind;
    private boolean mRemotePassthroughCmd;

    private String mAddress;
    private HashMap<Integer, Integer> mVolumeMapping;

    private int mLastDirection;
    private final int mVolumeStep;
    private final int mAudioStreamMax;
    private boolean mVolCmdAdjustInProgress;
    private boolean mVolCmdSetInProgress;
    private int mAbsVolRetryTimes;

    private static final int NO_PLAYER_ID = 0;

    private int mCurrAddrPlayerID;
    private int mCurrBrowsePlayerID;
    private int mLastUsedPlayerID;
    private AvrcpMediaRsp mAvrcpMediaRsp;
    private int maxAvrcpConnections = 1; // Max Avrcp connections at any time
    private static final int INVALID_DEVICE_INDEX = 0xFF;
    private boolean pts_test = false;

    /* UID counter to be shared across different files. */
    static short sUIDCounter = AvrcpConstants.DEFAULT_UID_COUNTER;

    /* BTRC features */
    public static final int BTRC_FEAT_METADATA = 0x01;
    public static final int BTRC_FEAT_ABSOLUTE_VOLUME = 0x02;
    public static final int BTRC_FEAT_BROWSE = 0x04;
    public static final int BTRC_FEAT_AVRC_UI_UPDATE = 0x08;

    /* AVRC response codes, from avrc_defs */
    private static final int AVRC_RSP_NOT_IMPL = 8;
    private static final int AVRC_RSP_ACCEPT = 9;
    private static final int AVRC_RSP_REJ = 10;
    private static final int AVRC_RSP_IN_TRANS = 11;
    private static final int AVRC_RSP_IMPL_STBL = 12;
    private static final int AVRC_RSP_CHANGED = 13;
    private static final int AVRC_RSP_INTERIM = 15;

    /* AVRC request commands from Native */
    private static final int MSG_NATIVE_REQ_GET_RC_FEATURES = 1;
    private static final int MSG_NATIVE_REQ_GET_PLAY_STATUS = 2;
    private static final int MSG_NATIVE_REQ_GET_ELEM_ATTRS = 3;
    private static final int MSG_NATIVE_REQ_REGISTER_NOTIFICATION = 4;
    private static final int MSG_NATIVE_REQ_VOLUME_CHANGE = 5;
    private static final int MSG_NATIVE_REQ_GET_FOLDER_ITEMS = 6;
    private static final int MSG_NATIVE_REQ_SET_ADDR_PLAYER = 7;
    private static final int MSG_NATIVE_REQ_SET_BR_PLAYER = 8;
    private static final int MSG_NATIVE_REQ_CHANGE_PATH = 9;
    private static final int MSG_NATIVE_REQ_PLAY_ITEM = 10;
    private static final int MSG_NATIVE_REQ_GET_ITEM_ATTR = 11;
    private static final int MSG_NATIVE_REQ_GET_TOTAL_NUM_OF_ITEMS = 12;
    private static final int MSG_NATIVE_REQ_PASS_THROUGH = 13;

    /* other AVRC messages */
    private static final int MSG_PLAY_INTERVAL_TIMEOUT = 14;
    private static final int MSG_ADJUST_VOLUME = 15;
    private static final int MSG_SET_ABSOLUTE_VOLUME = 16;
    private static final int MSG_ABS_VOL_TIMEOUT = 17;
    private static final int MSG_SET_A2DP_AUDIO_STATE = 18;
    private static final int MSG_NOW_PLAYING_CHANGED_RSP = 19;
    private static final int MSG_UPDATE_MEDIA = 20;
    private static final int MESSAGE_DEVICE_RC_CLEANUP = 21;

    private static final int STACK_CLEANUP = 0;
    private static final int APP_CLEANUP = 1;
    private static final int CMD_TIMEOUT_DELAY = 2000;
    private static final int MAX_ERROR_RETRY_TIMES = 6;
    private static final int AVRCP_MAX_VOL = 127;
    private static final int AVRCP_BASE_VOLUME_STEP = 1;
    public static final int AVRC_ID_VOL_UP = 0x41;
    public static final int AVRC_ID_VOL_DOWN = 0x42;

    /* Communicates with MediaPlayer to fetch media content */
    private BrowsedMediaPlayer mBrowsedMediaPlayer;

    /* Addressed player handling */
    private AddressedMediaPlayer mAddressedMediaPlayer;

    /* List of Media player instances, useful for retrieving MediaPlayerList or MediaPlayerInfo */
    private SortedMap<Integer, MediaPlayerInfo> mMediaPlayerInfoList;
    private boolean mAvailablePlayerViewChanged;

    /* List of media players which supports browse */
    private List<BrowsePlayerInfo> mBrowsePlayerInfoList;

    /* Manage browsed players */
    private AvrcpBrowseManager mAvrcpBrowseManager;

    /* BIP Responder */
    static private AvrcpBipRsp mAvrcpBipRsp;

    /* Broadcast receiver for device connections intent broadcasts */
    private final BroadcastReceiver mAvrcpReceiver = new AvrcpServiceBroadcastReceiver();
    private final BroadcastReceiver mBootReceiver = new AvrcpServiceBootReceiver();

    /* Recording passthrough key dispatches */
    static private final int PASSTHROUGH_LOG_MAX_SIZE = DEBUG ? 50 : 10;
    private EvictingQueue<MediaKeyLog> mPassthroughLogs; // Passthorugh keys dispatched
    private List<MediaKeyLog> mPassthroughPending; // Passthrough keys sent not dispatched yet
    private int mPassthroughDispatched; // Number of keys dispatched

    private class MediaKeyLog {
        private long mTimeSent;
        private long mTimeProcessed;
        private String mPackage;
        private KeyEvent mEvent;

        public MediaKeyLog(long time, KeyEvent event) {
            mEvent = event;
            mTimeSent = time;
        }

        public boolean addDispatch(long time, KeyEvent event, String packageName) {
            if (mPackage != null) return false;
            if (event.getAction() != mEvent.getAction()) return false;
            if (event.getKeyCode() != mEvent.getKeyCode()) return false;
            mPackage = packageName;
            mTimeProcessed = time;
            return true;
        }

        public String toString() {
            StringBuilder sb = new StringBuilder();
            sb.append(android.text.format.DateFormat.format("MM-dd HH:mm:ss", mTimeSent));
            sb.append(" " + mEvent.toString());
            if (mPackage == null) {
                sb.append(" (undispatched)");
            } else {
                sb.append(" to " + mPackage);
                sb.append(" in " + (mTimeProcessed - mTimeSent) + "ms");
            }
            return sb.toString();
        }
    }

    // Device dependent registered Notification & Variables
    private class DeviceDependentFeature {
        private Context mContext;
        private BluetoothDevice mCurrentDevice;
        private @NonNull PlaybackState mCurrentPlayState;
        private int mPlayStatusChangedNT;
        private int mAddrPlayerChangedNT;
        private int mNowPlayingListChangedNT;
        private int mTrackChangedNT;
        private long mNextPosMs;
        private long mPrevPosMs;
        private long mPlaybackIntervalMs;
        private long mLastReportedPosition;
        private int mPlayPosChangedNT;
        private int mFeatures;
        private int mLastDirection;
        private int mAbsoluteVolume;
        private int mLastSetVolume;
        private boolean mVolCmdSetInProgress;
        private boolean mVolCmdAdjustInProgress;
        private boolean isAbsoluteVolumeSupportingDevice;
        private int mAbsVolRetryTimes;
        private int keyPressState;
        private long mTracksPlayed;
        private int mAvailablePlayersChangedNT;

        private int mRemoteVolume;
        private int mLastRemoteVolume;
        private int mInitialRemoteVolume;
        private boolean isActiveDevice;

        /* Local volume in audio index 0-15 */
        private int mLocalVolume;
        private int mLastLocalVolume;
        private int mAbsVolThreshold;
        private HashMap<Integer, Integer> mVolumeMapping;

        public DeviceDependentFeature(Context context) {
            mContext = context;
            mCurrentDevice = null;
            mCurrentPlayState = new PlaybackState.Builder().setState(PlaybackState.STATE_NONE, -1L, 0.0f).build();;
            mPlayStatusChangedNT = AvrcpConstants.NOTIFICATION_TYPE_CHANGED;
            mNowPlayingListChangedNT = AvrcpConstants.NOTIFICATION_TYPE_CHANGED;
            mAddrPlayerChangedNT = AvrcpConstants.NOTIFICATION_TYPE_CHANGED;
            mTrackChangedNT = AvrcpConstants.NOTIFICATION_TYPE_CHANGED;
            mNextPosMs = -1;
            mPrevPosMs = -1;
            mPlaybackIntervalMs = 0L;
            mLastReportedPosition = -1;
            mPlayPosChangedNT = AvrcpConstants.NOTIFICATION_TYPE_CHANGED;
            mFeatures = 0;
            mLastDirection = 0;
            mTracksPlayed = 0;
            mVolCmdAdjustInProgress = false;
            mVolCmdSetInProgress = false;
            isAbsoluteVolumeSupportingDevice = false;
            mAbsVolRetryTimes = 0;
            keyPressState = AvrcpConstants.KEY_STATE_RELEASE; //Key release state
            mRemoteVolume = -1;
            mAvailablePlayersChangedNT = AvrcpConstants.NOTIFICATION_TYPE_CHANGED;
            mInitialRemoteVolume = -1;
            isActiveDevice = false;
            mLastRemoteVolume = -1;
            mLocalVolume = -1;
            mLastLocalVolume = -1;
            mAbsVolThreshold = 0;
            mVolumeMapping = new HashMap<Integer, Integer>();
            Resources resources = context.getResources();
            if (resources != null) {
                mAbsVolThreshold = resources.getInteger(R.integer.a2dp_absolute_volume_initial_threshold);
            }
        }
    };
    DeviceDependentFeature[] deviceFeatures;

    static {
        classInitNative();
    }


    private Avrcp(Context context, A2dpService svc, int maxConnections ) {
        if (DEBUG) Log.v(TAG, "Avrcp");
        mAdapter = BluetoothAdapter.getDefaultAdapter();
        mMediaAttributes = new MediaAttributes(null);
        mLastQueueId = MediaSession.QueueItem.UNKNOWN_ID;
        mLastStateUpdate = -1L;
        mSongLengthMs = 0L;
        mCurrentPlayerState = new PlaybackState.Builder().setState(PlaybackState.STATE_NONE, -1L, 0.0f).build();
        mReportedPlayStatus = PLAYSTATUS_ERROR;
        mA2dpState = BluetoothA2dp.STATE_NOT_PLAYING;
        mPlayStatusChangedNT = AvrcpConstants.NOTIFICATION_TYPE_CHANGED;
        mTrackChangedNT = AvrcpConstants.NOTIFICATION_TYPE_CHANGED;
        mPlayPosChangedNT = AvrcpConstants.NOTIFICATION_TYPE_CHANGED;
        mAddrPlayerChangedNT = AvrcpConstants.NOTIFICATION_TYPE_CHANGED;
        mNowPlayingListChangedNT = AvrcpConstants.NOTIFICATION_TYPE_CHANGED;
        mPlaybackIntervalMs = 0L;
        mLastReportedPosition = -1;
        mNextPosMs = -1;
        mPrevPosMs = -1;
        mFeatures = 0;
        mRemoteVolume = -1;
        mInitialRemoteVolume = -1;
        mLastRemoteVolume = -1;
        mLastDirection = 0;
        mVolCmdAdjustInProgress = false;
        mVolCmdSetInProgress = false;
        mAbsVolRetryTimes = 0;
        mLocalVolume = -1;
        mLastLocalVolume = -1;
        mAbsVolThreshold = 0;
        mVolumeMapping = new HashMap<Integer, Integer>();
        mCurrAddrPlayerID = NO_PLAYER_ID;
        mReportedPlayerID = mCurrAddrPlayerID;
        mCurrBrowsePlayerID = 0;
        mContext = context;
        mLastUsedPlayerID = 0;
        mAddressedMediaPlayer = null;
        mAvrcpBipRsp = null;
        mA2dpService = svc;
        maxAvrcpConnections = maxConnections;
        deviceFeatures = new DeviceDependentFeature[maxAvrcpConnections];
        for(int i = 0; i < maxAvrcpConnections; i++) {
            deviceFeatures[i] = new DeviceDependentFeature(mContext);
        }
        mFastforward = false;
        mRewind = false;
        mRemotePassthroughCmd = false;

        initNative(maxAvrcpConnections);

        mMediaSessionManager = (MediaSessionManager) context.getSystemService(
            Context.MEDIA_SESSION_SERVICE);
        mAudioManager = (AudioManager) context.getSystemService(Context.AUDIO_SERVICE);
        mAudioStreamMax = mAudioManager.getStreamMaxVolume(AudioManager.STREAM_MUSIC);
        mVolumeStep = Math.max(AVRCP_BASE_VOLUME_STEP, AVRCP_MAX_VOL/mAudioStreamMax);

        Resources resources = context.getResources();
        if (resources != null) {
            mAbsVolThreshold = resources.getInteger(R.integer.a2dp_absolute_volume_initial_threshold);

            // Update the threshold if the threshold_percent is valid
            int threshold_percent =
                    resources.getInteger(R.integer.a2dp_absolute_volume_initial_threshold_percent);
            if (threshold_percent >= 0 && threshold_percent <= 100) {
                mAbsVolThreshold = (threshold_percent * mAudioStreamMax) / 100;
            }
        }

        // Register for package removal intent broadcasts for media button receiver persistence
        IntentFilter pkgFilter = new IntentFilter();
        pkgFilter.addAction(Intent.ACTION_PACKAGE_REMOVED);
        pkgFilter.addAction(Intent.ACTION_PACKAGE_ADDED);
        pkgFilter.addAction(Intent.ACTION_PACKAGE_CHANGED);
        pkgFilter.addAction(Intent.ACTION_PACKAGE_DATA_CLEARED);
        pkgFilter.addDataScheme("package");
        context.registerReceiver(mAvrcpReceiver, pkgFilter);

        IntentFilter bootFilter = new IntentFilter();
        bootFilter.addAction(Intent.ACTION_USER_UNLOCKED);
        context.registerReceiver(mBootReceiver, bootFilter);
        pts_test = SystemProperties.getBoolean("bt.avrcpct-passthrough.pts", false);
    }

    private synchronized void start() {
        if (DEBUG) Log.v(TAG, "start");
        HandlerThread thread = new HandlerThread("BluetoothAvrcpHandler");
        thread.start();
        Looper looper = thread.getLooper();
        mHandler = new AvrcpMessageHandler(looper);
        mMediaControllerCb = new MediaControllerListener();
        mAvrcpMediaRsp = new AvrcpMediaRsp();
        mMediaPlayerInfoList = new TreeMap<Integer, MediaPlayerInfo>();
        mAvailablePlayerViewChanged = false;
        mBrowsePlayerInfoList = Collections.synchronizedList(new ArrayList<BrowsePlayerInfo>());
        mPassthroughDispatched = 0;
        mPassthroughLogs = new EvictingQueue<MediaKeyLog>(PASSTHROUGH_LOG_MAX_SIZE);
        mPassthroughPending = Collections.synchronizedList(new ArrayList<MediaKeyLog>());
        if (mMediaSessionManager != null) {
            mMediaSessionManager.addOnActiveSessionsChangedListener(mActiveSessionListener, null,
                    mHandler);
            mMediaSessionManager.setCallback(mButtonDispatchCallback, null);
        }
        mPackageManager = mContext.getApplicationContext().getPackageManager();

        boolean isCoverArtSupported = mContext.getResources().getBoolean
                (R.bool.avrcp_coverart_support);
        if (DEBUG) Log.d(TAG, "isCoverArtSupported: " + isCoverArtSupported);
        String avrcpVersion = SystemProperties.get(AVRCP_VERSION_PROPERTY, AVRCP_1_4_STRING);
        if (DEBUG) Log.d(TAG, "avrcpVersion: " + avrcpVersion);
        /* Enable Cover Art support is version is 1.6 and flag is set in config */
        if (isCoverArtSupported && avrcpVersion != null &&
            avrcpVersion.equals(AVRCP_1_6_STRING))
            mAvrcpBipRsp = new AvrcpBipRsp(mContext);
        if (mAvrcpBipRsp != null) {
            if (DEBUG) Log.d(TAG, "Starting AVRCP BIP Responder Service");
            mAvrcpBipRsp.start();
        }
        /* create object to communicate with addressed player */
        mAddressedMediaPlayer = new AddressedMediaPlayer(mAvrcpMediaRsp);

        /* initialize BrowseMananger which manages Browse commands and response */
        mAvrcpBrowseManager = new AvrcpBrowseManager(mContext, mAvrcpMediaRsp);

        initMediaPlayersList();

        UserManager manager = UserManager.get(mContext);
        if (manager == null || manager.isUserUnlocked()) {
            if (DEBUG) Log.d(TAG, "User already unlocked, initializing player lists");
            // initialize browsable player list and build media player list
            buildBrowsablePlayerList();
        }
    }

    public static Avrcp make(Context context, A2dpService svc,
                             int maxConnections) {
        if (DEBUG) Log.v(TAG, "make");
        Avrcp ar = new Avrcp(context, svc, maxConnections);
        ar.start();
        return ar;
    }

    public synchronized void doQuit() {
        if (DEBUG) Log.d(TAG, "doQuit");
        if (mMediaController != null) mMediaController.unregisterCallback(mMediaControllerCb);
        Message msg = mHandler.obtainMessage(MESSAGE_DEVICE_RC_CLEANUP, APP_CLEANUP,
               0, null);
        mHandler.sendMessage(msg);
        if (mMediaSessionManager != null) {
            mMediaSessionManager.setCallback(null, null);
            mMediaSessionManager.removeOnActiveSessionsChangedListener(mActiveSessionListener);
        }

        mHandler.removeCallbacksAndMessages(null);
        Looper looper = mHandler.getLooper();
        if (looper != null) {
            looper.quit();
        }

        if (mAvrcpBipRsp != null) {
            mAvrcpBipRsp.stop();
            mAvrcpBipRsp = null;
        }
        mHandler = null;
        mContext.unregisterReceiver(mAvrcpReceiver);
        mContext.unregisterReceiver(mBootReceiver);

        mAddressedMediaPlayer.cleanup();
        mAvrcpBrowseManager.cleanup();
    }

    public void clearDeviceDependentFeature() {
        Log.d(TAG, "Enter clearDeviceDependentFeature()");
        for (int i = 0; i < maxAvrcpConnections; i++) {
            deviceFeatures[i].keyPressState =
                AvrcpConstants.KEY_STATE_RELEASE; //Key release state
            if (deviceFeatures[i].mVolumeMapping != null)
                deviceFeatures[i].mVolumeMapping.clear();
        }
        Log.d(TAG, "Exit clearDeviceDependentFeature()");
    }

    public void cleanup() {
        if (DEBUG) Log.d(TAG, "cleanup");
        cleanupNative();
        if (mVolumeMapping != null)
            mVolumeMapping.clear();
    }

    private class MediaControllerListener extends MediaController.Callback {
        @Override
        public void onMetadataChanged(MediaMetadata metadata) {
            if (DEBUG) Log.v(TAG, "onMetadataChanged");
            updateCurrentMediaState(null);
        }
        @Override
        public synchronized void onPlaybackStateChanged(PlaybackState state) {
            if (DEBUG) Log.v(TAG, "onPlaybackStateChanged: state " + state.toString());
            int newPlayStatus = state.getState();
            List<BluetoothDevice> mConnectedDevices = mA2dpService.getConnectedDevices();
            if (!mConnectedDevices.isEmpty()) {
                if (mA2dpService.isA2dpPlaying(mConnectedDevices.get(0))&&
                                      (newPlayStatus == PlaybackState.STATE_PAUSED))
                {
                    Log.w(TAG," Do not update to Carkit");
                    return;
                }
            }

            updateCurrentMediaState(null);
        }

        @Override
        public void onSessionDestroyed() {
            Log.v(TAG, "MediaController session destroyed");
            synchronized (Avrcp.this) {
                if (mMediaController != null)
                    removeMediaController(mMediaController.getWrappedInstance());
            }
        }


        @Override
        public void onQueueChanged(List<MediaSession.QueueItem> queue) {
            if (queue == null) {
                Log.v(TAG, "onQueueChanged: received null queue");
                return;
            }

            Log.v(TAG, "onQueueChanged: NowPlaying list changed, Queue Size = "+ queue.size());
            mHandler.sendEmptyMessage(MSG_NOW_PLAYING_CHANGED_RSP);
        }
    }

    /** Handles Avrcp messages. */
    private final class AvrcpMessageHandler extends Handler {
        private AvrcpMessageHandler(Looper looper) {
            super(looper);
        }

        @Override
        public void handleMessage(Message msg) {
            int deviceIndex  = INVALID_DEVICE_INDEX;
            if (DEBUG) Log.v(TAG, "AvrcpMessageHandler: received message=" + msg.what);

            switch (msg.what) {
            case MSG_NATIVE_REQ_GET_RC_FEATURES:
            {
                String address = (String) msg.obj;
<<<<<<< HEAD
                if (DEBUG)
                    Log.v(TAG, "MSG_GET_RC_FEATURES: address="+address+
                            ", features="+msg.arg1);
                BluetoothDevice device = mAdapter.getRemoteDevice(address);
                deviceIndex = getIndexForDevice(device);
                if (deviceIndex == INVALID_DEVICE_INDEX) {
                    Log.v(TAG,"device entry not present, bailing out");
                    return;
                }
                deviceFeatures[deviceIndex].mFeatures = msg.arg1;
                deviceFeatures[deviceIndex].mFeatures =
                    modifyRcFeatureFromBlacklist(deviceFeatures[deviceIndex].mFeatures,
                    address);
                Log.d(TAG, "avrcpct-passthrough pts_test = " + pts_test);
                if (pts_test) {
                    Log.v(TAG,"fake BTRC_FEAT_ABSOLUTE_VOLUME remote feat support for pts test");
                    deviceFeatures[deviceIndex].mFeatures =
                                 deviceFeatures[deviceIndex].mFeatures | BTRC_FEAT_ABSOLUTE_VOLUME;
                }
                deviceFeatures[deviceIndex].isAbsoluteVolumeSupportingDevice =
                        ((deviceFeatures[deviceIndex].mFeatures &
                        BTRC_FEAT_ABSOLUTE_VOLUME) != 0);
                mAudioManager.avrcpSupportsAbsoluteVolume(device.getAddress(),
                        isAbsoluteVolumeSupported());
                Log.v(TAG," update audio manager for abs vol state = "
                        + isAbsoluteVolumeSupported());
                deviceFeatures[deviceIndex].mLastLocalVolume = -1;
                deviceFeatures[deviceIndex].mRemoteVolume = -1;
                deviceFeatures[deviceIndex].mLocalVolume = -1;
                deviceFeatures[deviceIndex].mInitialRemoteVolume = -1;
                if (deviceFeatures[deviceIndex].mVolumeMapping != null)
                    deviceFeatures[deviceIndex].mVolumeMapping.clear();

                if ((deviceFeatures[deviceIndex].mFeatures &
                        BTRC_FEAT_AVRC_UI_UPDATE) != 0)
                {
                    int NOTIFICATION_ID = android.R.drawable.stat_sys_data_bluetooth;
                    Notification notification = new Notification.Builder(mContext)
                        .setContentTitle("Bluetooth Media Browsing")
                        .setContentText("Peer supports advanced feature")
                        .setSubText("Re-pair from peer to enable it")
                        .setSmallIcon(android.R.drawable.stat_sys_data_bluetooth)
                        .setDefaults(Notification.DEFAULT_ALL)
                        .build();
                    NotificationManager manager = (NotificationManager)
                        mContext.getSystemService(Context.NOTIFICATION_SERVICE);
                    manager.notify(NOTIFICATION_ID, notification);
                    Log.v(TAG," update notification manager on remote repair request");
                }
=======
                mFeatures = msg.arg1;
                mFeatures = modifyRcFeatureFromBlacklist(mFeatures, address);
                if (DEBUG) {
                    Log.v(TAG,
                            "MSG_NATIVE_REQ_GET_RC_FEATURES: address=" + address
                                    + ", features=" + msg.arg1 + ", mFeatures=" + mFeatures);
                }
                mAudioManager.avrcpSupportsAbsoluteVolume(address, isAbsoluteVolumeSupported());
                mLastLocalVolume = -1;
                mRemoteVolume = -1;
                mLocalVolume = -1;
                mInitialRemoteVolume = -1;
                mAddress = address;
                if (mVolumeMapping != null)
                    mVolumeMapping.clear();
>>>>>>> ba8b16e5
                break;
            }

            case MSG_NATIVE_REQ_GET_PLAY_STATUS:
            {
                BluetoothDevice device;
                int playState = PLAYSTATUS_ERROR;
                int position;

                String address = Utils.getAddressStringFromByte((byte[]) msg.obj);
                Log.v(TAG, "Event for device address " + address);

                device = mAdapter.getRemoteDevice(address);
                deviceIndex = getIndexForDevice(device);
                if (deviceIndex == INVALID_DEVICE_INDEX) {
                    Log.e(TAG,"Invalid device index for play status");
                    break;
                }
                playState = convertPlayStateToPlayStatus(deviceFeatures[deviceIndex].mCurrentPlayState);
                if (mFastforward) {
                    playState = PLAYSTATUS_FWD_SEEK;
                }
                if (mRewind) {
                    playState = PLAYSTATUS_REV_SEEK;
                }
                if (!mFastforward && !mRewind) {
                    playState = convertPlayStateToPlayStatus(deviceFeatures[deviceIndex].mCurrentPlayState);
                }
                position = (int)getPlayPosition(device);
                if (DEBUG)
                    Log.v(TAG, "Play Status for : " + device.getName() +
                          " state: " + playState + " position: " + position);
                if (position == -1) {
                    Log.v(TAG, "Force play postion to 0, for getPlayStatus Rsp");
                    position = 0;
                }

                getPlayStatusRspNative(getByteAddress(device), playState, (int)mSongLengthMs, position);
                break;
            }

            case MSG_NATIVE_REQ_GET_ELEM_ATTRS:
            {
                String[] textArray;
                AvrcpCmd.ElementAttrCmd elem = (AvrcpCmd.ElementAttrCmd) msg.obj;
                byte numAttr = elem.mNumAttr;
                int[] attrIds = elem.mAttrIDs;
                if (DEBUG) Log.v(TAG, "MSG_NATIVE_REQ_GET_ELEM_ATTRS:numAttr=" + numAttr);
                textArray = new String[numAttr];
                StringBuilder responseDebug = new StringBuilder();
                responseDebug.append("getElementAttr response: ");
                for (int i = 0; i < numAttr; ++i) {
                    textArray[i] = mMediaAttributes.getString(attrIds[i]);
                    responseDebug.append("[" + attrIds[i] + "=");
                    if (attrIds[i] == AvrcpConstants.ATTRID_TITLE
                            || attrIds[i] == AvrcpConstants.ATTRID_ARTIST
                            || attrIds[i] == AvrcpConstants.ATTRID_ALBUM) {
                        responseDebug.append(Utils.ellipsize(textArray[i]) + "] ");
                    } else {
                        responseDebug.append(textArray[i] + "] ");
                    }
                }
                Log.v(TAG, responseDebug.toString());
                byte[] bdaddr = elem.mAddress;
                getElementAttrRspNative(bdaddr, numAttr, attrIds, textArray);
                break;
            }

            case MSG_NATIVE_REQ_REGISTER_NOTIFICATION:
                if (DEBUG) Log.v(TAG, "MSG_NATIVE_REQ_REGISTER_NOTIFICATION:event=" + msg.arg1 +
                        " param=" + msg.arg2);
                processRegisterNotification((byte[]) msg.obj, msg.arg1, msg.arg2);
                break;

            case MSG_NOW_PLAYING_CHANGED_RSP:
                if (DEBUG) Log.v(TAG, "MSG_NOW_PLAYING_CHANGED_RSP");
                removeMessages(MSG_NOW_PLAYING_CHANGED_RSP);
                updateCurrentMediaState(null);
                break;

            case MSG_PLAY_INTERVAL_TIMEOUT:
                if (DEBUG) Log.v(TAG, "MSG_PLAY_INTERVAL_TIMEOUT");
                Log.v(TAG, "event for device address " + (BluetoothDevice)msg.obj);
                deviceIndex = getIndexForDevice((BluetoothDevice) msg.obj);
                if (deviceIndex == INVALID_DEVICE_INDEX) {
                    Log.e(TAG,"invalid index for device");
                    break;
                }
                sendPlayPosNotificationRsp(false, deviceIndex);
                break;

            case MSG_NATIVE_REQ_VOLUME_CHANGE:
            {
                if (!isAbsoluteVolumeSupported()) {
                    if (DEBUG) Log.v(TAG, "MSG_NATIVE_REQ_VOLUME_CHANGE ignored, not supported");
                    break;
                }
                byte absVol = (byte) ((byte) msg.arg1 & 0x7f); // discard MSB as it is RFD
                if (DEBUG)
                    Log.v(TAG, "MSG_NATIVE_REQ_VOLUME_CHANGE: volume=" + absVol + " ctype="
                                    + msg.arg2);
                Bundle data = msg.getData();
                byte[] bdaddr = data.getByteArray("BdAddress");
                String address = Utils.getAddressStringFromByte(bdaddr);
                Log.v(TAG, "event for device address " + address);
                deviceIndex = getIndexForDevice(mAdapter.getRemoteDevice(address));
                if (deviceIndex == INVALID_DEVICE_INDEX) {
                    Log.e(TAG,"invalid index for device");
                    break;
                }
                boolean volAdj = false;
                if (msg.arg2 == AVRC_RSP_ACCEPT || msg.arg2 == AVRC_RSP_REJ) {
                    if (mVolCmdAdjustInProgress == false && mVolCmdSetInProgress == false) {
                        Log.e(TAG, "Unsolicited response, ignored");
                        break;
                    }
                    removeMessages(MSG_ABS_VOL_TIMEOUT);

                    volAdj = mVolCmdAdjustInProgress;
                    mVolCmdAdjustInProgress = false;
                    mVolCmdSetInProgress = false;
                    mAbsVolRetryTimes = 0;
                }

                // convert remote volume to local volume
                int volIndex = convertToAudioStreamVolume(absVol);
                if (DEBUG) Log.v(TAG,"Volume Index = " + volIndex);
                if (deviceFeatures[deviceIndex].mInitialRemoteVolume == -1) {
                    deviceFeatures[deviceIndex].mInitialRemoteVolume = absVol;
                    if (deviceFeatures[deviceIndex].mAbsVolThreshold > 0 &&
                        deviceFeatures[deviceIndex].mAbsVolThreshold <
                        mAudioStreamMax &&
                        volIndex > deviceFeatures[deviceIndex].mAbsVolThreshold) {
                        if (DEBUG) Log.v(TAG, "remote inital volume too high " + volIndex + ">" +
                            deviceFeatures[deviceIndex].mAbsVolThreshold);
                        Message msg1 = mHandler.obtainMessage(MSG_SET_ABSOLUTE_VOLUME,
                            deviceFeatures[deviceIndex].mAbsVolThreshold , 0);
                        mHandler.sendMessage(msg1);
                        deviceFeatures[deviceIndex].mRemoteVolume = absVol;
                        deviceFeatures[deviceIndex].mLocalVolume = volIndex;
                        break;
                    }
                }
                if (deviceFeatures[deviceIndex].mLocalVolume != volIndex &&
                                                (msg.arg2 == AVRC_RSP_ACCEPT ||
                                                 msg.arg2 == AVRC_RSP_CHANGED ||
                                                 msg.arg2 == AVRC_RSP_INTERIM)) {
                    /* If the volume has successfully changed */
                    if (!deviceFeatures[deviceIndex].isActiveDevice &&
                           (msg.arg2 == AVRC_RSP_CHANGED || msg.arg2 == AVRC_RSP_INTERIM)) {
                        Log.d(TAG, "Do not change volume from an inactive device");
                        break;
                    }

                    deviceFeatures[deviceIndex].mLocalVolume = volIndex;
                    if (deviceFeatures[deviceIndex].mLastLocalVolume != -1
                        && msg.arg2 == AVRC_RSP_ACCEPT) {
                        if (deviceFeatures[deviceIndex].mLastLocalVolume != volIndex) {
                            /* remote volume changed more than requested due to
                             * local and remote has different volume steps */
                            if (DEBUG) Log.d(TAG, "Remote returned volume does not match desired volume "
                                + deviceFeatures[deviceIndex].mLastLocalVolume + " vs "
                                + volIndex);
                            deviceFeatures[deviceIndex].mLastLocalVolume =
                                deviceFeatures[deviceIndex].mLocalVolume;
                        }
                    }
                    // remember the remote volume value, as it's the one supported by remote
                    if (volAdj) {
                        synchronized (deviceFeatures[deviceIndex].mVolumeMapping) {
                            deviceFeatures[deviceIndex].mVolumeMapping.put(volIndex, (int)absVol);
                            if (DEBUG) Log.v(TAG, "remember volume mapping " +volIndex+ "-"+absVol);
                        }
                    }
                    notifyVolumeChanged(deviceFeatures[deviceIndex].mLocalVolume);
                    deviceFeatures[deviceIndex].mRemoteVolume = absVol;
                    long pecentVolChanged = ((long)absVol * 100) / 0x7f;
                    Log.e(TAG, "percent volume changed: " + pecentVolChanged + "%");
                } else if (msg.arg2 == AVRC_RSP_REJ) {
                    Log.e(TAG, "setAbsoluteVolume call rejected");
                } else if (volAdj && deviceFeatures[deviceIndex].mLastRemoteVolume > 0
                            && deviceFeatures[deviceIndex].mLastRemoteVolume < AVRCP_MAX_VOL &&
                            deviceFeatures[deviceIndex].mLocalVolume == volIndex &&
                            (msg.arg2 == AVRC_RSP_ACCEPT )) {
                    /* oops, the volume is still same, remote does not like the value
                     * retry a volume one step up/down */
                    if (DEBUG) Log.d(TAG, "Remote device didn't tune volume, let's try one more step.");
                    int retry_volume = Math.min(AVRCP_MAX_VOL,
                            Math.max(0, deviceFeatures[deviceIndex].mLastRemoteVolume +
                                        deviceFeatures[deviceIndex].mLastDirection));
                    if (setVolumeNative(retry_volume,
                            getByteAddress(deviceFeatures[deviceIndex].mCurrentDevice))) {
                        deviceFeatures[deviceIndex].mLastRemoteVolume = retry_volume;
                        sendMessageDelayed(obtainMessage(MSG_ABS_VOL_TIMEOUT,
                            0, 0, deviceFeatures[deviceIndex].mCurrentDevice), CMD_TIMEOUT_DELAY);
                        deviceFeatures[deviceIndex].mVolCmdAdjustInProgress = true;
                    }
                } else if (msg.arg2 == AVRC_RSP_REJ) {
                    if (DEBUG)
                        Log.v(TAG, "setAbsoluteVolume call rejected");
                }
            }   break;

            case MSG_ADJUST_VOLUME:
            {
                if (!isAbsoluteVolumeSupported()) {
                    if (DEBUG) Log.v(TAG, "ignore MSG_ADJUST_VOLUME");
                    break;
                }

                if (mA2dpService.isMulticastFeatureEnabled() &&
                        areMultipleDevicesConnected()) {
                    if (DEBUG) Log.v(TAG, "Volume change not entertained as multicast is enabled & multiple devices are connected");
                    break;
                }

                if (DEBUG) Log.d(TAG, "MSG_ADJUST_VOLUME: direction=" + msg.arg1);
                for (int i = 0; i < maxAvrcpConnections; i++) {
                    if (deviceFeatures[i].mCurrentDevice != null &&
                            deviceFeatures[i].isActiveDevice) {
                          deviceIndex = i;
                          if ((deviceFeatures[deviceIndex].mVolCmdAdjustInProgress) ||
                                (deviceFeatures[deviceIndex].mVolCmdSetInProgress)){
                          if (DEBUG)
                               Log.w(TAG, "already a volume command in progress" +
                                       "for this device.");
                              continue;
                          }
                          if (deviceFeatures[deviceIndex].mInitialRemoteVolume == -1) {
                              if (DEBUG) Log.d(TAG, "remote never tell us initial volume, black list it.");
                              blackListCurrentDevice(deviceIndex);
                              break;
                          }
                              // Wait on verification on volume from device, before changing the volume.
                          if (deviceFeatures[deviceIndex].mRemoteVolume != -1 &&
                                   (msg.arg1 == -1 || msg.arg1 == 1)) {
                              int setVol = -1;
                              int targetVolIndex = -1;
                              if (deviceFeatures[deviceIndex].mLocalVolume == 0 && msg.arg1 == -1) {
                                 if (DEBUG) Log.w(TAG, "No need to Vol down from 0.");
                              break;
                              }
                              if (deviceFeatures[deviceIndex].mLocalVolume ==
                                      mAudioStreamMax && msg.arg1 == 1) {
                                  if (DEBUG) Log.w(TAG, "No need to Vol up from max.");
                                  break;
                              }

                              targetVolIndex = deviceFeatures[deviceIndex].mLocalVolume + msg.arg1;
                              if (DEBUG) Log.d(TAG, "Adjusting volume to  " + targetVolIndex);

                              Integer j;
                              synchronized (deviceFeatures[deviceIndex].mVolumeMapping) {
                                  j = deviceFeatures[deviceIndex].mVolumeMapping.get(targetVolIndex);
                           }
                           if (j != null) {
                                /* if we already know this volume mapping, use it */
                               setVol = j.byteValue();
                               if (setVol == deviceFeatures[deviceIndex].mRemoteVolume) {
                                    if (DEBUG) Log.d(TAG, "got same volume from mapping for " +
                                         targetVolIndex + ", ignore.");
                                    setVol = -1;
                               }
                               if (DEBUG) Log.d(TAG, "set volume from mapping " + targetVolIndex + "-" + setVol);
                           }
                           if (setVol == -1) {
                               /* otherwise use phone steps */
                               setVol = Math.min(AVRCP_MAX_VOL,
                                        convertToAvrcpVolume(Math.max(0, targetVolIndex)));
                               if (DEBUG) Log.d(TAG, "set volume from local volume "+ targetVolIndex+"-"+ setVol);
                           }
                           boolean isSetVol = setVolumeNative(setVol ,
                                   getByteAddress(deviceFeatures[deviceIndex].mCurrentDevice));
                           if (isSetVol) {
                                sendMessageDelayed(obtainMessage(MSG_ABS_VOL_TIMEOUT,
                                    0, 0, deviceFeatures[deviceIndex].mCurrentDevice), CMD_TIMEOUT_DELAY);
                                deviceFeatures[deviceIndex].mVolCmdAdjustInProgress = true;
                                deviceFeatures[deviceIndex].mLastDirection = msg.arg1;
                                deviceFeatures[deviceIndex].mLastRemoteVolume = setVol;
                                deviceFeatures[deviceIndex].mLastLocalVolume = targetVolIndex;
                           } else {
                                if (DEBUG) Log.d(TAG, "adjustVolumeNative failed");
                           }
                        } else {
                             Log.e(TAG, "Unknown direction in MSG_ADJUST_VOLUME");
                        }
                    }
                }
                break;
            }

            case MSG_SET_ABSOLUTE_VOLUME:
            {
                if (!isAbsoluteVolumeSupported()) {
                    if (DEBUG) Log.v(TAG, "ignore MSG_SET_ABSOLUTE_VOLUME");
                    break;
                }

                if (mA2dpService.isMulticastFeatureEnabled() &&
                        areMultipleDevicesConnected()) {
                    if (DEBUG) Log.v(TAG, "Volume change not entertained as multicast is enabled & multiple devices are connected");
                    break;
                }

                if (DEBUG) Log.v(TAG, "MSG_SET_ABSOLUTE_VOLUME");

                int avrcpVolume = convertToAvrcpVolume(msg.arg1);
                avrcpVolume = Math.min(AVRCP_MAX_VOL, Math.max(0, avrcpVolume));
                for (int i = 0; i < maxAvrcpConnections; i++) {
                    if (deviceFeatures[i].mCurrentDevice != null &&
                            deviceFeatures[i].isActiveDevice) {

                          deviceIndex = i;

                          if ((deviceFeatures[deviceIndex].mVolCmdSetInProgress) ||
                                (deviceFeatures[deviceIndex].mVolCmdAdjustInProgress)){
                              if (DEBUG)
                                  Log.w(TAG, "There is already a volume command in progress.");
                              continue;
                          }
                          if (deviceFeatures[deviceIndex].mInitialRemoteVolume == -1) {
                              if (DEBUG) Log.d(TAG, "remote never tell us initial volume, black list it.");
                              blackListCurrentDevice(deviceIndex);
                              break;
                          }
                          Log.v(TAG, "event for device address " + getByteAddress(deviceFeatures[deviceIndex].mCurrentDevice));
                          boolean isSetVol = setVolumeNative(avrcpVolume ,
                                getByteAddress(deviceFeatures[deviceIndex].mCurrentDevice));
                          if (isSetVol) {
                              sendMessageDelayed(obtainMessage(MSG_ABS_VOL_TIMEOUT,
                                   0, 0, deviceFeatures[deviceIndex].mCurrentDevice),
                                   CMD_TIMEOUT_DELAY);
                              deviceFeatures[deviceIndex].mVolCmdSetInProgress = true;
                              deviceFeatures[deviceIndex].mLastRemoteVolume = avrcpVolume;
                              deviceFeatures[deviceIndex].mLastLocalVolume = msg.arg1;
                         } else {
                            if (DEBUG) Log.d(TAG, "setVolumeNative failed");
                         }
                    }
                }
                break;
            }
            case MSG_ABS_VOL_TIMEOUT:
                if (DEBUG) Log.v(TAG, "MSG_ABS_VOL_TIMEOUT: Volume change cmd timed out.");
                deviceIndex = getIndexForDevice((BluetoothDevice) msg.obj);
                if (deviceIndex == INVALID_DEVICE_INDEX) {
                    Log.e(TAG,"invalid device index for abs vol timeout");
                    for (int i = 0; i < maxAvrcpConnections; i++) {
                        if (deviceFeatures[i].mVolCmdSetInProgress == true)
                            deviceFeatures[i].mVolCmdSetInProgress = false;
                        if (deviceFeatures[i].mVolCmdAdjustInProgress == true)
                            deviceFeatures[i].mVolCmdAdjustInProgress = false;
                    }
                    break;
                }
                deviceFeatures[deviceIndex].mVolCmdSetInProgress = false;
                deviceFeatures[deviceIndex].mVolCmdAdjustInProgress = false;
                Log.v(TAG, "event for device address " + (BluetoothDevice)msg.obj);
                if (deviceFeatures[deviceIndex].mAbsVolRetryTimes >= MAX_ERROR_RETRY_TIMES) {
                    deviceFeatures[deviceIndex].mAbsVolRetryTimes = 0;
                    blackListCurrentDevice(deviceIndex);
                } else {
                    deviceFeatures[deviceIndex].mAbsVolRetryTimes += 1;
                    boolean isSetVol = setVolumeNative(deviceFeatures[deviceIndex].mLastRemoteVolume ,
                            getByteAddress((BluetoothDevice) msg.obj));
                    if (isSetVol) {
                        sendMessageDelayed(obtainMessage(MSG_ABS_VOL_TIMEOUT,
                                0, 0, msg.obj), CMD_TIMEOUT_DELAY);
                        deviceFeatures[deviceIndex].mVolCmdSetInProgress = true;
                    }
                }
                break;

            case MSG_SET_A2DP_AUDIO_STATE: {
                if (DEBUG) Log.v(TAG, "MSG_SET_A2DP_AUDIO_STATE:" + msg.arg1);
                mA2dpState = msg.arg1;
                BluetoothDevice playStateChangeDevice = (BluetoothDevice)msg.obj;
                Log.v(TAG, "event for device address " + playStateChangeDevice.getAddress());
                deviceIndex = getIndexForDevice(playStateChangeDevice);
                if (deviceIndex == INVALID_DEVICE_INDEX) {
                    Log.e(TAG,"Set A2DP state: invalid index for device");
                    break;
                }
                updateCurrentMediaState((BluetoothDevice)msg.obj);
            }   break;

            case MESSAGE_DEVICE_RC_CLEANUP:
                if (DEBUG)
                    Log.v(TAG,"MESSAGE_DEVICE_RC_CLEANUP: " + msg.arg1);
                if (msg.arg1 == STACK_CLEANUP) {
                    deviceIndex = getIndexForDevice((BluetoothDevice) msg.obj);
                    if (deviceIndex == INVALID_DEVICE_INDEX) {
                        Log.e(TAG,"invalid device index for cleanup");
                        break;
                    }
                    cleanupDeviceFeaturesIndex(deviceIndex);
                } else if (msg.arg1 == APP_CLEANUP) {
                    if (msg.obj == null) {
                        clearDeviceDependentFeature();
                        for (int i = 0; i < maxAvrcpConnections; i++) {
                            cleanupDeviceFeaturesIndex(i);
                        }
                    } else {
                        Log.v(TAG, "Invalid message params");
                        break;
                    }
                } else {
                    Log.v(TAG, "Invalid Arguments to MESSAGE_DEVICE_RC_CLEANUP");
                }
                break;

            case MSG_NATIVE_REQ_GET_FOLDER_ITEMS: {
                AvrcpCmd.FolderItemsCmd folderObj = (AvrcpCmd.FolderItemsCmd) msg.obj;
                if (DEBUG) Log.v(TAG, "MSG_NATIVE_REQ_GET_FOLDER_ITEMS " + folderObj);
                switch (folderObj.mScope) {
                    case AvrcpConstants.BTRC_SCOPE_PLAYER_LIST:
                        handleMediaPlayerListRsp(folderObj);
                        break;
                    case AvrcpConstants.BTRC_SCOPE_FILE_SYSTEM:
                    case AvrcpConstants.BTRC_SCOPE_NOW_PLAYING:
                        handleGetFolderItemBrowseResponse(folderObj, folderObj.mAddress);
                        break;
                    default:
                        Log.e(TAG, "unknown scope for getfolderitems. scope = "
                                + folderObj.mScope);
                        getFolderItemsRspNative(folderObj.mAddress,
                                AvrcpConstants.RSP_INV_SCOPE, (short) 0, (byte) 0, 0,
                                null, null, null, null, null, null, null, null);
                }
                break;
            }

            case MSG_NATIVE_REQ_SET_ADDR_PLAYER:
                // object is bdaddr, argument 1 is the selected player id
                if (DEBUG) Log.v(TAG, "MSG_NATIVE_REQ_SET_ADDR_PLAYER id=" + msg.arg1);
                setAddressedPlayer((byte[]) msg.obj, msg.arg1);
                break;

            case MSG_NATIVE_REQ_GET_ITEM_ATTR:
                // msg object contains the item attribute object
                AvrcpCmd.ItemAttrCmd cmd = (AvrcpCmd.ItemAttrCmd) msg.obj;
                if (DEBUG) Log.v(TAG, "MSG_NATIVE_REQ_GET_ITEM_ATTR " + cmd);
                handleGetItemAttr(cmd);
                break;

            case MSG_NATIVE_REQ_SET_BR_PLAYER:
                // argument 1 is the selected player id
                if (DEBUG) Log.v(TAG, "MSG_NATIVE_REQ_SET_BR_PLAYER id=" + msg.arg1);
                setBrowsedPlayer((byte[]) msg.obj, msg.arg1);
                break;

            case MSG_NATIVE_REQ_CHANGE_PATH:
            {
                if (DEBUG) Log.v(TAG, "MSG_NATIVE_REQ_CHANGE_PATH");
                Bundle data = msg.getData();
                byte[] bdaddr = data.getByteArray("BdAddress");
                byte[] folderUid = data.getByteArray("folderUid");
                byte direction = data.getByte("direction");
                if (mAvrcpBrowseManager.getBrowsedMediaPlayer(bdaddr) != null) {
                        mAvrcpBrowseManager.getBrowsedMediaPlayer(bdaddr).changePath(folderUid,
                        direction);
                } else {
                    Log.e(TAG, "Remote requesting change path before setbrowsedplayer");
                    changePathRspNative(bdaddr, AvrcpConstants.RSP_BAD_CMD, 0);
                }
                break;
            }

            case MSG_NATIVE_REQ_PLAY_ITEM:
            {
                Bundle data = msg.getData();
                byte[] bdaddr = data.getByteArray("BdAddress");
                byte[] uid = data.getByteArray("uid");
                byte scope = data.getByte("scope");
                if (DEBUG)
                    Log.v(TAG, "MSG_NATIVE_REQ_PLAY_ITEM scope=" + scope + " id="
                                    + Utils.byteArrayToString(uid));
                handlePlayItemResponse(bdaddr, uid, scope);
                break;
            }

            case MSG_NATIVE_REQ_GET_TOTAL_NUM_OF_ITEMS:
                if (DEBUG) Log.v(TAG, "MSG_NATIVE_REQ_GET_TOTAL_NUM_OF_ITEMS scope=" + msg.arg1);
                // argument 1 is scope, object is bdaddr
                handleGetTotalNumOfItemsResponse((byte[]) msg.obj, (byte) msg.arg1);
                break;

            case MSG_NATIVE_REQ_PASS_THROUGH:
                if (DEBUG)
                    Log.v(TAG, "MSG_NATIVE_REQ_PASS_THROUGH: id=" + msg.arg1 + " st=" + msg.arg2);
                // argument 1 is id, argument 2 is keyState
                Bundle data = msg.getData();
                byte[] bdaddr = data.getByteArray("BdAddress");
                String address = Utils.getAddressStringFromByte(bdaddr);
                Log.v(TAG, "MSG_NATIVE_REQ_PASS_THROUGH " + address);
                handlePassthroughCmd(bdaddr, msg.arg1, msg.arg2);
                break;

            case MSG_UPDATE_MEDIA:
                if (DEBUG) Log.v(TAG, "MSG_UPDATE_MEDIA");
                // Throttle to once per MEDIA_DWELL_TIME
                removeMessages(MSG_UPDATE_MEDIA);
                updateCurrentMediaState(null);
                break;

            default:
                Log.e(TAG, "unknown message! msg.what=" + msg.what);
                break;
            }
        }
    }

    private void updatePlayStatusForDevice(int deviceIndex, PlaybackState state) {
        if (state == null) {
            Log.i(TAG,"updatePlayStatusForDevice: device: state is =" + state);
            return;
        }
        Log.i(TAG,"updatePlayStatusForDevice: device: " +
                    deviceFeatures[deviceIndex].mCurrentDevice);

        byte newStatus = getBluetoothPlayState(state);

        /* update play status in global media player list */
        MediaPlayerInfo player = getAddressedPlayerInfo();
        if (player != null) {
            player.setPlayStatus(newStatus);
        }

        int newPlayStatus = convertPlayStateToPlayStatus(state);
        int oldPlayStatus = convertPlayStateToPlayStatus(deviceFeatures[deviceIndex].mCurrentPlayState);

        if (mFastforward) {
            newPlayStatus = PLAYSTATUS_FWD_SEEK;
        }
        if (mRewind) {
            newPlayStatus = PLAYSTATUS_REV_SEEK;
        }
        if (DEBUG) {
            Log.v(TAG, "updatePlaybackState (" + deviceFeatures[deviceIndex].mPlayStatusChangedNT + "): "+
                       "old=" + deviceFeatures[deviceIndex].mCurrentPlayState + "(" + oldPlayStatus + "), "+
                       "new=" + state + "(" + newPlayStatus + ")");
        }

        deviceFeatures[deviceIndex].mCurrentPlayState = state;

        if ((deviceFeatures[deviceIndex].mPlayStatusChangedNT ==
                AvrcpConstants.NOTIFICATION_TYPE_INTERIM) &&
               (oldPlayStatus != newPlayStatus) && deviceFeatures[deviceIndex].mCurrentDevice != null) {
            deviceFeatures[deviceIndex].mPlayStatusChangedNT =
                AvrcpConstants.NOTIFICATION_TYPE_CHANGED;
            registerNotificationRspPlayStatusNative(
                    deviceFeatures[deviceIndex].mPlayStatusChangedNT,
                    newPlayStatus,
                    getByteAddress(deviceFeatures[deviceIndex].mCurrentDevice));
        }
    }

    private boolean isPlayStateToBeUpdated(int deviceIndex) {
        Log.v(TAG, "isPlayStateTobeUpdated: device: "  +
                    deviceFeatures[deviceIndex].mCurrentDevice);
        if (maxAvrcpConnections < 2) {
            Log.v(TAG, "maxAvrcpConnections: " + maxAvrcpConnections);
            return true;
        } else if(mA2dpService.isMulticastFeatureEnabled()) {
            if (!areMultipleDevicesConnected()) {
                Log.v(TAG, "Single connection exists");
                return true;
            } else if (mA2dpService.isMulticastEnabled()) {
                Log.v(TAG, "Multicast is Enabled");
                return true;
            } else {
                Log.v(TAG, "Multiple connection exists, Multicast not enabled");
                if(isDeviceActiveInHandOffNative(getByteAddress(
                            deviceFeatures[deviceIndex].mCurrentDevice))) {
                    Log.v(TAG, "Device Active in handoff scenario");
                    return true;
                } else {
                    Log.v(TAG, "Device Not Active in handoff scenario");
                    return false;
                }
            }
        } else {
            if (!areMultipleDevicesConnected()) {
                Log.v(TAG, "Single connection exists");
                return true;
            } else {
                Log.v(TAG, "Multiple connection exists in handoff");
                if(isDeviceActiveInHandOffNative(getByteAddress(
                            deviceFeatures[deviceIndex].mCurrentDevice))) {
                    Log.v(TAG, "Device Active in handoff scenario");
                    return true;
                } else {
                    Log.v(TAG, "Device Not Active in handoff scenario");
                    return false;
                }
            }
        }
    }

    private boolean areMultipleDevicesConnected() {
        for (int deviceIndex = 0; deviceIndex < maxAvrcpConnections; deviceIndex++) {
            if (deviceFeatures[deviceIndex].mCurrentDevice == null) {
                return false;
            }
        }
        return true;
    }

    private void updatePlayerStateAndPosition(PlaybackState state) {
        if (DEBUG) Log.v(TAG, "updatePlayerPlayPauseState, old=" +
                            mCurrentPlayerState + ", state=" + state);
        if (state == null) {
            Log.i(TAG,"updatePlayerStateAndPosition: device: state = " + state);
            return;
        }

        if (DEBUG) Log.v(TAG, "old state = " + mCurrentPlayerState + ", new state= " + state);
        int oldPlayStatus = convertPlayStateToPlayStatus(mCurrentPlayerState);
        int newPlayStatus = convertPlayStateToPlayStatus(state);

        mCurrentPlayerState = state;
        mLastStateUpdate = SystemClock.elapsedRealtime();

        for (int deviceIndex = 0; deviceIndex < maxAvrcpConnections; deviceIndex++) {
            /*Discretion is required only when updating play state changed as playing*/
            if ((state.getState() != PlaybackState.STATE_PLAYING) ||
                                isPlayStateToBeUpdated(deviceIndex)) {
                updatePlayStatusForDevice(deviceIndex, state);
            }
        }

        for (int deviceIndex = 0; deviceIndex < maxAvrcpConnections; deviceIndex++) {
            sendPlayPosNotificationRsp(false, deviceIndex);
        }
    }

    private void updatePlaybackState(PlaybackState state, BluetoothDevice device) {
        Log.v(TAG,"updatePlayPauseState, state: " + state + " device: " + device);
        for (int i = 0; i < maxAvrcpConnections; i++) {
            Log.v(TAG,"Device: " + ((deviceFeatures[i].mCurrentDevice == null) ?
                "no name: " : deviceFeatures[i].mCurrentDevice.getName() +
                " : old state: " + deviceFeatures[i].mCurrentPlayState));
        }
        if (device == null) {
            /*Called because of player state change*/
            updatePlayerStateAndPosition(state);
            return;
        } else {
            int deviceIndex = getIndexForDevice(device);
            if (deviceIndex == INVALID_DEVICE_INDEX) {
                Log.w(TAG,"invalid device index" +
                        "Play status change for not connected device");
            } else {
                Log.v(TAG, "old state: " + deviceFeatures[deviceIndex].mCurrentPlayState
                            + " new state: " + state + " device: " +
                            device + " index: " + deviceIndex);
                updatePlayStatusForDevice(deviceIndex, state);
            }
        }
    }

    private void sendPlaybackStatus(int playStatusChangedNT, byte playbackState) {
        registerNotificationRspPlayStatusNative(playStatusChangedNT, (byte) playbackState, null);
        mPlayStatusChangedNT = playStatusChangedNT;
        mReportedPlayStatus = playbackState;
    }

    private void updateTransportControls(int transportControlFlags) {
        mTransportControlFlags = transportControlFlags;
    }

    class MediaAttributes {
        private boolean exists;
        private String title;
        private String artistName;
        private String albumName;
        private String mediaNumber;
        private String mediaTotalNumber;
        private String genre;
        private long playingTimeMs;
        private String coverArt;

        private static final int ATTR_TITLE = 1;
        private static final int ATTR_ARTIST_NAME = 2;
        private static final int ATTR_ALBUM_NAME = 3;
        private static final int ATTR_MEDIA_NUMBER = 4;
        private static final int ATTR_MEDIA_TOTAL_NUMBER = 5;
        private static final int ATTR_GENRE = 6;
        private static final int ATTR_PLAYING_TIME_MS = 7;
        private static final int ATTR_COVER_ART = 8;


        public MediaAttributes(MediaMetadata data) {
            exists = data != null;
            if (!exists)
                return;

            String CurrentPackageName = (mMediaController != null) ? mMediaController.getPackageName():null;
            artistName = stringOrBlank(data.getString(MediaMetadata.METADATA_KEY_ARTIST));
            albumName = stringOrBlank(data.getString(MediaMetadata.METADATA_KEY_ALBUM));
            if (CurrentPackageName != null && !(CurrentPackageName.equals("com.android.music"))) {
                mediaNumber = longStringOrBlank((data.getLong(MediaMetadata.METADATA_KEY_TRACK_NUMBER)));
            } else {
                /* playlist starts with 0 for default player*/
                mediaNumber = longStringOrBlank((data.getLong(MediaMetadata.METADATA_KEY_TRACK_NUMBER) + 1L));
            }
            mediaTotalNumber = longStringOrBlank(data.getLong(MediaMetadata.METADATA_KEY_NUM_TRACKS));
            genre = stringOrBlank(data.getString(MediaMetadata.METADATA_KEY_GENRE));
            playingTimeMs = data.getLong(MediaMetadata.METADATA_KEY_DURATION);
            if (mAvrcpBipRsp != null)
                coverArt = stringOrBlank(mAvrcpBipRsp.getImgHandle(albumName));
            else coverArt = stringOrBlank(null);

            // Try harder for the title.
            title = data.getString(MediaMetadata.METADATA_KEY_TITLE);

            if (title == null) {
                MediaDescription desc = data.getDescription();
                if (desc != null) {
                    CharSequence val = desc.getDescription();
                    if (val != null)
                        title = val.toString();
                }
            }

            if (title == null)
                title = new String();
        }

        public long getLength() {
            if (!exists) return 0L;
            return playingTimeMs;
        }

        public boolean equals(MediaAttributes other) {
            if (other == null)
                return false;

            if (exists != other.exists)
                return false;

            if (exists == false)
                return true;

            return (title.equals(other.title)) && (artistName.equals(other.artistName))
                    && (albumName.equals(other.albumName))
                    && (mediaNumber.equals(other.mediaNumber))
                    && (mediaTotalNumber.equals(other.mediaTotalNumber))
                    && (genre.equals(other.genre)) && (playingTimeMs == other.playingTimeMs)
                    && (coverArt.equals(other.coverArt));
        }

        public String getString(int attrId) {
            if (!exists)
                return new String();

            switch (attrId) {
                case ATTR_TITLE:
                    return title;
                case ATTR_ARTIST_NAME:
                    return artistName;
                case ATTR_ALBUM_NAME:
                    return albumName;
                case ATTR_MEDIA_NUMBER:
                    if(mediaNumber.equals("0"))
                        return new String();
                    else
                        return mediaNumber;
                case ATTR_MEDIA_TOTAL_NUMBER:
                    if(mediaTotalNumber.equals("0"))
                        return new String();
                    else
                        return mediaTotalNumber;
                case ATTR_GENRE:
                    return genre;
                case ATTR_PLAYING_TIME_MS:
                    return Long.toString(playingTimeMs);
                case ATTR_COVER_ART:
                    if (mAvrcpBipRsp != null) {
                        /* Fetch coverArt Handle now in case OBEX channel is established just
                        * before retrieving get element attribute. */
                        coverArt = stringOrBlank(mAvrcpBipRsp.getImgHandle(albumName));
                    } else {
                        coverArt = stringOrBlank(null);
                    }
                    return coverArt;
                default:
                    return new String();
            }
        }

        private String stringOrBlank(String s) {
            return s == null ? new String() : s;
        }

        private String longStringOrBlank(Long s) {
            return s == null ? new String() : s.toString();
        }

        public String toString() {
            if (!exists) {
                return "[MediaAttributes: none]";
            }

            return "[MediaAttributes: " + title + " - " + albumName + " by " + artistName + " ("
                    + playingTimeMs + " " + mediaNumber + "/" + mediaTotalNumber + ") " + genre
                    + " - " + coverArt + "]";
        }

        public String toRedactedString() {
            if (!exists) {
                return "[MediaAttributes: none]";
            }

            return "[MediaAttributes: " + Utils.ellipsize(title) + " - "
                    + Utils.ellipsize(albumName) + " by " + Utils.ellipsize(artistName) + " ("
                    + playingTimeMs + " " + mediaNumber + "/" + mediaTotalNumber + ") " + genre
                    + "]";
        }
    }

    private void updateCurrentMediaState(BluetoothDevice device) {
        // Only do player updates when we aren't registering for track changes.
        MediaAttributes currentAttributes;
        PlaybackState newState = null;

        synchronized (this) {
            if (mMediaController == null) {
                boolean isPlaying = (mA2dpState == BluetoothA2dp.STATE_PLAYING) && mAudioManager.isMusicActive();
                // Use A2DP state if we don't have a MediaControlller
                PlaybackState.Builder builder = new PlaybackState.Builder();
                if (isPlaying) {
                    builder.setState(PlaybackState.STATE_PLAYING,
                            PlaybackState.PLAYBACK_POSITION_UNKNOWN, 1.0f);
                } else {
                    builder.setState(PlaybackState.STATE_PAUSED,
                            PlaybackState.PLAYBACK_POSITION_UNKNOWN, 0.0f);
                }
                newState = builder.build();
                currentAttributes = new MediaAttributes(null);
                for (int i = 0; i < maxAvrcpConnections; i++) {
                    if (device != null) {
                        if ((isPlaying != isPlayingState(deviceFeatures[i].mCurrentPlayState)) &&
                            (device.equals(deviceFeatures[i].mCurrentDevice))) {
                            if (isPlaying) {
                                deviceFeatures[i].isActiveDevice = true;
                                Log.v(TAG,"updateCurrentMediaState: Active device is set true at index = " + i);
                            }
                        }

                        if (!device.equals(deviceFeatures[i].mCurrentDevice) &&
                            deviceFeatures[i].isActiveDevice && isPlaying) {
                            deviceFeatures[i].isActiveDevice = false;
                            Log.v(TAG,"updateCurrentMediaState: Active device is set false at index = " + i);
                        }
                    }
                }
            } else {
                newState = mMediaController.getPlaybackState();
                currentAttributes = new MediaAttributes(mMediaController.getMetadata());
            }
        }

        byte newPlayStatus = getBluetoothPlayState(newState);

        byte[] addr = null;
        int index = INVALID_DEVICE_INDEX;;
        if (device == null) {
            for (int i = 0; i < maxAvrcpConnections; i++) {
                if (deviceFeatures[i].isActiveDevice) {
                    addr = getByteAddress(deviceFeatures[i].mCurrentDevice);
                    index = getIndexForDevice(deviceFeatures[i].mCurrentDevice);
                    break;
                }
            }
        } else {
            addr = getByteAddress(device);
            index = getIndexForDevice(device);
        }

        if (index == INVALID_DEVICE_INDEX) {
            Log.e(TAG, "Invalid device !!!!");
            return;
        }

        if (newState != null && newState.getState() != PlaybackState.STATE_BUFFERING
                 && newState.getState() != PlaybackState.STATE_NONE) {
            long newQueueId = MediaSession.QueueItem.UNKNOWN_ID;
            if (newState != null) newQueueId = newState.getActiveQueueItemId();
            Log.v(TAG, "Media update: id " + mLastQueueId + "➡" + newQueueId + "? "
                            + currentAttributes.toRedactedString() + " : "
                            + mMediaAttributes.toRedactedString());


            if (mAvailablePlayerViewChanged && addr != null) {
                deviceFeatures[index].mAvailablePlayersChangedNT =
                                   AvrcpConstants.NOTIFICATION_TYPE_CHANGED;
                registerNotificationRspAvalPlayerChangedNative(
                        AvrcpConstants.NOTIFICATION_TYPE_CHANGED, addr);
                mAvailablePlayerViewChanged = false;
                return;
            }
            if (deviceFeatures[index].mAddrPlayerChangedNT == AvrcpConstants.NOTIFICATION_TYPE_INTERIM
                    && mReportedPlayerID != mCurrAddrPlayerID && addr != null) {
                registerNotificationRspAvalPlayerChangedNative(
                        AvrcpConstants.NOTIFICATION_TYPE_CHANGED, addr);
                registerNotificationRspAddrPlayerChangedNative(
                        AvrcpConstants.NOTIFICATION_TYPE_CHANGED, mCurrAddrPlayerID, sUIDCounter, addr);

                mAvailablePlayerViewChanged = false;
                deviceFeatures[index].mAddrPlayerChangedNT = AvrcpConstants.NOTIFICATION_TYPE_CHANGED;
                mReportedPlayerID = mCurrAddrPlayerID;

                // Update the now playing list without sending the notification
                deviceFeatures[index].mNowPlayingListChangedNT = AvrcpConstants.NOTIFICATION_TYPE_CHANGED;
                mAddressedMediaPlayer.updateNowPlayingList(mMediaController);
                deviceFeatures[index].mNowPlayingListChangedNT = AvrcpConstants.NOTIFICATION_TYPE_INTERIM;
            }

            // Dont send now playing list changed if the player doesn't support browsing
            MediaPlayerInfo info = getAddressedPlayerInfo();
            if (info != null && info.isBrowseSupported()) {
                Log.v(TAG, "Check if NowPlayingList is updated");
                mAddressedMediaPlayer.updateNowPlayingList(mMediaController);
            }

            if ((newQueueId == -1 || newQueueId != mLastQueueId)
                    && currentAttributes.equals(mMediaAttributes)
                    && newPlayStatus == PLAYSTATUS_PLAYING
                    && mReportedPlayStatus == PLAYSTATUS_STOPPED) {
                // Most carkits like seeing the track changed before the
                // playback state changed, but some controllers are slow
                // to update their metadata. Hold of on sending the playback state
                // update until after we know the current metadata is up to date
                // and track changed has been sent. This was seen on BMW carkits
                Log.i(TAG,
                        "Waiting for metadata update to send track changed: " + newQueueId + " : "
                                + currentAttributes + " : " + mMediaAttributes);

                return;
            }

            // Notify track changed if:
            //  - The CT is registered for the notification
            //  - Queue ID is UNKNOWN and MediaMetadata is different
            if (((newQueueId == -1 || newQueueId != mLastQueueId)
                    && !currentAttributes.equals(mMediaAttributes))
                    && newPlayStatus == PLAYSTATUS_PLAYING) {
                if (device != null) {
                    int idx = getIndexForDevice(device);
                    if ((idx != INVALID_DEVICE_INDEX) &&
                            deviceFeatures[idx].mTrackChangedNT == AvrcpConstants.NOTIFICATION_TYPE_INTERIM)
                    sendTrackChangedRsp(false, device);
                } else {
                    for (int i = 0; i < maxAvrcpConnections; i++) {
                        if ((deviceFeatures[i].mCurrentDevice != null) &&
                            (deviceFeatures[i].mTrackChangedNT == AvrcpConstants.NOTIFICATION_TYPE_INTERIM)) {
                            deviceFeatures[i].mTracksPlayed++;
                            Log.v(TAG,"sending track change for device " + i);
                            sendTrackChangedRsp(false, deviceFeatures[i].mCurrentDevice);
                        }
                    }
                }

                Log.v(TAG, "Send track changed");
                mMediaAttributes = currentAttributes;
                mLastQueueId = newQueueId;
            }
        } else {
            Log.i(TAG, "Skipping update due to invalid playback state");
        }

        // still send the updated play state if the playback state is none or buffering
        updatePlaybackState(newState, device);
    }

    private void getRcFeaturesRequestFromNative(byte[] address, int features) {
        if (DEBUG) Log.v(TAG, "getRcFeaturesRequestFromNative: address=" + address.toString());
        Message msg = mHandler.obtainMessage(MSG_NATIVE_REQ_GET_RC_FEATURES, features, 0,
                Utils.getAddressStringFromByte(address));
        mHandler.sendMessage(msg);
    }

    private void getPlayStatusRequestFromNative(byte[] address) {
        if (DEBUG) Log.v(TAG, "getPlayStatusRequestFromNative: address" + address.toString());
        Message msg = mHandler.obtainMessage(MSG_NATIVE_REQ_GET_PLAY_STATUS);
        msg.obj = address;
        mHandler.sendMessage(msg);
    }

    private void getElementAttrRequestFromNative(byte[] address, byte numAttr, int[] attrs) {
        if (DEBUG) Log.v(TAG, "getElementAttrRequestFromNative: numAttr=" + numAttr);
        AvrcpCmd avrcpCmdobj = new AvrcpCmd();
        AvrcpCmd.ElementAttrCmd elemAttr = avrcpCmdobj.new ElementAttrCmd(address, numAttr, attrs);
        Message msg = mHandler.obtainMessage(MSG_NATIVE_REQ_GET_ELEM_ATTRS);
        msg.obj = elemAttr;
        mHandler.sendMessage(msg);
    }

    private void registerNotificationRequestFromNative(byte[] address,int eventId, int param) {
        if (DEBUG) Log.v(TAG, "registerNotificationRequestFromNative: eventId=" + eventId);
        Message msg = mHandler.obtainMessage(MSG_NATIVE_REQ_REGISTER_NOTIFICATION, eventId, param);
        msg.obj = address;
        mHandler.sendMessage(msg);
    }

    private void processRegisterNotification(byte[] address, int eventId, int param) {

        BluetoothDevice device = mAdapter.getRemoteDevice(address);
        int deviceIndex = getIndexForDevice(device);
        if (deviceIndex == INVALID_DEVICE_INDEX) {
            Log.v(TAG,"device entry not present, bailing out");
            return;
        }

        int currPlayState = convertPlayStateToPlayStatus
                (deviceFeatures[deviceIndex].mCurrentPlayState);

        if (mFastforward) {
            currPlayState = PLAYSTATUS_FWD_SEEK;
        }
        if (mRewind) {
            currPlayState = PLAYSTATUS_REV_SEEK;
        }

        Log.v(TAG,"processRegisterNotification: eventId" + eventId);
        switch (eventId) {
            case EVT_PLAY_STATUS_CHANGED:
                deviceFeatures[deviceIndex].mPlayStatusChangedNT =
                        AvrcpConstants.NOTIFICATION_TYPE_INTERIM;
                registerNotificationRspPlayStatusNative(
                        deviceFeatures[deviceIndex].mPlayStatusChangedNT,
                        currPlayState,
                        getByteAddress(deviceFeatures[deviceIndex].mCurrentDevice));
                break;

            case EVT_TRACK_CHANGED:
                Log.v(TAG, "Track changed notification enabled");
                mTrackChangedNT = AvrcpConstants.NOTIFICATION_TYPE_INTERIM;
                deviceFeatures[deviceIndex].mTrackChangedNT =
                        AvrcpConstants.NOTIFICATION_TYPE_INTERIM;
                sendTrackChangedRsp(true, deviceFeatures[deviceIndex].mCurrentDevice);
                break;

            case EVT_PLAY_POS_CHANGED:
                if (param <= 0)
                   param = 1;

                int update_interval = SystemProperties.getInt("persist.bt.avrcp.pos_time", 3000);
                deviceFeatures[deviceIndex].mPlayPosChangedNT =
                                             AvrcpConstants.NOTIFICATION_TYPE_INTERIM;
                if (update_interval == 0) {
                    deviceFeatures[deviceIndex].mPlaybackIntervalMs = (long)param * 1000L;
                } else {
                    deviceFeatures[deviceIndex].mPlaybackIntervalMs = update_interval;
                }
                sendPlayPosNotificationRsp(true, deviceIndex);
                Log.v(TAG,"mPlayPosChangedNT updated for index " +
                      deviceFeatures[deviceIndex].mPlayPosChangedNT +
                      " index " + deviceIndex);
                break;

            case EVT_AVBL_PLAYERS_CHANGED:
                /* Notify remote available players changed */
                if (DEBUG) Log.d(TAG, "Available Players notification enabled");
                deviceFeatures[deviceIndex].mAvailablePlayersChangedNT = AvrcpConstants.NOTIFICATION_TYPE_INTERIM;
                registerNotificationRspAvalPlayerChangedNative(
                        AvrcpConstants.NOTIFICATION_TYPE_INTERIM,
                        getByteAddress(deviceFeatures[deviceIndex].mCurrentDevice));
                break;

            case EVT_ADDR_PLAYER_CHANGED:
                /* Notify remote addressed players changed */
                if (DEBUG) Log.d(TAG, "Addressed Player notification enabled");
                registerNotificationRspAddrPlayerChangedNative(
                        AvrcpConstants.NOTIFICATION_TYPE_INTERIM,
                        mCurrAddrPlayerID, sUIDCounter,
                        getByteAddress(deviceFeatures[deviceIndex].mCurrentDevice));
                mReportedPlayerID = mCurrAddrPlayerID;
                break;

            case EVENT_UIDS_CHANGED:
                if (DEBUG) Log.d(TAG, "UIDs changed notification enabled");
                registerNotificationRspUIDsChangedNative(
                        AvrcpConstants.NOTIFICATION_TYPE_INTERIM, sUIDCounter,
                        getByteAddress(deviceFeatures[deviceIndex].mCurrentDevice));
                break;

            case EVENT_NOW_PLAYING_CONTENT_CHANGED:
                if (DEBUG) Log.d(TAG, "Now Playing List changed notification enabled");
                /* send interim response to remote device */
                mNowPlayingListChangedNT = AvrcpConstants.NOTIFICATION_TYPE_INTERIM;
                if (!registerNotificationRspNowPlayingChangedNative(
                        AvrcpConstants.NOTIFICATION_TYPE_INTERIM,
                        getByteAddress(deviceFeatures[deviceIndex].mCurrentDevice))) {
                    Log.e(TAG, "EVENT_NOW_PLAYING_CONTENT_CHANGED: " +
                            "registerNotificationRspNowPlayingChangedNative for Interim rsp failed!");
                }
                break;
        }
    }

    private void handlePassthroughCmdRequestFromNative(byte[] address, int id, int keyState) {
        Message msg = mHandler.obtainMessage(MSG_NATIVE_REQ_PASS_THROUGH, id, keyState);
        Bundle data = new Bundle();
        data.putByteArray("BdAddress" , address);
        msg.setData(data);
        mHandler.sendMessage(msg);
    }

    private void sendTrackChangedRsp(boolean registering, BluetoothDevice device) {
        int deviceIndex = getIndexForDevice(device);
        if (!registering && mTrackChangedNT != AvrcpConstants.NOTIFICATION_TYPE_INTERIM) {
            if (DEBUG) Log.d(TAG, "sendTrackChangedRsp: Not registered or registering.");
            return;
        }

        mTrackChangedNT = AvrcpConstants.NOTIFICATION_TYPE_CHANGED;
        if (registering) mTrackChangedNT = AvrcpConstants.NOTIFICATION_TYPE_INTERIM;
        deviceFeatures[deviceIndex].mTrackChangedNT = mTrackChangedNT;

        MediaPlayerInfo info = getAddressedPlayerInfo();
        byte[] byteAddr = getByteAddress(deviceFeatures[deviceIndex].mCurrentDevice);
        // for non-browsable players or no player
        if (info != null && !info.isBrowseSupported()) {
            byte[] track = AvrcpConstants.TRACK_IS_SELECTED;
            if (!mMediaAttributes.exists) track = AvrcpConstants.NO_TRACK_SELECTED;
            registerNotificationRspTrackChangeNative(
                              deviceFeatures[deviceIndex].mTrackChangedNT,
                              track,
                              byteAddr);
            return;
        }

        mAddressedMediaPlayer.sendTrackChangeWithId(mTrackChangedNT, mMediaController, byteAddr);
    }

    private long getPlayPosition(BluetoothDevice device) {
        if (device != null) {
            int deviceIndex = getIndexForDevice(device);
            if (deviceIndex == INVALID_DEVICE_INDEX) {
                Log.e(TAG,"Device index is not valid in getPlayPosition");
                return -1L;
            }

            if (deviceFeatures[deviceIndex].mCurrentPlayState == null)
                return -1L;

            if (deviceFeatures[deviceIndex].mCurrentPlayState.getPosition() ==
                    PlaybackState.PLAYBACK_POSITION_UNKNOWN) {
                return -1L;
            }

            if (isPlayingState(deviceFeatures[deviceIndex].mCurrentPlayState)) {
                long sinceUpdate =
                    (SystemClock.elapsedRealtime() - mLastStateUpdate +
                     deviceFeatures[deviceIndex].mCurrentPlayState.getLastPositionUpdateTime());
                return sinceUpdate + deviceFeatures[deviceIndex].mCurrentPlayState.getPosition();
            }
            return deviceFeatures[deviceIndex].mCurrentPlayState.getPosition();

        } else {
            if (mCurrentPlayerState == null)
                return -1L;

            if (mCurrentPlayerState.getPosition() == PlaybackState.PLAYBACK_POSITION_UNKNOWN)
                return -1L;

            if (isPlayingState(mCurrentPlayerState)) {
                long sinceUpdate =
                    (SystemClock.elapsedRealtime() - mCurrentPlayerState.getLastPositionUpdateTime());
                return SystemClock.elapsedRealtime() - mLastStateUpdate +
                       mCurrentPlayerState.getPosition();
            }
            return mCurrentPlayerState.getPosition();

        }
    }

    private int convertPlayStateToPlayStatus(PlaybackState state) {
        int playStatus = PLAYSTATUS_ERROR;
        switch (state.getState()) {
            case PlaybackState.STATE_PLAYING:
                playStatus = PLAYSTATUS_PLAYING;
                break;

            case PlaybackState.STATE_STOPPED:
            case PlaybackState.STATE_CONNECTING:
            case PlaybackState.STATE_NONE:
                playStatus = PLAYSTATUS_STOPPED;
                break;

            case PlaybackState.STATE_PAUSED:
            case PlaybackState.STATE_BUFFERING:
                playStatus = PLAYSTATUS_PAUSED;
                break;

            case PlaybackState.STATE_FAST_FORWARDING:
            case PlaybackState.STATE_SKIPPING_TO_NEXT:
            case PlaybackState.STATE_SKIPPING_TO_QUEUE_ITEM:
                playStatus = PLAYSTATUS_FWD_SEEK;
                break;

            case PlaybackState.STATE_REWINDING:
            case PlaybackState.STATE_SKIPPING_TO_PREVIOUS:
                playStatus = PLAYSTATUS_REV_SEEK;
                break;

            case PlaybackState.STATE_ERROR:
                playStatus = PLAYSTATUS_ERROR;
                break;

        }
        return playStatus;
    }

    private boolean isPlayingState(@Nullable PlaybackState state) {
        if (state == null) return false;
        return (state != null) && (state.getState() == PlaybackState.STATE_PLAYING);
    }

    /**
     * Sends a play position notification, or schedules one to be
     * sent later at an appropriate time. If |requested| is true,
     * does both because this was called in reponse to a request from the
     * TG.
     */
    private void sendPlayPosNotificationRsp(boolean requested, int i) {
        if (!requested && deviceFeatures[i].mPlayPosChangedNT != AvrcpConstants.NOTIFICATION_TYPE_INTERIM) {
            if (DEBUG) Log.d(TAG, "sendPlayPosNotificationRsp: Not registered or requesting.");
            return;
        }
        long playPositionMs = getPlayPosition(deviceFeatures[i].mCurrentDevice);
        int currPlayStatus = convertPlayStateToPlayStatus(deviceFeatures[i].mCurrentPlayState);
        String debugLine = "sendPlayPosNotificationRsp: ";

        // Some remote devices are going to bad state when sending play position
        // as ffff for non-playing state
        if (!requested && playPositionMs == -1L && currPlayStatus != PLAYSTATUS_PLAYING) {
           if (DEBUG) Log.d(TAG, " Don't send invalid play position notification for non-playing state");
           return;
        }

        // mNextPosMs is set to -1 when the previous position was invalid
        // so this will be true if the new position is valid & old was invalid.
        // mPlayPositionMs is set to -1 when the new position is invalid,
        // and the old mPrevPosMs is >= 0 so this is true when the new is invalid
        // and the old was valid.
        if (DEBUG) {
            debugLine += "(" + requested + ") " + deviceFeatures[i].mPrevPosMs + " <=? " + playPositionMs + " <=? "
                    + deviceFeatures[i].mNextPosMs;
            if (isPlayingState(deviceFeatures[i].mCurrentPlayState)) debugLine += " Playing";
            debugLine += " State: " + deviceFeatures[i].mCurrentPlayState.getState();
        }
        if (requested || ((deviceFeatures[i].mLastReportedPosition != playPositionMs) &&
             (playPositionMs >= deviceFeatures[i].mNextPosMs) ||
             (playPositionMs <= deviceFeatures[i].mPrevPosMs))) {
            if (!requested) deviceFeatures[i].mPlayPosChangedNT = AvrcpConstants.NOTIFICATION_TYPE_CHANGED;
            registerNotificationRspPlayPosNative(deviceFeatures[i].mPlayPosChangedNT,
                   (int)playPositionMs, getByteAddress(deviceFeatures[i].mCurrentDevice));
            deviceFeatures[i].mLastReportedPosition = playPositionMs;
            if (playPositionMs != PlaybackState.PLAYBACK_POSITION_UNKNOWN) {
                deviceFeatures[i].mNextPosMs = playPositionMs + deviceFeatures[i].mPlaybackIntervalMs;
                deviceFeatures[i].mPrevPosMs = playPositionMs - deviceFeatures[i].mPlaybackIntervalMs;
            } else {
                deviceFeatures[i].mNextPosMs = -1;
                deviceFeatures[i].mPrevPosMs = -1;
            }
        }

        mHandler.removeMessages(MSG_PLAY_INTERVAL_TIMEOUT);
        if (deviceFeatures[i].mPlayPosChangedNT == AvrcpConstants.NOTIFICATION_TYPE_INTERIM &&
                 isPlayingState(deviceFeatures[i].mCurrentPlayState)) {
            Message msg = mHandler.obtainMessage(MSG_PLAY_INTERVAL_TIMEOUT, 0, 0,
                                                 deviceFeatures[i].mCurrentDevice);
            long delay = deviceFeatures[i].mPlaybackIntervalMs;
            if (deviceFeatures[i].mNextPosMs != -1) {
                delay = deviceFeatures[i].mNextPosMs - (playPositionMs > 0 ? playPositionMs : 0);
            }
            if (DEBUG) debugLine += " Timeout " + delay + "ms";
            mHandler.sendMessageDelayed(msg, delay);
        }
        if (DEBUG) Log.d(TAG, debugLine);
    }

    /**
     * This is called from AudioService. It will return whether this device supports abs volume.
     * NOT USED AT THE MOMENT.
     */
    public boolean isAbsoluteVolumeSupported() {
        if (mA2dpService.isMulticastFeatureEnabled() &&
                areMultipleDevicesConnected()) {
            if (DEBUG) Log.v(TAG, "isAbsoluteVolumeSupported : Absolute volume false multicast is enabled & multiple devices are connected");
            return false;
        }
        List<Byte> absVolumeSupported = new ArrayList<Byte>();
        for (int i = 0; i < maxAvrcpConnections; i++) {
            if (deviceFeatures[i].mCurrentDevice != null) {
                // add 1 in byte list if absolute volume is supported
                // add 0 in byte list if absolute volume not supported
                if ((deviceFeatures[i].mFeatures &
                        BTRC_FEAT_ABSOLUTE_VOLUME) != 0) {
                    Log.v(TAG, "isAbsoluteVolumeSupported: yes, for dev: " + i);
                    absVolumeSupported.add((byte)1);
                } else {
                    Log.v(TAG, "isAbsoluteVolumeSupported: no, for dev: " + i);
                    absVolumeSupported.add((byte)0);
                }
            }
        }
        return !(absVolumeSupported.contains((byte)0) || absVolumeSupported.isEmpty());
    }

    /**
     * We get this call from AudioService. This will send a message to our handler object,
     * requesting our handler to call setVolumeNative()
     */
    public void adjustVolume(int direction) {
        Log.d(TAG, "pts_test = " + pts_test + " direction = " + direction);
        if (pts_test) {
/* TODOuv
            AvrcpControllerService avrcpCtrlService =
                    AvrcpControllerService.getAvrcpControllerService();
            if (avrcpCtrlService != null) {
                Log.d(TAG, "avrcpCtrlService not null");
                for (int i = 0; i < maxAvrcpConnections; i++) {
                    if (deviceFeatures[i].mCurrentDevice != null) {
                        Log.d(TAG, "SendPassThruPlay command sent for = "
                                + deviceFeatures[i].mCurrentDevice);
                        if (direction == 1) {
                            avrcpCtrlService.sendPassThroughCmd(
                                deviceFeatures[i].mCurrentDevice, AVRC_ID_VOL_UP,
                                AvrcpConstants.KEY_STATE_PRESS);
                            avrcpCtrlService.sendPassThroughCmd(
                                deviceFeatures[i].mCurrentDevice, AVRC_ID_VOL_UP,
                                AvrcpConstants.KEY_STATE_RELEASE);
                        } else if (direction == -1) {
                           avrcpCtrlService.sendPassThroughCmd(
                                deviceFeatures[i].mCurrentDevice, AVRC_ID_VOL_DOWN,
                                AvrcpConstants.KEY_STATE_PRESS);
                           avrcpCtrlService.sendPassThroughCmd(
                                deviceFeatures[i].mCurrentDevice, AVRC_ID_VOL_DOWN,
                                AvrcpConstants.KEY_STATE_RELEASE);
                        }
                    }
                }
            } else {
                Log.d(TAG, "passthru command not sent, connection unavailable");
            }
*/
        } else {
            Log.d(TAG, "MSG_ADJUST_VOLUME");
            Message msg = mHandler.obtainMessage(MSG_ADJUST_VOLUME, direction, 0);
            mHandler.sendMessage(msg);
        }
    }

    public void setAbsoluteVolume(int volume) {
        if (volume == mLocalVolume) {
            if (DEBUG) Log.v(TAG, "setAbsoluteVolume is setting same index, ignore "+volume);
            return;
        }

        mHandler.removeMessages(MSG_ADJUST_VOLUME);
        Message msg = mHandler.obtainMessage(MSG_SET_ABSOLUTE_VOLUME, volume, 0);
        mHandler.sendMessage(msg);
    }

    /* Called in the native layer as a btrc_callback to return the volume set on the carkit in the
     * case when the volume is change locally on the carkit. This notification is not called when
     * the volume is changed from the phone.
     *
     * This method will send a message to our handler to change the local stored volume and notify
     * AudioService to update the UI
     */
    private void volumeChangeRequestFromNative(byte[] address, int volume, int ctype) {
        Message msg = mHandler.obtainMessage(MSG_NATIVE_REQ_VOLUME_CHANGE, volume, ctype);
        Bundle data = new Bundle();
        data.putByteArray("BdAddress" , address);
        msg.setData(data);
        mHandler.sendMessage(msg);
    }

    private void getFolderItemsRequestFromNative(
        byte[] address, byte scope, long startItem, long endItem, byte numAttr, int[] attrIds) {
        if (DEBUG) Log.v(TAG, "getFolderItemsRequestFromNative: scope=" + scope + ", numAttr=" + numAttr);
        AvrcpCmd avrcpCmdobj = new AvrcpCmd();
        AvrcpCmd.FolderItemsCmd folderObj = avrcpCmdobj.new FolderItemsCmd(address, scope,
                startItem, endItem, numAttr, attrIds);
        Message msg = mHandler.obtainMessage(MSG_NATIVE_REQ_GET_FOLDER_ITEMS, 0, 0);
        msg.obj = folderObj;
        mHandler.sendMessage(msg);
    }

    private void setAddressedPlayerRequestFromNative(byte[] address, int playerId) {
        if (DEBUG) Log.v(TAG, "setAddrPlayerRequestFromNative: playerId=" + playerId);
        Message msg = mHandler.obtainMessage(MSG_NATIVE_REQ_SET_ADDR_PLAYER, playerId, 0);
        msg.obj = address;
        mHandler.sendMessage(msg);
    }

    private void setBrowsedPlayerRequestFromNative(byte[] address, int playerId) {
        if (DEBUG) Log.v(TAG, "setBrPlayerRequestFromNative: playerId=" + playerId);
        Message msg = mHandler.obtainMessage(MSG_NATIVE_REQ_SET_BR_PLAYER, playerId, 0);
        msg.obj = address;
        mHandler.sendMessage(msg);
    }

    private void changePathRequestFromNative(byte[] address, byte direction, byte[] folderUid) {
        if (DEBUG) Log.v(TAG, "changePathRequestFromNative: direction=" + direction);
        Bundle data = new Bundle();
        Message msg = mHandler.obtainMessage(MSG_NATIVE_REQ_CHANGE_PATH);
        data.putByteArray("BdAddress" , address);
        data.putByteArray("folderUid" , folderUid);
        data.putByte("direction" , direction);
        msg.setData(data);
        mHandler.sendMessage(msg);
    }

    private void getItemAttrRequestFromNative(byte[] address, byte scope, byte[] itemUid, int uidCounter,
            byte numAttr, int[] attrs) {
        AvrcpCmd avrcpCmdobj = new AvrcpCmd();
        AvrcpCmd.ItemAttrCmd itemAttr = avrcpCmdobj.new ItemAttrCmd(address, scope,
                itemUid, uidCounter, numAttr, attrs);
        Message msg = mHandler.obtainMessage(MSG_NATIVE_REQ_GET_ITEM_ATTR);
        msg.obj = itemAttr;
        mHandler.sendMessage(msg);
    }

    private void searchRequestFromNative(byte[] address, int charsetId, byte[] searchStr) {
        /* Search is not supported */
        Log.w(TAG, "searchRequestFromNative: search is not supported");
        searchRspNative(address, AvrcpConstants.RSP_SRCH_NOT_SPRTD, 0, 0);
    }

    private void playItemRequestFromNative(byte[] address, byte scope, int uidCounter, byte[] uid) {
        if (DEBUG) Log.v(TAG, "playItemRequestFromNative: scope=" + scope);
        Bundle data = new Bundle();
        Message msg = mHandler.obtainMessage(MSG_NATIVE_REQ_PLAY_ITEM);
        data.putByteArray("BdAddress" , address);
        data.putByteArray("uid" , uid);
        data.putInt("uidCounter" , uidCounter);
        data.putByte("scope" , scope);
        msg.setData(data);
        mHandler.sendMessage(msg);
    }

    private void addToPlayListRequestFromNative(byte[] address, byte scope, byte[] uid, int uidCounter) {
        /* add to NowPlaying not supported */
        Log.w(TAG, "addToPlayListRequestFromNative: not supported! scope=" + scope);
        addToNowPlayingRspNative(address, AvrcpConstants.RSP_INTERNAL_ERR);
    }

    private void getTotalNumOfItemsRequestFromNative(byte[] address, byte scope) {
        if (DEBUG) Log.v(TAG, "getTotalNumOfItemsRequestFromNative: scope=" + scope);
        Bundle data = new Bundle();
        Message msg = mHandler.obtainMessage(MSG_NATIVE_REQ_GET_TOTAL_NUM_OF_ITEMS);
        msg.arg1 = scope;
        msg.obj = address;
        mHandler.sendMessage(msg);
    }

    private void notifyVolumeChanged(int volume) {
        mAudioManager.setStreamVolume(AudioManager.STREAM_MUSIC, volume,
                      AudioManager.FLAG_SHOW_UI | AudioManager.FLAG_BLUETOOTH_ABS_VOLUME);
    }

    private int convertToAudioStreamVolume(int volume) {
        // Rescale volume to match AudioSystem's volume
        return (int) Math.floor((double) volume*mAudioStreamMax/AVRCP_MAX_VOL);
    }

    private int convertToAvrcpVolume(int volume) {
        return (int) Math.ceil((double) volume*AVRCP_MAX_VOL/mAudioStreamMax);
    }

    private void blackListCurrentDevice(int i) {
        String mAddress = null;
        if (deviceFeatures[i].mCurrentDevice == null) {
            Log.v(TAG, "blackListCurrentDevice: Device is null");
            return;
        }
        mAddress  = deviceFeatures[i].mCurrentDevice.getAddress();
        deviceFeatures[i].mFeatures &= ~BTRC_FEAT_ABSOLUTE_VOLUME;
        mAudioManager.avrcpSupportsAbsoluteVolume(mAddress, isAbsoluteVolumeSupported());

        SharedPreferences pref = mContext.getSharedPreferences(ABSOLUTE_VOLUME_BLACKLIST,
                Context.MODE_PRIVATE);
        SharedPreferences.Editor editor = pref.edit();
        editor.putBoolean(mAddress, true);
        editor.commit();
    }


    private int modifyRcFeatureFromBlacklist(int feature, String address) {
        SharedPreferences pref = mContext.getSharedPreferences(ABSOLUTE_VOLUME_BLACKLIST,
                Context.MODE_PRIVATE);
        if (!pref.contains(address)) {
            return feature;
        }
        if (pref.getBoolean(address, false)) {
            feature &= ~BTRC_FEAT_ABSOLUTE_VOLUME;
        }
        return feature;
    }

    public void resetBlackList(String address) {
        SharedPreferences pref = mContext.getSharedPreferences(ABSOLUTE_VOLUME_BLACKLIST,
                Context.MODE_PRIVATE);
        SharedPreferences.Editor editor = pref.edit();
        editor.remove(address);
        editor.apply();
    }

    /**
     * This is called from A2dpStateMachine to set A2dp audio state.
     */
    public void setA2dpAudioState(int state, BluetoothDevice device) {
        Message msg = mHandler.obtainMessage(MSG_SET_A2DP_AUDIO_STATE, state, 0, device);
        mHandler.sendMessage(msg);
    }

    public void setAvrcpConnectedDevice(BluetoothDevice device) {
        Log.i(TAG,"Device added is " + device);
        for (int i = 0; i < maxAvrcpConnections; i++) {
            if (deviceFeatures[i].mCurrentDevice != null &&
                    deviceFeatures[i].mCurrentDevice.equals(device)) {
                Log.v(TAG,"device is already added in connected list, ignore now");
                return;
            }
        }
        for (int i = 0; i < maxAvrcpConnections; i++ ) {
            if (deviceFeatures[i].mCurrentDevice == null) {
                deviceFeatures[i].mCurrentDevice = device;
                deviceFeatures[i].isActiveDevice = true;
                /*Playstate is explicitly updated here to take care of cases
                        where play state update is missed because of that happening
                        even before Avrcp connects*/
                deviceFeatures[i].mCurrentPlayState = mCurrentPlayerState;
                if (isPlayingState(mCurrentPlayerState)) {
                /* In dual a2dp connection mode, if music is streaming on other device and
                ** avrcp connection was delayed to second device and is not in playing state
                ** check for playing device and update play status accordingly
                */
                    if (!isPlayStateToBeUpdated(i)) {
                        PlaybackState.Builder playState = new PlaybackState.Builder();
                        playState.setState(PlaybackState.STATE_PAUSED,
                                       PlaybackState.PLAYBACK_POSITION_UNKNOWN, 1.0f);
                        deviceFeatures[i].mCurrentPlayState = playState.build();
                    }
                }
                if (!isPlayingState(mCurrentPlayerState) &&
                     mA2dpService.getA2dpPlayingDevice().size() > 0) {
                /*A2DP playstate updated for video playback scenario, where a2dp play status is
                    updated when avrcp connection was not up yet.*/
                    Log.i(TAG,"A2dp playing device found");
                    List<BluetoothDevice> playingDevice = mA2dpService.getA2dpPlayingDevice();
                    for (int j = 0; j < playingDevice.size(); j++) {
                        if (playingDevice.get(j).equals(device)) {
                            PlaybackState.Builder playState = new PlaybackState.Builder();
                            playState.setState(PlaybackState.STATE_PLAYING,
                                           PlaybackState.PLAYBACK_POSITION_UNKNOWN, 1.0f);
                            deviceFeatures[i].mCurrentPlayState = playState.build();
                        }
                    }
                }
                Log.i(TAG,"play status updated on Avrcp connection as: " +
                                                    deviceFeatures[i].mCurrentPlayState);
                Log.i(TAG,"device added at " + i);
                Log.i(TAG,"Active device set to true at index =  " + i);
                break;
            }
        }

        for (int i = 0; i < maxAvrcpConnections; i++ ) {
            if (isPlayingState(mCurrentPlayerState)) {
                if (deviceFeatures[i].mCurrentDevice != null &&
                    !isPlayStateToBeUpdated(i) &&
                    deviceFeatures[i].isActiveDevice) {
                    deviceFeatures[i].isActiveDevice = false;
                    Log.i(TAG,"Active device set to false at index =  " + i);
                    if (isPlayingState(deviceFeatures[i].mCurrentPlayState)) {
                        PlaybackState.Builder playState = new PlaybackState.Builder();
                        playState.setState(PlaybackState.STATE_PAUSED,
                                       PlaybackState.PLAYBACK_POSITION_UNKNOWN, 1.0f);
                        updatePlaybackState(playState.build(), deviceFeatures[i].mCurrentDevice);
                    }
                }
            }
            else if (deviceFeatures[i].mCurrentDevice != null &&
                    !(deviceFeatures[i].mCurrentDevice.equals(device)) &&
                    deviceFeatures[i].isActiveDevice) {
                deviceFeatures[i].isActiveDevice = false;
                Log.i(TAG,"Active device set to false at index =  " + i);
            }
        }
    }

    /**
     * This is called from A2dpStateMachine to set A2dp Connected device to null on disconnect.
     */
    public void setAvrcpDisconnectedDevice(BluetoothDevice device) {
        for (int i = 0; i < maxAvrcpConnections; i++ ) {
            if (deviceFeatures[i].mCurrentDevice !=null &&
                    deviceFeatures[i].mCurrentDevice.equals(device)) {
                // initiate cleanup for all variables;
                Message msg = mHandler.obtainMessage(MESSAGE_DEVICE_RC_CLEANUP, STACK_CLEANUP,
                       0, device);
                mHandler.sendMessage(msg);
                Log.i(TAG,"Device removed is " + device);
                Log.i(TAG,"removed at " + i);
                /* device is disconnect and some response form music app was
                 * pending for this device clear it.*/
// TODOuv
//                if (mBrowserDevice != null &&
//                        mBrowserDevice.equals(device)) {
//                    Log.i(TAG,"clearing mBrowserDevice on disconnect");
//                    mBrowserDevice = null;
//                }
            }
            /* Multicast scenario both abs vol supported
               Active device got disconnected so make other
               device which is left supporting absolute
               volume as active device
            */
            if (deviceFeatures[i].mCurrentDevice != null &&
                    !(deviceFeatures[i].mCurrentDevice.equals(device))) {
                deviceFeatures[i].isActiveDevice = true;
                Log.i(TAG,"setAvrcpDisconnectedDevice : Active device changed to index = " + i);
            }
        }
        mAudioManager.avrcpSupportsAbsoluteVolume(device.getAddress(),
                isAbsoluteVolumeSupported());
        Log.v(TAG," update audio manager for abs vol state = "
                + isAbsoluteVolumeSupported());
        for (int i = 0; i < maxAvrcpConnections; i++ ) {
            if (deviceFeatures[i].mCurrentDevice != null) {
                if (isAbsoluteVolumeSupported() &&
                        deviceFeatures[i].mAbsoluteVolume != -1) {
                    notifyVolumeChanged(deviceFeatures[i].mAbsoluteVolume);
                    Log.v(TAG," update audio manager for abs vol  = "
                            + deviceFeatures[i].mAbsoluteVolume);
                }
                break;
            }
        }
    }

    private class AvrcpServiceBootReceiver extends BroadcastReceiver {
        @Override
        public void onReceive(Context context, Intent intent) {
            String action = intent.getAction();
            if (action.equals(Intent.ACTION_USER_UNLOCKED)) {
                if (DEBUG) Log.d(TAG, "User unlocked, initializing player lists");
                /* initializing media player's list */
                buildBrowsablePlayerList();
            }
        }
    }

    private class AvrcpServiceBroadcastReceiver extends BroadcastReceiver {
        @Override
        public void onReceive(Context context, Intent intent) {
            String action = intent.getAction();
            if (DEBUG) Log.d(TAG, "AvrcpServiceBroadcastReceiver-> Action: " + action);

            if (action.equals(Intent.ACTION_PACKAGE_REMOVED)
                    || action.equals(Intent.ACTION_PACKAGE_DATA_CLEARED)) {
                if (!intent.getBooleanExtra(Intent.EXTRA_REPLACING, false)) {
                    // a package is being removed, not replaced
                    String packageName = intent.getData().getSchemeSpecificPart();
                    if (packageName != null) {
                        handlePackageModified(packageName, true);
                    }
                }

            } else if (action.equals(Intent.ACTION_PACKAGE_ADDED)
                    || action.equals(Intent.ACTION_PACKAGE_CHANGED)) {
                String packageName = intent.getData().getSchemeSpecificPart();
                if (DEBUG) Log.d(TAG,"AvrcpServiceBroadcastReceiver-> packageName: "
                        + packageName);
                if (packageName != null) {
                    handlePackageModified(packageName, false);
                }
            }
        }
    }

    private void handlePackageModified(String packageName, boolean removed) {
        if (DEBUG) Log.d(TAG, "packageName: " + packageName + " removed: " + removed);

        if (removed) {
            removeMediaPlayerInfo(packageName);
            // old package is removed, updating local browsable player's list
            if (isBrowseSupported(packageName)) {
                removePackageFromBrowseList(packageName);
            }
        } else {
            // new package has been added.
            if (isBrowsableListUpdated(packageName)) {
                // Rebuilding browsable players list
                buildBrowsablePlayerList();
            }
        }
    }

    private boolean isBrowsableListUpdated(String newPackageName) {
        // getting the browsable media players list from package manager
        Intent intent = new Intent("android.media.browse.MediaBrowserService");
        List<ResolveInfo> resInfos = mPackageManager.queryIntentServices(intent,
                                         PackageManager.MATCH_ALL);
        for (ResolveInfo resolveInfo : resInfos) {
            if (resolveInfo.serviceInfo.packageName.equals(newPackageName)) {
                if (DEBUG)
                    Log.d(TAG,
                            "isBrowsableListUpdated: package includes MediaBrowserService, true");
                return true;
            }
        }

        // if list has different size
        if (resInfos.size() != mBrowsePlayerInfoList.size()) {
            if (DEBUG) Log.d(TAG, "isBrowsableListUpdated: browsable list size mismatch, true");
            return true;
        }

        Log.d(TAG, "isBrowsableListUpdated: false");
        return false;
    }

    private void removePackageFromBrowseList(String packageName) {
        if (DEBUG) Log.d(TAG, "removePackageFromBrowseList: " + packageName);
        synchronized (mBrowsePlayerInfoList) {
            int browseInfoID = getBrowseId(packageName);
            if (browseInfoID != -1) {
                mBrowsePlayerInfoList.remove(browseInfoID);
            }
        }
    }

    /*
     * utility function to get the browse player index from global browsable
     * list. It may return -1 if specified package name is not in the list.
     */
    private int getBrowseId(String packageName) {
        boolean response = false;
        int browseInfoID = 0;
        synchronized (mBrowsePlayerInfoList) {
            for (BrowsePlayerInfo info : mBrowsePlayerInfoList) {
                if (info.packageName.equals(packageName)) {
                    response = true;
                    break;
                }
                browseInfoID++;
            }
        }

        if (!response) {
            browseInfoID = -1;
        }

        if (DEBUG) Log.d(TAG, "getBrowseId for packageName: " + packageName +
                " , browseInfoID: " + browseInfoID);
        return browseInfoID;
    }

    private void setAddressedPlayer(byte[] bdaddr, int selectedId) {
        String functionTag = "setAddressedPlayer(" + selectedId + "): ";

        synchronized (mMediaPlayerInfoList) {
            if (mMediaPlayerInfoList.isEmpty()) {
                Log.w(TAG, functionTag + "no players, send no available players");
                setAddressedPlayerRspNative(bdaddr, AvrcpConstants.RSP_NO_AVBL_PLAY);
                return;
            }
            if (!mMediaPlayerInfoList.containsKey(selectedId)) {
                Log.w(TAG, functionTag + "invalid id, sending response back ");
                setAddressedPlayerRspNative(bdaddr, AvrcpConstants.RSP_INV_PLAYER);
                return;
            }

            if (isPlayerAlreadyAddressed(selectedId)) {
                MediaPlayerInfo info = getAddressedPlayerInfo();
                Log.i(TAG, functionTag + "player already addressed: " + info);
                setAddressedPlayerRspNative(bdaddr, AvrcpConstants.RSP_NO_ERROR);
                return;
            }
            // register new Media Controller Callback and update the current IDs
            if (!updateCurrentController(selectedId, mCurrBrowsePlayerID)) {
                Log.e(TAG, functionTag + "updateCurrentController failed!");
                setAddressedPlayerRspNative(bdaddr, AvrcpConstants.RSP_INTERNAL_ERR);
                return;
            }
            // If we don't have a controller, try to launch the player
            MediaPlayerInfo info = getAddressedPlayerInfo();
            if (info.getMediaController() == null) {
                Intent launch = mPackageManager.getLaunchIntentForPackage(info.getPackageName());
                Log.i(TAG, functionTag + "launching player " + launch);
                mContext.startActivity(launch);
            }
        }
        setAddressedPlayerRspNative(bdaddr, AvrcpConstants.RSP_NO_ERROR);
    }

    private void setBrowsedPlayer(byte[] bdaddr, int selectedId) {
        int status = AvrcpConstants.RSP_NO_ERROR;

        // checking for error cases
        if (mMediaPlayerInfoList.isEmpty()) {
            status = AvrcpConstants.RSP_NO_AVBL_PLAY;
            Log.w(TAG, "setBrowsedPlayer: No available players! ");
        } else {
            // Workaround for broken controllers selecting ID 0
            // Seen at least on Ford, Chevrolet MyLink
            if (selectedId == 0) {
                Log.w(TAG, "setBrowsedPlayer: workaround invalid id 0");
                selectedId = mCurrAddrPlayerID;
            }

            // update current browse player id and start browsing service
            updateNewIds(mCurrAddrPlayerID, selectedId);
            String browsedPackage = getPackageName(selectedId);

            if (!isPackageNameValid(browsedPackage)) {
                Log.w(TAG, " Invalid package for id:" + mCurrBrowsePlayerID);
                status = AvrcpConstants.RSP_INV_PLAYER;
            } else if (!isBrowseSupported(browsedPackage)) {
                Log.w(TAG, "Browse unsupported for id:" + mCurrBrowsePlayerID
                        + ", packagename : " + browsedPackage);
                status = AvrcpConstants.RSP_PLAY_NOT_BROW;
            } else if (!startBrowseService(bdaddr, browsedPackage)) {
                Log.e(TAG, "service cannot be started for browse player id:" + mCurrBrowsePlayerID
                        + ", packagename : " + browsedPackage);
                status = AvrcpConstants.RSP_INTERNAL_ERR;
            }
        }

        if (status != AvrcpConstants.RSP_NO_ERROR) {
            setBrowsedPlayerRspNative(bdaddr, status, (byte) 0x00, 0, null);
        }

        if (DEBUG) Log.d(TAG, "setBrowsedPlayer for selectedId: " + selectedId +
                " , status: " + status);
    }

    private MediaSessionManager.OnActiveSessionsChangedListener mActiveSessionListener =
            new MediaSessionManager.OnActiveSessionsChangedListener() {

                @Override
                public void onActiveSessionsChanged(
                        List<android.media.session.MediaController> newControllers) {
                    if (newControllers.size() > 0) {
                        HeadsetService mService = HeadsetService.getHeadsetService();
                        if (mService != null && mService.isInCall()) {
                            Log.d(TAG, "Ignoring session changed update because of MT call in progress");
                            return;
                        }
                    }
                    Set<String> updatedPackages = new HashSet<String>();
                    // Update the current players
                    for (android.media.session.MediaController controller : newControllers) {
                        String packageName = controller.getPackageName();
                        if (DEBUG) Log.v(TAG, "ActiveSession: " + MediaController.wrap(controller));
                        // Only use the first (highest priority) controller from each package
                        if (updatedPackages.contains(packageName)) continue;
                        addMediaPlayerController(controller);
                        updatedPackages.add(packageName);
                    }

                    if (newControllers.size() > 0 && getAddressedPlayerInfo() == null) {
                        if (DEBUG)
                            Log.v(TAG, "No addressed player but active sessions, taking first.");
                        setAddressedMediaSessionPackage(newControllers.get(0).getPackageName());
                    }
                    updateCurrentMediaState(null);
                }
            };

    private void setAddressedMediaSessionPackage(@Nullable String packageName) {
        if (packageName == null) {
            // Should only happen when there's no media players, reset to no available player.
            updateCurrentController(0, mCurrBrowsePlayerID);
            return;
        }
        if (packageName.equals("com.android.server.telecom")) {
            Log.d(TAG, "Ignore addressed media session change to telecom");
            return;
        }
        // No change.
        if (getPackageName(mCurrAddrPlayerID).equals(packageName)) return;
        if (DEBUG) Log.v(TAG, "Changing addressed media session to " + packageName);
        // If the player doesn't exist, we need to add it.
        if (getMediaPlayerInfo(packageName) == null) {
            addMediaPlayerPackage(packageName);
            updateCurrentMediaState(null);
        }
        synchronized (mMediaPlayerInfoList) {
            for (Map.Entry<Integer, MediaPlayerInfo> entry : mMediaPlayerInfoList.entrySet()) {
                if (entry.getValue().getPackageName().equals(packageName)) {
                    int newAddrID = entry.getKey();
                    if (DEBUG) Log.v(TAG, "Set addressed #" + newAddrID + " " + entry.getValue());
                    updateCurrentController(newAddrID, mCurrBrowsePlayerID);
                    updateCurrentMediaState(null);
                    return;
                }
            }
        }
        // We shouldn't ever get here.
        Log.e(TAG, "Player info for " + packageName + " doesn't exist!");
    }

    private void setActiveMediaSession(MediaSession.Token token) {
        android.media.session.MediaController activeController =
                new android.media.session.MediaController(mContext, token);
        if (activeController.getPackageName().equals("com.android.server.telecom")) {
            Log.d(TAG, "Ignore active media session change to telecom");
            return;
        }
        if (DEBUG) Log.v(TAG, "Set active media session " + activeController.getPackageName());
        addMediaPlayerController(activeController);
        setAddressedMediaSessionPackage(activeController.getPackageName());
    }

    private boolean startBrowseService(byte[] bdaddr, String packageName) {
        boolean status = true;

        /* creating new instance for Browse Media Player */
        String browseService = getBrowseServiceName(packageName);
        if (!browseService.isEmpty()) {
            mAvrcpBrowseManager.getBrowsedMediaPlayer(bdaddr).setBrowsed(
                    packageName, browseService);
        } else {
            Log.w(TAG, "No Browser service available for " + packageName);
            status = false;
        }

        if (DEBUG) Log.d(TAG, "startBrowseService for packageName: " + packageName +
                ", status = " + status);
        return status;
    }

    private String getBrowseServiceName(String packageName) {
        String browseServiceName = "";

        // getting the browse service name from browse player info
        synchronized (mBrowsePlayerInfoList) {
            int browseInfoID = getBrowseId(packageName);
            if (browseInfoID != -1) {
                browseServiceName = mBrowsePlayerInfoList.get(browseInfoID).serviceClass;
            }
        }

        if (DEBUG) Log.d(TAG, "getBrowseServiceName for packageName: " + packageName +
                ", browseServiceName = " + browseServiceName);
        return browseServiceName;
    }

    void buildBrowsablePlayerList() {
        synchronized (mBrowsePlayerInfoList) {
            mBrowsePlayerInfoList.clear();
            Intent intent = new Intent(android.service.media.MediaBrowserService.SERVICE_INTERFACE);
            List<ResolveInfo> playerList =
                    mPackageManager.queryIntentServices(intent, PackageManager.MATCH_ALL);

            for (ResolveInfo info : playerList) {
                String displayableName = info.loadLabel(mPackageManager).toString();
                String serviceName = info.serviceInfo.name;
                String packageName = info.serviceInfo.packageName;

                if (DEBUG) Log.d(TAG, "Adding " + serviceName + " to list of browsable players");
                BrowsePlayerInfo currentPlayer =
                        new BrowsePlayerInfo(packageName, displayableName, serviceName);
                mBrowsePlayerInfoList.add(currentPlayer);
                MediaPlayerInfo playerInfo = getMediaPlayerInfo(packageName);
                MediaController controller =
                        (playerInfo == null) ? null : playerInfo.getMediaController();
                // Refresh the media player entry so it notices we can browse
                if (controller != null) {
                    addMediaPlayerController(controller.getWrappedInstance());
                } else {
                    addMediaPlayerPackage(packageName);
                }
            }
            updateCurrentMediaState(null);
        }
    }

    /* Initializes list of media players identified from session manager active sessions */
    private void initMediaPlayersList() {
        synchronized (mMediaPlayerInfoList) {
            // Clearing old browsable player's list
            mMediaPlayerInfoList.clear();

            if (mMediaSessionManager == null) {
                if (DEBUG) Log.w(TAG, "initMediaPlayersList: no media session manager!");
                return;
            }

            List<android.media.session.MediaController> controllers =
                    mMediaSessionManager.getActiveSessions(null);
            if (DEBUG)
                Log.v(TAG, "initMediaPlayerInfoList: " + controllers.size() + " controllers");
            /* Initializing all media players */
            for (android.media.session.MediaController controller : controllers) {
                addMediaPlayerController(controller);
            }

            updateCurrentMediaState(null);

            if (mMediaPlayerInfoList.size() > 0) {
                // Set the first one as the Addressed Player
                updateCurrentController(mMediaPlayerInfoList.firstKey(), -1);
            }
        }
    }

    private List<android.media.session.MediaController> getMediaControllers() {
        List<android.media.session.MediaController> controllers =
                new ArrayList<android.media.session.MediaController>();
        synchronized (mMediaPlayerInfoList) {
            for (MediaPlayerInfo info : mMediaPlayerInfoList.values()) {
                MediaController controller = info.getMediaController();
                if (controller != null) {
                    controllers.add(controller.getWrappedInstance());
                }
            }
        }
        return controllers;
    }

    /** Add (or update) a player to the media player list without a controller */
    private boolean addMediaPlayerPackage(String packageName) {
        MediaPlayerInfo info = new MediaPlayerInfo(null, AvrcpConstants.PLAYER_TYPE_AUDIO,
                AvrcpConstants.PLAYER_SUBTYPE_NONE, PLAYSTATUS_STOPPED,
                getFeatureBitMask(packageName), packageName, getAppLabel(packageName));
        return addMediaPlayerInfo(info);
    }

    /** Add (or update) a player to the media player list given an active controller */
    private boolean addMediaPlayerController(android.media.session.MediaController controller) {
        String packageName = controller.getPackageName();
        MediaPlayerInfo info = new MediaPlayerInfo(MediaController.wrap(controller),
                AvrcpConstants.PLAYER_TYPE_AUDIO, AvrcpConstants.PLAYER_SUBTYPE_NONE,
                getBluetoothPlayState(controller.getPlaybackState()),
                getFeatureBitMask(packageName), controller.getPackageName(),
                getAppLabel(packageName));
        return addMediaPlayerInfo(info);
    }

    /** Add or update a player to the media player list given the MediaPlayerInfo object.
     *  @return true if an item was updated, false if it was added instead
     */
    private boolean addMediaPlayerInfo(MediaPlayerInfo info) {
        int updateId = -1;
        boolean updated = false;
        boolean currentRemoved = false;
        if (info.getPackageName().equals("com.android.server.telecom")) {
            Log.d(TAG, "Skip adding telecom to the media player info list");
            return updated;
        }
        synchronized (mMediaPlayerInfoList) {
            for (Map.Entry<Integer, MediaPlayerInfo> entry : mMediaPlayerInfoList.entrySet()) {
                MediaPlayerInfo current = entry.getValue();
                int id = entry.getKey();
                if (info.getPackageName().equals(current.getPackageName())) {
                    if (!current.equalView(info)) {
                        // If we would present a different player, make it a new player
                        // so that controllers know whether a player is browsable or not.
                        mMediaPlayerInfoList.remove(id);
                        currentRemoved = (mCurrAddrPlayerID == id);
                        break;
                    }
                    updateId = id;
                    updated = true;
                    break;
                }
            }
            if (updateId == -1) {
                // New player
                mLastUsedPlayerID++;
                updateId = mLastUsedPlayerID;
                mAvailablePlayerViewChanged = true;
            }
            mMediaPlayerInfoList.put(updateId, info);
        }
        if (DEBUG) Log.d(TAG, (updated ? "update #" : "add #") + updateId + ":" + info.toString());
        if (currentRemoved || updateId == mCurrAddrPlayerID) {
            updateCurrentController(updateId, mCurrBrowsePlayerID);
        }
        return updated;
    }

    /** Remove all players related to |packageName| from the media player info list */
    private MediaPlayerInfo removeMediaPlayerInfo(String packageName) {
        synchronized (mMediaPlayerInfoList) {
            int removeKey = -1;
            for (Map.Entry<Integer, MediaPlayerInfo> entry : mMediaPlayerInfoList.entrySet()) {
                if (entry.getValue().getPackageName().equals(packageName)) {
                    removeKey = entry.getKey();
                    break;
                }
            }
            if (removeKey != -1) {
                if (DEBUG)
                    Log.d(TAG, "remove #" + removeKey + ":" + mMediaPlayerInfoList.get(removeKey));
                mAvailablePlayerViewChanged = true;
                return mMediaPlayerInfoList.remove(removeKey);
            }

            return null;
        }
    }

    /** Remove the controller referenced by |controller| from any player in the list */
    private void removeMediaController(@Nullable android.media.session.MediaController controller) {
        if (controller == null) return;
        synchronized (mMediaPlayerInfoList) {
            for (Map.Entry<Integer, MediaPlayerInfo> entry : mMediaPlayerInfoList.entrySet()) {
                MediaPlayerInfo info = entry.getValue();
                MediaController c = info.getMediaController();
                if (c != null && c.equals(controller)) {
                    info.setMediaController(null);
                    if (entry.getKey() == mCurrAddrPlayerID) {
                        updateCurrentController(mCurrAddrPlayerID, mCurrBrowsePlayerID);
                    }
                }
            }
        }
    }

    /*
     * utility function to get the playback state of any media player through
     * media controller APIs.
     */
    private byte getBluetoothPlayState(PlaybackState pbState) {
        if (pbState == null) {
            Log.w(TAG, "playState object null, sending STOPPED");
            return PLAYSTATUS_STOPPED;
        }

        switch (pbState.getState()) {
            case PlaybackState.STATE_PLAYING:
                return PLAYSTATUS_PLAYING;

            case PlaybackState.STATE_BUFFERING:
            case PlaybackState.STATE_STOPPED:
            case PlaybackState.STATE_NONE:
            case PlaybackState.STATE_CONNECTING:
                return PLAYSTATUS_STOPPED;

            case PlaybackState.STATE_PAUSED:
                return PLAYSTATUS_PAUSED;

            case PlaybackState.STATE_FAST_FORWARDING:
            case PlaybackState.STATE_SKIPPING_TO_NEXT:
            case PlaybackState.STATE_SKIPPING_TO_QUEUE_ITEM:
                return PLAYSTATUS_FWD_SEEK;

            case PlaybackState.STATE_REWINDING:
            case PlaybackState.STATE_SKIPPING_TO_PREVIOUS:
                return PLAYSTATUS_REV_SEEK;

            case PlaybackState.STATE_ERROR:
            default:
                return PLAYSTATUS_ERROR;
        }
    }

    /*
     * utility function to get the feature bit mask of any media player through
     * package name
     */
    private short[] getFeatureBitMask(String packageName) {

        ArrayList<Short> featureBitsList = new ArrayList<Short>();

        /* adding default feature bits */
        featureBitsList.add(AvrcpConstants.AVRC_PF_PLAY_BIT_NO);
        featureBitsList.add(AvrcpConstants.AVRC_PF_STOP_BIT_NO);
        featureBitsList.add(AvrcpConstants.AVRC_PF_PAUSE_BIT_NO);
        featureBitsList.add(AvrcpConstants.AVRC_PF_REWIND_BIT_NO);
        featureBitsList.add(AvrcpConstants.AVRC_PF_FAST_FWD_BIT_NO);
        featureBitsList.add(AvrcpConstants.AVRC_PF_FORWARD_BIT_NO);
        featureBitsList.add(AvrcpConstants.AVRC_PF_BACKWARD_BIT_NO);
        featureBitsList.add(AvrcpConstants.AVRC_PF_ADV_CTRL_BIT_NO);

        /* Add/Modify browse player supported features. */
        if (isBrowseSupported(packageName)) {
            featureBitsList.add(AvrcpConstants.AVRC_PF_BROWSE_BIT_NO);
            featureBitsList.add(AvrcpConstants.AVRC_PF_UID_UNIQUE_BIT_NO);
            featureBitsList.add(AvrcpConstants.AVRC_PF_NOW_PLAY_BIT_NO);
            featureBitsList.add(AvrcpConstants.AVRC_PF_GET_NUM_OF_ITEMS_BIT_NO);
            if (mAvrcpBipRsp != null)
                featureBitsList.add(AvrcpConstants.AVRC_PF_COVER_ART_BIT_NO);
        }

        // converting arraylist to array for response
        short[] featureBitsArray = new short[featureBitsList.size()];

        for (int i = 0; i < featureBitsList.size(); i++) {
            featureBitsArray[i] = featureBitsList.get(i).shortValue();
        }

        return featureBitsArray;
    }

    /**
     * Checks the Package name if it supports Browsing or not.
     *
     * @param packageName - name of the package to get the Id.
     * @return true if it supports browsing, else false.
     */
    private boolean isBrowseSupported(String packageName) {
        synchronized (mBrowsePlayerInfoList) {
            /* check if Browsable Player's list contains this package name */
            for (BrowsePlayerInfo info : mBrowsePlayerInfoList) {
                if (info.packageName.equals(packageName)) {
                    if (DEBUG) Log.v(TAG, "isBrowseSupported for " + packageName + ": true");
                    return true;
                }
            }
        }

        if (DEBUG) Log.v(TAG, "isBrowseSupported for " + packageName + ": false");
        return false;
    }

    private String getPackageName(int id) {
        MediaPlayerInfo player = null;
        synchronized (mMediaPlayerInfoList) {
            player = mMediaPlayerInfoList.getOrDefault(id, null);
        }

        if (player == null) {
            Log.w(TAG, "No package name for player (" + id + " not valid)");
            return "";
        }

        String packageName = player.getPackageName();
        if (DEBUG) Log.v(TAG, "Player " + id + " package: " + packageName);
        return packageName;
    }

    /* from the global object, getting the current browsed player's package name */
    private String getCurrentBrowsedPlayer(byte[] bdaddr) {
        String browsedPlayerPackage = "";

        Map<String, BrowsedMediaPlayer> connList = mAvrcpBrowseManager.getConnList();
        String bdaddrStr = new String(bdaddr);
        if(connList.containsKey(bdaddrStr)){
            browsedPlayerPackage = connList.get(bdaddrStr).getPackageName();
        }
        if (DEBUG) Log.v(TAG, "getCurrentBrowsedPlayerPackage: " + browsedPlayerPackage);
        return browsedPlayerPackage;
    }

    /* Returns the MediaPlayerInfo for the currently addressed media player */
    private MediaPlayerInfo getAddressedPlayerInfo() {
        synchronized (mMediaPlayerInfoList) {
            return mMediaPlayerInfoList.getOrDefault(mCurrAddrPlayerID, null);
        }
    }

    /*
     * Utility function to get the Media player info from package name returns
     * null if package name not found in media players list
     */
    private MediaPlayerInfo getMediaPlayerInfo(String packageName) {
        synchronized (mMediaPlayerInfoList) {
            if (mMediaPlayerInfoList.isEmpty()) {
                if (DEBUG) Log.v(TAG, "getMediaPlayerInfo: Media players list empty");
                return null;
            }

            for (MediaPlayerInfo info : mMediaPlayerInfoList.values()) {
                if (packageName.equals(info.getPackageName())) {
                    if (DEBUG) Log.v(TAG, "getMediaPlayerInfo: Found " + packageName);
                    return info;
                }
            }
            if (DEBUG) Log.w(TAG, "getMediaPlayerInfo: " + packageName + " not found");
            return null;
        }
    }

    /* prepare media list & return the media player list response object */
    private MediaPlayerListRsp prepareMediaPlayerRspObj() {
        synchronized (mMediaPlayerInfoList) {
            // TODO(apanicke): This hack will go away as soon as a developer
            // option to enable or disable player selection is created. Right
            // now this is needed to fix BMW i3 carkits and any other carkits
            // that might try to connect to a player that isnt the current
            // player based on this list
            int numPlayers = 1;

            int[] playerIds = new int[numPlayers];
            byte[] playerTypes = new byte[numPlayers];
            int[] playerSubTypes = new int[numPlayers];
            String[] displayableNameArray = new String[numPlayers];
            byte[] playStatusValues = new byte[numPlayers];
            short[] featureBitMaskValues =
                    new short[numPlayers * AvrcpConstants.AVRC_FEATURE_MASK_SIZE];

            // Reserve the first spot for the currently addressed player if
            // we have one
            int players = mMediaPlayerInfoList.containsKey(mCurrAddrPlayerID) ? 1 : 0;
            for (Map.Entry<Integer, MediaPlayerInfo> entry : mMediaPlayerInfoList.entrySet()) {
                int idx = players;
                if (entry.getKey() == mCurrAddrPlayerID)
                    idx = 0;
                else
                    continue; // TODO(apanicke): Remove, see above note
                MediaPlayerInfo info = entry.getValue();
                playerIds[idx] = entry.getKey();
                playerTypes[idx] = info.getMajorType();
                playerSubTypes[idx] = info.getSubType();
                displayableNameArray[idx] = info.getDisplayableName();
                playStatusValues[idx] = info.getPlayStatus();

                short[] featureBits = info.getFeatureBitMask();
                for (int numBit = 0; numBit < featureBits.length; numBit++) {
                    /* gives which octet this belongs to */
                    byte octet = (byte) (featureBits[numBit] / 8);
                    /* gives the bit position within the octet */
                    byte bit = (byte) (featureBits[numBit] % 8);
                    featureBitMaskValues[(idx * AvrcpConstants.AVRC_FEATURE_MASK_SIZE)
                            + octet] |= (1 << bit);
                }

                /* printLogs */
                if (DEBUG) {
                    Log.d(TAG, "Player " + playerIds[idx] + ": " + displayableNameArray[idx]
                                    + " type: " + playerTypes[idx] + ", "
                                    + playerSubTypes[idx] + " status: "
                                    + playStatusValues[idx]);
                }

                if (idx != 0) players++;
            }

            if (DEBUG) Log.d(TAG, "prepareMediaPlayerRspObj: numPlayers = " + numPlayers);

            return new MediaPlayerListRsp(AvrcpConstants.RSP_NO_ERROR, sUIDCounter, numPlayers,
                    AvrcpConstants.BTRC_ITEM_PLAYER, playerIds, playerTypes, playerSubTypes,
                    playStatusValues, featureBitMaskValues, displayableNameArray);
        }
    }

     /* build media player list and send it to remote. */
    private void handleMediaPlayerListRsp(AvrcpCmd.FolderItemsCmd folderObj) {
        MediaPlayerListRsp rspObj = null;
        synchronized (mMediaPlayerInfoList) {
            int numPlayers = mMediaPlayerInfoList.size();
            if (numPlayers == 0) {
                mediaPlayerListRspNative(folderObj.mAddress, AvrcpConstants.RSP_NO_AVBL_PLAY,
                        (short) 0, (byte) 0, 0, null, null, null, null, null, null);
                return;
            }
            if (folderObj.mStartItem >= numPlayers) {
                Log.i(TAG, "handleMediaPlayerListRsp: start = " + folderObj.mStartItem
                                + " > num of items = " + numPlayers);
                mediaPlayerListRspNative(folderObj.mAddress, AvrcpConstants.RSP_INV_RANGE,
                        (short) 0, (byte) 0, 0, null, null, null, null, null, null);
                return;
            }
            rspObj = prepareMediaPlayerRspObj();
        }
        if (DEBUG) Log.d(TAG, "handleMediaPlayerListRsp: sending " + rspObj.mNumItems + " players");
        mediaPlayerListRspNative(folderObj.mAddress, rspObj.mStatus, rspObj.mUIDCounter,
                rspObj.itemType, rspObj.mNumItems, rspObj.mPlayerIds, rspObj.mPlayerTypes,
                rspObj.mPlayerSubTypes, rspObj.mPlayStatusValues, rspObj.mFeatureBitMaskValues,
                rspObj.mPlayerNameList);
    }

    /* unregister to the old controller, update new IDs and register to the new controller */
    private boolean updateCurrentController(int addrId, int browseId) {
        boolean registerRsp = true;

        updateNewIds(addrId, browseId);

        MediaController newController = null;
        MediaPlayerInfo info = getAddressedPlayerInfo();
        if (info != null) newController = info.getMediaController();

        if (DEBUG)
            Log.d(TAG, "updateCurrentController: " + mMediaController + " to " + newController);
        synchronized (this) {
            if (mMediaController == null || (!mMediaController.equals(newController))) {
                if (mMediaController != null) {
                    mMediaController.unregisterCallback(mMediaControllerCb);
                }
                mMediaController = newController;
                if (mMediaController != null) {
                    mMediaController.registerCallback(mMediaControllerCb, mHandler);
                } else {
                    registerRsp = false;
                }
            }
        }
        updateCurrentMediaState(null);
        return registerRsp;
    }

    /* Handle getfolderitems for scope = VFS, Search, NowPlayingList */
    private void handleGetFolderItemBrowseResponse(AvrcpCmd.FolderItemsCmd folderObj, byte[] bdaddr) {
        int status = AvrcpConstants.RSP_NO_ERROR;

        /* Browsed player is already set */
        if (folderObj.mScope == AvrcpConstants.BTRC_SCOPE_FILE_SYSTEM) {
            if (mAvrcpBrowseManager.getBrowsedMediaPlayer(bdaddr) == null) {
                Log.e(TAG, "handleGetFolderItemBrowseResponse: no browsed player set for "
                                + Utils.getAddressStringFromByte(bdaddr));
                getFolderItemsRspNative(bdaddr, AvrcpConstants.RSP_INTERNAL_ERR, (short) 0,
                        (byte) 0x00, 0, null, null, null, null, null, null, null, null);
                return;
            }
            mAvrcpBrowseManager.getBrowsedMediaPlayer(bdaddr).getFolderItemsVFS(folderObj);
            return;
        }
        if (folderObj.mScope == AvrcpConstants.BTRC_SCOPE_NOW_PLAYING) {
            mAddressedMediaPlayer.getFolderItemsNowPlaying(bdaddr, folderObj, mMediaController);
            return;
        }

        /* invalid scope */
        Log.e(TAG, "handleGetFolderItemBrowseResponse: unknown scope " + folderObj.mScope);
        getFolderItemsRspNative(bdaddr, AvrcpConstants.RSP_INV_SCOPE, (short) 0, (byte) 0x00, 0,
                null, null, null, null, null, null, null, null);
    }

    /* utility function to update the global values of current Addressed and browsed player */
    private void updateNewIds(int addrId, int browseId) {
        if (DEBUG)
            Log.v(TAG, "updateNewIds: Addressed:" + mCurrAddrPlayerID + " to " + addrId
                            + ", Browse:" + mCurrBrowsePlayerID + " to " + browseId);
        mCurrAddrPlayerID = addrId;
        mCurrBrowsePlayerID = browseId;
    }

    /* Getting the application's displayable name from package name */
    private String getAppLabel(String packageName) {
        ApplicationInfo appInfo = null;
        try {
            appInfo = mPackageManager.getApplicationInfo(packageName, 0);
        } catch (NameNotFoundException e) {
            e.printStackTrace();
        }

        return (String) (appInfo != null ? mPackageManager
                .getApplicationLabel(appInfo) : "Unknown");
    }

    private void handlePlayItemResponse(byte[] bdaddr, byte[] uid, byte scope) {
        if (scope == AvrcpConstants.BTRC_SCOPE_NOW_PLAYING) {
            mAddressedMediaPlayer.playItem(bdaddr, uid, mMediaController);
        }
        else {
            if(!isAddrPlayerSameAsBrowsed(bdaddr)) {
                Log.w(TAG, "Remote requesting play item on uid which may not be recognized by" +
                        "current addressed player");
                playItemRspNative(bdaddr, AvrcpConstants.RSP_INV_ITEM);
            }

            if (mAvrcpBrowseManager.getBrowsedMediaPlayer(bdaddr) != null) {
                mAvrcpBrowseManager.getBrowsedMediaPlayer(bdaddr).playItem(uid, scope);
            } else {
                Log.e(TAG, "handlePlayItemResponse: Remote requested playitem " +
                        "before setbrowsedplayer");
                playItemRspNative(bdaddr, AvrcpConstants.RSP_INTERNAL_ERR);
            }
        }
    }

    private void handleGetItemAttr(AvrcpCmd.ItemAttrCmd itemAttr) {
        if (itemAttr.mUidCounter != sUIDCounter) {
            Log.e(TAG, "handleGetItemAttr: invaild uid counter.");
            getItemAttrRspNative(
                    itemAttr.mAddress, AvrcpConstants.RSP_UID_CHANGED, (byte) 0, null, null);
            return;
        }
        if (itemAttr.mScope == AvrcpConstants.BTRC_SCOPE_NOW_PLAYING) {
            if (mCurrAddrPlayerID == NO_PLAYER_ID) {
                getItemAttrRspNative(
                        itemAttr.mAddress, AvrcpConstants.RSP_NO_AVBL_PLAY, (byte) 0, null, null);
                return;
            }
            mAddressedMediaPlayer.getItemAttr(itemAttr.mAddress, itemAttr, mMediaController);
            return;
        }
        // All other scopes use browsed player
        if (mAvrcpBrowseManager.getBrowsedMediaPlayer(itemAttr.mAddress) != null) {
            mAvrcpBrowseManager.getBrowsedMediaPlayer(itemAttr.mAddress).getItemAttr(itemAttr);
        } else {
            Log.e(TAG, "Could not get attributes. mBrowsedMediaPlayer is null");
            getItemAttrRspNative(
                    itemAttr.mAddress, AvrcpConstants.RSP_INTERNAL_ERR, (byte) 0, null, null);
        }
    }

    private void handleGetTotalNumOfItemsResponse(byte[] bdaddr, byte scope) {
        // for scope as media player list
        if (scope == AvrcpConstants.BTRC_SCOPE_PLAYER_LIST) {
            int numPlayers = 0;
            synchronized (mMediaPlayerInfoList) {
                numPlayers = mMediaPlayerInfoList.size();
            }
            if (DEBUG) Log.d(TAG, "handleGetTotalNumOfItemsResponse: " + numPlayers + " players.");
            getTotalNumOfItemsRspNative(bdaddr, AvrcpConstants.RSP_NO_ERROR, 0, numPlayers);
        } else if (scope == AvrcpConstants.BTRC_SCOPE_NOW_PLAYING) {
            mAddressedMediaPlayer.getTotalNumOfItems(bdaddr, mMediaController);
        } else {
            // for FileSystem browsing scopes as VFS, Now Playing
            if (mAvrcpBrowseManager.getBrowsedMediaPlayer(bdaddr) != null) {
                mAvrcpBrowseManager.getBrowsedMediaPlayer(bdaddr).getTotalNumOfItems(scope);
            } else {
                Log.e(TAG, "Could not get Total NumOfItems. mBrowsedMediaPlayer is null");
                getTotalNumOfItemsRspNative(bdaddr, AvrcpConstants.RSP_INTERNAL_ERR, 0, 0);
            }
        }

    }

    /* check if browsed player and addressed player are same */
    private boolean isAddrPlayerSameAsBrowsed(byte[] bdaddr) {
        String browsedPlayer = getCurrentBrowsedPlayer(bdaddr);

        if (!isPackageNameValid(browsedPlayer)) {
            Log.w(TAG, "Browsed player name empty");
            return false;
        }

        MediaPlayerInfo info = getAddressedPlayerInfo();
        String packageName = (info == null) ? "<none>" : info.getPackageName();
        if (info == null || !packageName.equals(browsedPlayer)) {
            if (DEBUG) Log.d(TAG, browsedPlayer + " is not addressed player " + packageName);
            return false;
        }
        return true;
    }

    /* checks if package name is not null or empty */
    private boolean isPackageNameValid(String browsedPackage) {
        boolean isValid = (browsedPackage != null && browsedPackage.length() > 0);
        if (DEBUG) Log.d(TAG, "isPackageNameValid: browsedPackage = " + browsedPackage +
                "isValid = " + isValid);
        return isValid;
    }

    /* checks if selected addressed player is already addressed */
    private boolean isPlayerAlreadyAddressed(int selectedId) {
        // checking if selected ID is same as the current addressed player id
        boolean isAddressed = (mCurrAddrPlayerID == selectedId);
        if (DEBUG) Log.d(TAG, "isPlayerAlreadyAddressed: isAddressed = " + isAddressed);
        return isAddressed;
    }

    private byte[] getByteAddress(BluetoothDevice device) {
        return Utils.getBytesFromAddress(device.getAddress());
    }

    public void cleanupDeviceFeaturesIndex (int index) {
        Log.i(TAG,"cleanupDeviceFeaturesIndex index:" + index);
        deviceFeatures[index].mCurrentDevice = null;
        deviceFeatures[index].mCurrentPlayState = new PlaybackState.Builder().setState(PlaybackState.STATE_NONE, -1L, 0.0f).build();;
        deviceFeatures[index].mPlayStatusChangedNT = AvrcpConstants.NOTIFICATION_TYPE_CHANGED;
        deviceFeatures[index].mTrackChangedNT = AvrcpConstants.NOTIFICATION_TYPE_CHANGED;
        deviceFeatures[index].mPlaybackIntervalMs = 0L;
        deviceFeatures[index].mPlayPosChangedNT = AvrcpConstants.NOTIFICATION_TYPE_CHANGED;
        deviceFeatures[index].mFeatures = 0;
        deviceFeatures[index].mAbsoluteVolume = -1;
        deviceFeatures[index].mLastSetVolume = -1;
        deviceFeatures[index].mLastDirection = 0;
        deviceFeatures[index].mVolCmdSetInProgress = false;
        deviceFeatures[index].mVolCmdAdjustInProgress = false;
        deviceFeatures[index].mAbsVolRetryTimes = 0;
        deviceFeatures[index].mAvailablePlayersChangedNT = AvrcpConstants.NOTIFICATION_TYPE_CHANGED;
    }

    private synchronized void onConnectionStateChanged(
            boolean rc_connected, boolean br_connected, byte[] address) {
        BluetoothDevice device = BluetoothAdapter.getDefaultAdapter().getRemoteDevice(address);
        Log.d(TAG, "onConnectionStateChanged " + rc_connected + " " + br_connected + " Addr:"
            + device);
        if (device == null) {
            Log.e(TAG, "onConnectionStateChanged Device is null");
            return;
        }

        if (rc_connected) {
            setAvrcpConnectedDevice(device);
        } else {
            setAvrcpDisconnectedDevice(device);
        }
    }

    public void dump(StringBuilder sb) {
        sb.append("AVRCP:\n");
        for (int i = 0; i < maxAvrcpConnections; i++) {
            Log.v(TAG,"for index " + i);
            ProfileService.println(sb, "mMediaAttributes: " + mMediaAttributes);
            ProfileService.println(sb, "mTransportControlFlags: " + mTransportControlFlags);
            ProfileService.println(sb, "mTracksPlayed: " + deviceFeatures[i].mTracksPlayed);
            ProfileService.println(sb, "mCurrentPlayState: " + deviceFeatures[i].mCurrentPlayState);
            ProfileService.println(sb, "mLastStateUpdate: " + mLastStateUpdate);
            ProfileService.println(sb, "mPlayStatusChangedNT: " + deviceFeatures[i].mPlayStatusChangedNT);
            ProfileService.println(sb, "mTrackChangedNT: " + deviceFeatures[i].mTrackChangedNT);
            ProfileService.println(sb, "mLastStateUpdate: " + mLastStateUpdate);
            ProfileService.println(sb, "mSongLengthMs: " + mSongLengthMs);
            ProfileService.println(sb, "mPlaybackIntervalMs: " + deviceFeatures[i].mPlaybackIntervalMs);
            ProfileService.println(sb, "mPlayPosChangedNT: " + deviceFeatures[i].mPlayPosChangedNT);
            ProfileService.println(sb, "mNextPosMs: " + deviceFeatures[i].mNextPosMs);
            ProfileService.println(sb, "mPrevPosMs: " + deviceFeatures[i].mPrevPosMs);
            ProfileService.println(sb, "mFeatures: " + deviceFeatures[i].mFeatures);
            ProfileService.println(sb, "mRemoteVolume: " + deviceFeatures[i].mRemoteVolume);
            ProfileService.println(sb, "mLastRemoteVolume: " + deviceFeatures[i].mLastRemoteVolume);
            ProfileService.println(sb, "mAbsoluteVolume: " + deviceFeatures[i].mAbsoluteVolume);
            ProfileService.println(sb, "mLastSetVolume: " + deviceFeatures[i].mLastSetVolume);
            ProfileService.println(sb, "mLastDirection: " + deviceFeatures[i].mLastDirection);
            ProfileService.println(sb, "mVolumeStep: " + mVolumeStep);
            ProfileService.println(sb, "mAudioStreamMax: " + mAudioStreamMax);
            ProfileService.println(sb, "mVolCmdSetInProgress: " + deviceFeatures[i].mVolCmdSetInProgress);
            ProfileService.println(sb, "mVolCmdAdjustInProgress: " + deviceFeatures[i].mVolCmdAdjustInProgress);
            ProfileService.println(sb, "mAbsVolRetryTimes: " + deviceFeatures[i].mAbsVolRetryTimes);
            ProfileService.println(sb, "mVolumeMapping: " + deviceFeatures[i].mVolumeMapping.toString());

        }
        synchronized (this) {
            if (mMediaController != null)
                ProfileService.println(sb, "mMediaController: "
                                + mMediaController.getWrappedInstance() + " pkg "
                                + mMediaController.getPackageName());
        }
        ProfileService.println(sb, "");
        ProfileService.println(sb, "Media Players:");
        synchronized (mMediaPlayerInfoList) {
            for (Map.Entry<Integer, MediaPlayerInfo> entry : mMediaPlayerInfoList.entrySet()) {
                int key = entry.getKey();
                ProfileService.println(sb, ((mCurrAddrPlayerID == key) ? " *#" : "  #")
                                + entry.getKey() + ": " + entry.getValue());
            }
        }

        ProfileService.println(sb, "");
        mAddressedMediaPlayer.dump(sb, mMediaController);

        ProfileService.println(sb, "");
        ProfileService.println(sb, mPassthroughDispatched + " passthrough operations: ");
        if (mPassthroughDispatched > mPassthroughLogs.size())
            ProfileService.println(sb, "  (last " + mPassthroughLogs.size() + ")");
        synchronized (mPassthroughLogs) {
            for (MediaKeyLog log : mPassthroughLogs) {
                ProfileService.println(sb, "  " + log);
            }
        }
        synchronized (mPassthroughPending) {
            for (MediaKeyLog log : mPassthroughPending) {
                ProfileService.println(sb, "  " + log);
            }
        }
    }

    public class AvrcpBrowseManager {
        Map<String, BrowsedMediaPlayer> connList = new HashMap<String, BrowsedMediaPlayer>();
        private AvrcpMediaRspInterface mMediaInterface;
        private Context mContext;

        public AvrcpBrowseManager(Context context, AvrcpMediaRspInterface mediaInterface) {
            mContext = context;
            mMediaInterface = mediaInterface;
        }

        public void cleanup() {
            Iterator entries = connList.entrySet().iterator();
            while (entries.hasNext()) {
                Map.Entry entry = (Map.Entry) entries.next();
                BrowsedMediaPlayer browsedMediaPlayer = (BrowsedMediaPlayer) entry.getValue();
                if (browsedMediaPlayer != null) {
                    browsedMediaPlayer.cleanup();
                }
            }
            // clean up the map
            connList.clear();
        }

        // get the a free media player interface based on the passed bd address
        // if the no items is found for the passed media player then it assignes a
        // available media player interface
        public BrowsedMediaPlayer getBrowsedMediaPlayer(byte[] bdaddr) {
            BrowsedMediaPlayer mediaPlayer;
            String bdaddrStr = new String(bdaddr);
            if (connList.containsKey(bdaddrStr)) {
                mediaPlayer = connList.get(bdaddrStr);
            } else {
                mediaPlayer = new BrowsedMediaPlayer(bdaddr, mContext, mMediaInterface);
                connList.put(bdaddrStr, mediaPlayer);
            }
            return mediaPlayer;
        }

        // clears the details pertaining to passed bdaddres
        public boolean clearBrowsedMediaPlayer(byte[] bdaddr) {
            String bdaddrStr = new String(bdaddr);
            if (connList.containsKey(bdaddrStr)) {
                connList.remove(bdaddrStr);
                return true;
            }
            return false;
        }

        public Map<String, BrowsedMediaPlayer> getConnList() {
            return connList;
        }

        /* Helper function to convert colon separated bdaddr to byte string */
        private byte[] hexStringToByteArray(String s) {
            int len = s.length();
            byte[] data = new byte[len / 2];
            for (int i = 0; i < len; i += 2) {
                data[i / 2] = (byte) ((Character.digit(s.charAt(i), 16) << 4)
                        + Character.digit(s.charAt(i+1), 16));
            }
            return data;
        }
    }

    /*
     * private class which handles responses from AvrcpMediaManager. Maps responses to native
     * responses. This class implements the AvrcpMediaRspInterface interface.
     */
    private class AvrcpMediaRsp implements AvrcpMediaRspInterface {
        private static final String TAG = "AvrcpMediaRsp";

        public void setAddrPlayerRsp(byte[] address, int rspStatus) {
            if (!setAddressedPlayerRspNative(address, rspStatus)) {
                Log.e(TAG, "setAddrPlayerRsp failed!");
            }
        }

        public void setBrowsedPlayerRsp(byte[] address, int rspStatus, byte depth, int numItems,
                String[] textArray) {
            if (!setBrowsedPlayerRspNative(address, rspStatus, depth, numItems, textArray)) {
                Log.e(TAG, "setBrowsedPlayerRsp failed!");
            }
        }

        public void mediaPlayerListRsp(byte[] address, int rspStatus, MediaPlayerListRsp rspObj) {
            if (rspObj != null && rspStatus == AvrcpConstants.RSP_NO_ERROR) {
                if (!mediaPlayerListRspNative(address, rspStatus, sUIDCounter, rspObj.itemType,
                            rspObj.mNumItems, rspObj.mPlayerIds, rspObj.mPlayerTypes,
                            rspObj.mPlayerSubTypes, rspObj.mPlayStatusValues,
                            rspObj.mFeatureBitMaskValues, rspObj.mPlayerNameList))
                    Log.e(TAG, "mediaPlayerListRsp failed!");
            } else {
                Log.e(TAG, "mediaPlayerListRsp: rspObj is null");
                if (!mediaPlayerListRspNative(address, rspStatus, sUIDCounter, (byte) 0x00, 0, null,
                            null, null, null, null, null))
                    Log.e(TAG, "mediaPlayerListRsp failed!");
            }
        }

        public void folderItemsRsp(byte[] address, int rspStatus, FolderItemsRsp rspObj) {
            if (rspObj != null && rspStatus == AvrcpConstants.RSP_NO_ERROR) {
                if (!getFolderItemsRspNative(address, rspStatus, sUIDCounter, rspObj.mScope,
                        rspObj.mNumItems, rspObj.mFolderTypes, rspObj.mPlayable, rspObj.mItemTypes,
                        rspObj.mItemUid, rspObj.mDisplayNames, rspObj.mAttributesNum,
                        rspObj.mAttrIds, rspObj.mAttrValues))
                    Log.e(TAG, "getFolderItemsRspNative failed!");
            } else {
                Log.e(TAG, "folderItemsRsp: rspObj is null or rspStatus is error:" + rspStatus);
                if (!getFolderItemsRspNative(address, rspStatus, sUIDCounter, (byte) 0x00, 0,
                        null, null, null, null, null, null, null, null))
                    Log.e(TAG, "getFolderItemsRspNative failed!");
            }

        }

        public void changePathRsp(byte[] address, int rspStatus, int numItems) {
            if (!changePathRspNative(address, rspStatus, numItems))
                Log.e(TAG, "changePathRspNative failed!");
        }

        public void getItemAttrRsp(byte[] address, int rspStatus, ItemAttrRsp rspObj) {
            if (rspObj != null && rspStatus == AvrcpConstants.RSP_NO_ERROR) {
                if (!getItemAttrRspNative(address, rspStatus, rspObj.mNumAttr,
                        rspObj.mAttributesIds, rspObj.mAttributesArray))
                    Log.e(TAG, "getItemAttrRspNative failed!");
            } else {
                Log.e(TAG, "getItemAttrRsp: rspObj is null or rspStatus is error:" + rspStatus);
                if (!getItemAttrRspNative(address, rspStatus, (byte) 0x00, null, null))
                    Log.e(TAG, "getItemAttrRspNative failed!");
            }
        }

        public void playItemRsp(byte[] address, int rspStatus) {
            if (!playItemRspNative(address, rspStatus)) {
                Log.e(TAG, "playItemRspNative failed!");
            }
        }

        public void getTotalNumOfItemsRsp(byte[] address, int rspStatus, int uidCounter,
                int numItems) {
            if (!getTotalNumOfItemsRspNative(address, rspStatus, sUIDCounter, numItems)) {
                Log.e(TAG, "getTotalNumOfItemsRspNative failed!");
            }
        }

        public void addrPlayerChangedRsp(int type, int playerId, int uidCounter, byte[] address) {
            if (!registerNotificationRspAddrPlayerChangedNative(type, playerId, sUIDCounter, address)) {
                Log.e(TAG, "registerNotificationRspAddrPlayerChangedNative failed!");
            }
        }

        public void avalPlayerChangedRsp(byte[] address, int type) {
            if (!registerNotificationRspAvalPlayerChangedNative(type, address)) {
                Log.e(TAG, "registerNotificationRspAvalPlayerChangedNative failed!");
            }
        }

        public void uidsChangedRsp(int type) {
            byte[] addr = null;
            for (int i = 0; i < maxAvrcpConnections; i++) {
                if (deviceFeatures[i].isActiveDevice) {
                    addr = getByteAddress(deviceFeatures[i].mCurrentDevice);
                    deviceFeatures[i].mTrackChangedNT = type;
                    break; 
                }
            }
            if (addr == null) {
                Log.e(TAG,"uidsChangedRsp:No active device found");
                return;
            }
            if (!registerNotificationRspUIDsChangedNative(type, sUIDCounter, addr)) {
                Log.e(TAG, "registerNotificationRspUIDsChangedNative failed!");
            }
        }

        public void nowPlayingChangedRsp(int type, byte[] address) {
            byte[] addr = null;
            for (int i = 0; i < maxAvrcpConnections; i++) {
                if (deviceFeatures[i].isActiveDevice) {
                    addr = getByteAddress(deviceFeatures[i].mCurrentDevice);
                    deviceFeatures[i].mNowPlayingListChangedNT = type;
                    break; 
                }
            }
            if (addr == null) {
                Log.e(TAG,"uidsChangedRsp:No active device found");
                return;
            }
            if (mNowPlayingListChangedNT != AvrcpConstants.NOTIFICATION_TYPE_INTERIM) {
                if (DEBUG) Log.d(TAG, "NowPlayingListChanged: Not registered or requesting.");
                return;
            }

            if (!registerNotificationRspNowPlayingChangedNative(type, addr)) {
                Log.e(TAG, "registerNotificationRspNowPlayingChangedNative failed!");
            }
            mNowPlayingListChangedNT = AvrcpConstants.NOTIFICATION_TYPE_CHANGED;
        }

        public void trackChangedRsp(int type, byte[] uid, byte[] addr) {
            if (!registerNotificationRspTrackChangeNative(type, uid, addr)) {
                Log.e(TAG, "registerNotificationRspTrackChangeNative failed!");
            }
        }
    }

    private int getIndexForDevice(BluetoothDevice device) {
        for (int i = 0; i < maxAvrcpConnections; i++) {
            if (deviceFeatures[i].mCurrentDevice != null &&
                    deviceFeatures[i].mCurrentDevice.equals(device)) {
                Log.i(TAG,"device found at index " + i);
                return i;
            }
        }
        Log.e(TAG, "returning invalid index");
        return INVALID_DEVICE_INDEX;
    }

    /* getters for some private variables */
    public AvrcpBrowseManager getAvrcpBrowseManager() {
        return mAvrcpBrowseManager;
    }

    /* PASSTHROUGH COMMAND MANAGEMENT */

    void handlePassthroughCmd(byte[] bdaddr, int op, int state) {
        int code = avrcpPassthroughToKeyCode(op);
        if (code == KeyEvent.KEYCODE_UNKNOWN) {
            Log.w(TAG, "Ignoring passthrough of unknown key " + op + " state " + state);
            return;
        }
        BluetoothDevice device;
        String address = Utils.getAddressStringFromByte(bdaddr);
        device = mAdapter.getRemoteDevice(address);
        int deviceIndex = getIndexForDevice(device);
        if (deviceIndex == INVALID_DEVICE_INDEX) {
            Log.e(TAG,"Invalid device index for play status");
            return;
        }

        int action = KeyEvent.ACTION_DOWN;
        if (state == AvrcpConstants.KEY_STATE_RELEASE) action = KeyEvent.ACTION_UP;
        KeyEvent event = new KeyEvent(action, code);
        if (!KeyEvent.isMediaKey(code)) {
            Log.w(TAG, "Passthrough non-media key " + op + " (code " + code + ") state " + state);
        } else {
            if (code == KeyEvent.KEYCODE_MEDIA_FAST_FORWARD) {
                if (action == KeyEvent.ACTION_DOWN) {
                    mFastforward = true;
                } else if (action == KeyEvent.ACTION_UP) {
                    mFastforward = false;
                }
            } else if (code == KeyEvent.KEYCODE_MEDIA_REWIND) {
                if (action == KeyEvent.ACTION_DOWN) {
                    mRewind = true;
                } else if (action == KeyEvent.ACTION_UP) {
                    mRewind = false;
                }
            } else {
                mFastforward = false;
                mRewind = false;
            }
        }

        /* IOT Fix as some remote recognise FF/Rewind state as non-playing hence send
         * changed response at the time of Release of Fast-Forward/Rewind Button */
        if ((code == KeyEvent.KEYCODE_MEDIA_FAST_FORWARD || code == KeyEvent.KEYCODE_MEDIA_REWIND)
                && (mPlayStatusChangedNT == AvrcpConstants.NOTIFICATION_TYPE_INTERIM) &&
                (action == KeyEvent.ACTION_UP)) {
            deviceFeatures[deviceIndex].mPlayStatusChangedNT =
                    AvrcpConstants.NOTIFICATION_TYPE_CHANGED;
            registerNotificationRspPlayStatusNative(deviceFeatures[deviceIndex].mPlayStatusChangedNT
                    ,convertPlayStateToPlayStatus(deviceFeatures[deviceIndex].mCurrentPlayState),
                    getByteAddress(deviceFeatures[deviceIndex].mCurrentDevice));
            Log.d(TAG, "Sending playback status CHANGED rsp on FF/Rewind key release");
        }

        mMediaSessionManager.dispatchMediaKeyEvent(event);
        addKeyPending(event);
    }

    private int avrcpPassthroughToKeyCode(int operation) {
        switch (operation) {
            case BluetoothAvrcp.PASSTHROUGH_ID_UP:
                return KeyEvent.KEYCODE_DPAD_UP;
            case BluetoothAvrcp.PASSTHROUGH_ID_DOWN:
                return KeyEvent.KEYCODE_DPAD_DOWN;
            case BluetoothAvrcp.PASSTHROUGH_ID_LEFT:
                return KeyEvent.KEYCODE_DPAD_LEFT;
            case BluetoothAvrcp.PASSTHROUGH_ID_RIGHT:
                return KeyEvent.KEYCODE_DPAD_RIGHT;
            case BluetoothAvrcp.PASSTHROUGH_ID_RIGHT_UP:
                return KeyEvent.KEYCODE_DPAD_UP_RIGHT;
            case BluetoothAvrcp.PASSTHROUGH_ID_RIGHT_DOWN:
                return KeyEvent.KEYCODE_DPAD_DOWN_RIGHT;
            case BluetoothAvrcp.PASSTHROUGH_ID_LEFT_UP:
                return KeyEvent.KEYCODE_DPAD_UP_LEFT;
            case BluetoothAvrcp.PASSTHROUGH_ID_LEFT_DOWN:
                return KeyEvent.KEYCODE_DPAD_DOWN_LEFT;
            case BluetoothAvrcp.PASSTHROUGH_ID_0:
                return KeyEvent.KEYCODE_NUMPAD_0;
            case BluetoothAvrcp.PASSTHROUGH_ID_1:
                return KeyEvent.KEYCODE_NUMPAD_1;
            case BluetoothAvrcp.PASSTHROUGH_ID_2:
                return KeyEvent.KEYCODE_NUMPAD_2;
            case BluetoothAvrcp.PASSTHROUGH_ID_3:
                return KeyEvent.KEYCODE_NUMPAD_3;
            case BluetoothAvrcp.PASSTHROUGH_ID_4:
                return KeyEvent.KEYCODE_NUMPAD_4;
            case BluetoothAvrcp.PASSTHROUGH_ID_5:
                return KeyEvent.KEYCODE_NUMPAD_5;
            case BluetoothAvrcp.PASSTHROUGH_ID_6:
                return KeyEvent.KEYCODE_NUMPAD_6;
            case BluetoothAvrcp.PASSTHROUGH_ID_7:
                return KeyEvent.KEYCODE_NUMPAD_7;
            case BluetoothAvrcp.PASSTHROUGH_ID_8:
                return KeyEvent.KEYCODE_NUMPAD_8;
            case BluetoothAvrcp.PASSTHROUGH_ID_9:
                return KeyEvent.KEYCODE_NUMPAD_9;
            case BluetoothAvrcp.PASSTHROUGH_ID_DOT:
                return KeyEvent.KEYCODE_NUMPAD_DOT;
            case BluetoothAvrcp.PASSTHROUGH_ID_ENTER:
                return KeyEvent.KEYCODE_NUMPAD_ENTER;
            case BluetoothAvrcp.PASSTHROUGH_ID_CLEAR:
                return KeyEvent.KEYCODE_CLEAR;
            case BluetoothAvrcp.PASSTHROUGH_ID_CHAN_UP:
                return KeyEvent.KEYCODE_CHANNEL_UP;
            case BluetoothAvrcp.PASSTHROUGH_ID_CHAN_DOWN:
                return KeyEvent.KEYCODE_CHANNEL_DOWN;
            case BluetoothAvrcp.PASSTHROUGH_ID_PREV_CHAN:
                return KeyEvent.KEYCODE_LAST_CHANNEL;
            case BluetoothAvrcp.PASSTHROUGH_ID_INPUT_SEL:
                return KeyEvent.KEYCODE_TV_INPUT;
            case BluetoothAvrcp.PASSTHROUGH_ID_DISP_INFO:
                return KeyEvent.KEYCODE_INFO;
            case BluetoothAvrcp.PASSTHROUGH_ID_HELP:
                return KeyEvent.KEYCODE_HELP;
            case BluetoothAvrcp.PASSTHROUGH_ID_PAGE_UP:
                return KeyEvent.KEYCODE_PAGE_UP;
            case BluetoothAvrcp.PASSTHROUGH_ID_PAGE_DOWN:
                return KeyEvent.KEYCODE_PAGE_DOWN;
            case BluetoothAvrcp.PASSTHROUGH_ID_POWER:
                return KeyEvent.KEYCODE_POWER;
            case BluetoothAvrcp.PASSTHROUGH_ID_VOL_UP:
                return KeyEvent.KEYCODE_VOLUME_UP;
            case BluetoothAvrcp.PASSTHROUGH_ID_VOL_DOWN:
                return KeyEvent.KEYCODE_VOLUME_DOWN;
            case BluetoothAvrcp.PASSTHROUGH_ID_MUTE:
                return KeyEvent.KEYCODE_MUTE;
            case BluetoothAvrcp.PASSTHROUGH_ID_PLAY:
                return KeyEvent.KEYCODE_MEDIA_PLAY;
            case BluetoothAvrcp.PASSTHROUGH_ID_STOP:
                return KeyEvent.KEYCODE_MEDIA_STOP;
            case BluetoothAvrcp.PASSTHROUGH_ID_PAUSE:
                return KeyEvent.KEYCODE_MEDIA_PAUSE;
            case BluetoothAvrcp.PASSTHROUGH_ID_RECORD:
                return KeyEvent.KEYCODE_MEDIA_RECORD;
            case BluetoothAvrcp.PASSTHROUGH_ID_REWIND:
                return KeyEvent.KEYCODE_MEDIA_REWIND;
            case BluetoothAvrcp.PASSTHROUGH_ID_FAST_FOR:
                return KeyEvent.KEYCODE_MEDIA_FAST_FORWARD;
            case BluetoothAvrcp.PASSTHROUGH_ID_EJECT:
                return KeyEvent.KEYCODE_MEDIA_EJECT;
            case BluetoothAvrcp.PASSTHROUGH_ID_FORWARD:
                return KeyEvent.KEYCODE_MEDIA_NEXT;
            case BluetoothAvrcp.PASSTHROUGH_ID_BACKWARD:
                return KeyEvent.KEYCODE_MEDIA_PREVIOUS;
            case BluetoothAvrcp.PASSTHROUGH_ID_F1:
                return KeyEvent.KEYCODE_F1;
            case BluetoothAvrcp.PASSTHROUGH_ID_F2:
                return KeyEvent.KEYCODE_F2;
            case BluetoothAvrcp.PASSTHROUGH_ID_F3:
                return KeyEvent.KEYCODE_F3;
            case BluetoothAvrcp.PASSTHROUGH_ID_F4:
                return KeyEvent.KEYCODE_F4;
            case BluetoothAvrcp.PASSTHROUGH_ID_F5:
                return KeyEvent.KEYCODE_F5;
            // Fallthrough for all unknown key mappings
            case BluetoothAvrcp.PASSTHROUGH_ID_SELECT:
            case BluetoothAvrcp.PASSTHROUGH_ID_ROOT_MENU:
            case BluetoothAvrcp.PASSTHROUGH_ID_SETUP_MENU:
            case BluetoothAvrcp.PASSTHROUGH_ID_CONT_MENU:
            case BluetoothAvrcp.PASSTHROUGH_ID_FAV_MENU:
            case BluetoothAvrcp.PASSTHROUGH_ID_EXIT:
            case BluetoothAvrcp.PASSTHROUGH_ID_SOUND_SEL:
            case BluetoothAvrcp.PASSTHROUGH_ID_ANGLE:
            case BluetoothAvrcp.PASSTHROUGH_ID_SUBPICT:
            case BluetoothAvrcp.PASSTHROUGH_ID_VENDOR:
            default:
                return KeyEvent.KEYCODE_UNKNOWN;
        }
    }

    private void addKeyPending(KeyEvent event) {
        mPassthroughPending.add(new MediaKeyLog(System.currentTimeMillis(), event));
    }

    private void recordKeyDispatched(KeyEvent event, String packageName) {
        long time = System.currentTimeMillis();
        Log.v(TAG, "recordKeyDispatched: " + event + " dispatched to " + packageName);
        setAddressedMediaSessionPackage(packageName);
        synchronized (mPassthroughPending) {
            Iterator<MediaKeyLog> pending = mPassthroughPending.iterator();
            while (pending.hasNext()) {
                MediaKeyLog log = pending.next();
                if (log.addDispatch(time, event, packageName)) {
                    mPassthroughDispatched++;
                    mPassthroughLogs.add(log);
                    pending.remove();
                    return;
                }
            }
            Log.w(TAG, "recordKeyDispatch: can't find matching log!");
        }
    }

    private final MediaSessionManager.Callback mButtonDispatchCallback =
            new MediaSessionManager.Callback() {
                @Override
                public void onMediaKeyEventDispatched(KeyEvent event, MediaSession.Token token) {
                    // Get the package name
                    android.media.session.MediaController controller =
                            new android.media.session.MediaController(mContext, token);
                    String targetPackage = controller.getPackageName();
                    recordKeyDispatched(event, targetPackage);
                }

                @Override
                public void onMediaKeyEventDispatched(KeyEvent event, ComponentName receiver) {
                    recordKeyDispatched(event, receiver.getPackageName());
                }

                @Override
                public void onAddressedPlayerChanged(MediaSession.Token token) {
                    setActiveMediaSession(token);
                }

                @Override
                public void onAddressedPlayerChanged(ComponentName receiver) {
                    if (receiver == null) {
                        // No active sessions, and no session to revive, give up.
                        setAddressedMediaSessionPackage(null);
                        return;
                    }
                    // We can still get a passthrough which will revive this player.
                    setAddressedMediaSessionPackage(receiver.getPackageName());
                }
            };

    // Do not modify without updating the HAL bt_rc.h files.

    // match up with btrc_play_status_t enum of bt_rc.h
    final static byte PLAYSTATUS_STOPPED = 0;
    final static byte PLAYSTATUS_PLAYING = 1;
    final static byte PLAYSTATUS_PAUSED = 2;
    final static byte PLAYSTATUS_FWD_SEEK = 3;
    final static byte PLAYSTATUS_REV_SEEK = 4;
    final static byte PLAYSTATUS_ERROR = (byte) 255;

    // match up with btrc_media_attr_t enum of bt_rc.h
    final static int MEDIA_ATTR_TITLE = 1;
    final static int MEDIA_ATTR_ARTIST = 2;
    final static int MEDIA_ATTR_ALBUM = 3;
    final static int MEDIA_ATTR_TRACK_NUM = 4;
    final static int MEDIA_ATTR_NUM_TRACKS = 5;
    final static int MEDIA_ATTR_GENRE = 6;
    final static int MEDIA_ATTR_PLAYING_TIME = 7;

    // match up with btrc_event_id_t enum of bt_rc.h
    final static int EVT_PLAY_STATUS_CHANGED = 1;
    final static int EVT_TRACK_CHANGED = 2;
    final static int EVT_TRACK_REACHED_END = 3;
    final static int EVT_TRACK_REACHED_START = 4;
    final static int EVT_PLAY_POS_CHANGED = 5;
    final static int EVT_BATT_STATUS_CHANGED = 6;
    final static int EVT_SYSTEM_STATUS_CHANGED = 7;
    final static int EVT_APP_SETTINGS_CHANGED = 8;
    final static int EVENT_NOW_PLAYING_CONTENT_CHANGED = 9;
    final static int EVT_AVBL_PLAYERS_CHANGED = 0xa;
    final static int EVT_ADDR_PLAYER_CHANGED = 0xb;
    final static int EVENT_UIDS_CHANGED = 0x0c;

    private native static void classInitNative();
    private native void initNative(int maxConnections);
    private native void cleanupNative();
    private native boolean getPlayStatusRspNative(byte[] address, int playStatus, int songLen, int position);
    private native boolean getElementAttrRspNative(byte[] address, byte numAttr, int[] attrIds,
            String[] textArray);
    private native boolean registerNotificationRspPlayStatusNative(int type, int
            playStatus, byte[] address);
    private native boolean registerNotificationRspTrackChangeNative(int type, byte[]
            track, byte[] address);
    private native boolean registerNotificationRspPlayPosNative(int type, int
            playPos, byte[] address);
    private native boolean setVolumeNative(int volume, byte[] address);
    private native boolean sendPassThroughCommandNative(int keyCode, int keyState,
            byte[] address);
    private native boolean setAddressedPlayerRspNative(byte[] address, int rspStatus);
    private native boolean setBrowsedPlayerRspNative(byte[] address, int rspStatus, byte depth,
            int numItems, String[] textArray);
    private native boolean mediaPlayerListRspNative(byte[] address, int rsStatus, int uidCounter,
            byte item_type, int numItems, int[] playerIds, byte[] playerTypes, int[] playerSubTypes,
            byte[] playStatusValues, short[] featureBitMaskValues, String[] textArray);
    private native boolean getFolderItemsRspNative(byte[] address, int rspStatus, short uidCounter,
            byte scope, int numItems, byte[] folderTypes, byte[] playable, byte[] itemTypes,
            byte[] itemUidArray, String[] textArray, int[] AttributesNum, int[] AttributesIds,
            String[] attributesArray);
    private native boolean changePathRspNative(byte[] address, int rspStatus, int numItems);
    private native boolean getItemAttrRspNative(byte[] address, int rspStatus, byte numAttr,
            int[] attrIds, String[] textArray);
    private native boolean playItemRspNative(byte[] address, int rspStatus);
    private native boolean getTotalNumOfItemsRspNative(byte[] address, int rspStatus,
            int uidCounter, int numItems);
    private native boolean isDeviceActiveInHandOffNative(byte[] address);
    private native boolean searchRspNative(byte[] address, int rspStatus, int uidCounter,
            int numItems);
    private native boolean addToNowPlayingRspNative(byte[] address, int rspStatus);
    private native boolean registerNotificationRspAddrPlayerChangedNative(int type,
            int playerId, int uidCounter, byte[] address);
    private native boolean registerNotificationRspAvalPlayerChangedNative(int type, byte[] address);
    private native boolean registerNotificationRspUIDsChangedNative(int type, int uidCounter,
            byte[] address);
    private native boolean registerNotificationRspNowPlayingChangedNative(int type,
            byte[] address);

    public static String getImgHandleFromTitle(String title) {
        if (mAvrcpBipRsp != null && title != null)
            return mAvrcpBipRsp.getImgHandle(mAvrcpBipRsp.getAlbumName(title));
        return null;
    }
}<|MERGE_RESOLUTION|>--- conflicted
+++ resolved
@@ -595,7 +595,6 @@
             case MSG_NATIVE_REQ_GET_RC_FEATURES:
             {
                 String address = (String) msg.obj;
-<<<<<<< HEAD
                 if (DEBUG)
                     Log.v(TAG, "MSG_GET_RC_FEATURES: address="+address+
                             ", features="+msg.arg1);
@@ -645,23 +644,6 @@
                     manager.notify(NOTIFICATION_ID, notification);
                     Log.v(TAG," update notification manager on remote repair request");
                 }
-=======
-                mFeatures = msg.arg1;
-                mFeatures = modifyRcFeatureFromBlacklist(mFeatures, address);
-                if (DEBUG) {
-                    Log.v(TAG,
-                            "MSG_NATIVE_REQ_GET_RC_FEATURES: address=" + address
-                                    + ", features=" + msg.arg1 + ", mFeatures=" + mFeatures);
-                }
-                mAudioManager.avrcpSupportsAbsoluteVolume(address, isAbsoluteVolumeSupported());
-                mLastLocalVolume = -1;
-                mRemoteVolume = -1;
-                mLocalVolume = -1;
-                mInitialRemoteVolume = -1;
-                mAddress = address;
-                if (mVolumeMapping != null)
-                    mVolumeMapping.clear();
->>>>>>> ba8b16e5
                 break;
             }
 
