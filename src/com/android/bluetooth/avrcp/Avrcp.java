/*
 * Copyright (C) 2017, The Linux Foundation. All rights reserved.
 * Not a Contribution.
 */
/*
 * Copyright (C) 2016 The Android Open Source Project
 *
 * Licensed under the Apache License, Version 2.0 (the "License");
 * you may not use this file except in compliance with the License.
 * You may obtain a copy of the License at
 *
 *      http://www.apache.org/licenses/LICENSE-2.0
 *
 * Unless required by applicable law or agreed to in writing, software
 * distributed under the License is distributed on an "AS IS" BASIS,
 * WITHOUT WARRANTIES OR CONDITIONS OF ANY KIND, either express or implied.
 * See the License for the specific language governing permissions and
 * limitations under the License.
 */

package com.android.bluetooth.avrcp;

import android.annotation.NonNull;
import android.annotation.Nullable;
import android.bluetooth.BluetoothA2dp;
import android.bluetooth.BluetoothAdapter;
import android.bluetooth.BluetoothAvrcp;
import android.bluetooth.BluetoothDevice;
import android.content.BroadcastReceiver;
import com.android.bluetooth.a2dp.A2dpService;
import android.content.ComponentName;
import android.content.Context;
import android.content.Intent;
import android.content.IntentFilter;
import android.content.pm.ApplicationInfo;
import android.content.pm.PackageManager;
import android.content.pm.PackageManager.NameNotFoundException;
import android.content.pm.ResolveInfo;
import android.content.res.Resources;
import android.content.SharedPreferences;
import android.media.AudioManager;
import android.media.AudioPlaybackConfiguration;
import android.media.MediaDescription;
import android.media.MediaMetadata;
import android.media.browse.MediaBrowser;
import android.media.session.MediaSession;
import android.media.session.MediaSession.QueueItem;
import android.media.session.MediaSessionManager;
import android.media.session.PlaybackState;
import android.os.Bundle;
import android.os.Handler;
import android.os.HandlerThread;
import android.os.Looper;
import android.os.Message;
import android.os.SystemClock;
import android.os.SystemProperties;
import android.os.UserManager;
import android.util.Log;
import android.view.KeyEvent;
import com.android.bluetooth.Utils;
import android.app.Notification;
import android.app.NotificationManager;

import com.android.bluetooth.btservice.ProfileService;
import com.android.bluetooth.R;
import com.android.bluetooth.Utils;

import java.util.ArrayList;
import java.util.Collections;
import java.util.HashMap;
import java.util.HashSet;
import java.util.Iterator;
import java.util.List;
import java.util.Map;
import java.util.Set;
import java.util.SortedMap;
import java.util.TreeMap;
import android.os.SystemProperties;
import com.android.bluetooth.hfp.HeadsetService;

/******************************************************************************
 * support Bluetooth AVRCP profile. support metadata, play status, event
 * notifications, address player selection and browse feature implementation.
 ******************************************************************************/

public final class Avrcp {
    private static final boolean DEBUG = true;
    private static final String TAG = "Avrcp";
    private static final String ABSOLUTE_VOLUME_BLACKLIST = "absolute_volume_blacklist";
    private static final String AVRCP_VERSION_PROPERTY = "persist.bluetooth.avrcpversion";
    private static final String AVRCP_1_4_STRING = "avrcp14";
    private static final String AVRCP_1_5_STRING = "avrcp15";
    private static final String AVRCP_1_6_STRING = "avrcp16";

    private Context mContext;
    private final AudioManager mAudioManager;
    private AvrcpMessageHandler mHandler;
<<<<<<< HEAD
    private final BluetoothAdapter mAdapter;
    private A2dpService mA2dpService;
=======
    private Handler mAudioManagerPlaybackHandler;
    private AudioManagerPlaybackListener mAudioManagerPlaybackCb;
>>>>>>> 974753ca
    private MediaSessionManager mMediaSessionManager;
    private @Nullable MediaController mMediaController;
    private MediaControllerListener mMediaControllerCb;
    private MediaAttributes mMediaAttributes;
    private long mLastQueueId;
    private PackageManager mPackageManager;
    private int mTransportControlFlags;
    private int mA2dpState;
<<<<<<< HEAD
    private @NonNull PlaybackState mCurrentPlayerState;
    private long mLastStateUpdate;
=======
    private boolean mAudioManagerIsPlaying;
>>>>>>> 974753ca
    private int mPlayStatusChangedNT;
    private byte mReportedPlayStatus;
    private int mTrackChangedNT;
    private int mPlayPosChangedNT;
    private long mSongLengthMs;
    private int mAddrPlayerChangedNT;
    private int mReportedPlayerID;
    private int mNowPlayingListChangedNT;
    private long mPlaybackIntervalMs;
    private long mLastReportedPosition;
    private long mNextPosMs;
    private long mPrevPosMs;
    private int mFeatures;
    private int mRemoteVolume;
    private int mLastRemoteVolume;
    private int mInitialRemoteVolume;

    /* Local volume in audio index 0-15 */
    private int mLocalVolume;
    private int mLastLocalVolume;
    private int mAbsVolThreshold;

    private boolean mFastforward;
    private boolean mRewind;
    private boolean mRemotePassthroughCmd;

    private String mAddress;
    private HashMap<Integer, Integer> mVolumeMapping;

    private int mLastDirection;
    private final int mVolumeStep;
    private final int mAudioStreamMax;
    private boolean mVolCmdAdjustInProgress;
    private boolean mVolCmdSetInProgress;
    private int mAbsVolRetryTimes;

    private static final int NO_PLAYER_ID = 0;

    private int mCurrAddrPlayerID;
    private int mCurrBrowsePlayerID;
    private int mLastUsedPlayerID;
    private AvrcpMediaRsp mAvrcpMediaRsp;
    private int maxAvrcpConnections = 1; // Max Avrcp connections at any time
    private static final int INVALID_DEVICE_INDEX = 0xFF;
    private boolean pts_test = false;

    /* UID counter to be shared across different files. */
    static short sUIDCounter = AvrcpConstants.DEFAULT_UID_COUNTER;

    /* BTRC features */
    public static final int BTRC_FEAT_METADATA = 0x01;
    public static final int BTRC_FEAT_ABSOLUTE_VOLUME = 0x02;
    public static final int BTRC_FEAT_BROWSE = 0x04;
    public static final int BTRC_FEAT_AVRC_UI_UPDATE = 0x08;

    /* AVRC response codes, from avrc_defs */
    private static final int AVRC_RSP_NOT_IMPL = 8;
    private static final int AVRC_RSP_ACCEPT = 9;
    private static final int AVRC_RSP_REJ = 10;
    private static final int AVRC_RSP_IN_TRANS = 11;
    private static final int AVRC_RSP_IMPL_STBL = 12;
    private static final int AVRC_RSP_CHANGED = 13;
    private static final int AVRC_RSP_INTERIM = 15;

    /* AVRC request commands from Native */
    private static final int MSG_NATIVE_REQ_GET_RC_FEATURES = 1;
    private static final int MSG_NATIVE_REQ_GET_PLAY_STATUS = 2;
    private static final int MSG_NATIVE_REQ_GET_ELEM_ATTRS = 3;
    private static final int MSG_NATIVE_REQ_REGISTER_NOTIFICATION = 4;
    private static final int MSG_NATIVE_REQ_VOLUME_CHANGE = 5;
    private static final int MSG_NATIVE_REQ_GET_FOLDER_ITEMS = 6;
    private static final int MSG_NATIVE_REQ_SET_ADDR_PLAYER = 7;
    private static final int MSG_NATIVE_REQ_SET_BR_PLAYER = 8;
    private static final int MSG_NATIVE_REQ_CHANGE_PATH = 9;
    private static final int MSG_NATIVE_REQ_PLAY_ITEM = 10;
    private static final int MSG_NATIVE_REQ_GET_ITEM_ATTR = 11;
    private static final int MSG_NATIVE_REQ_GET_TOTAL_NUM_OF_ITEMS = 12;
    private static final int MSG_NATIVE_REQ_PASS_THROUGH = 13;

    /* other AVRC messages */
    private static final int MSG_PLAY_INTERVAL_TIMEOUT = 14;
    private static final int MSG_ADJUST_VOLUME = 15;
    private static final int MSG_SET_ABSOLUTE_VOLUME = 16;
    private static final int MSG_ABS_VOL_TIMEOUT = 17;
    private static final int MSG_SET_A2DP_AUDIO_STATE = 18;
    private static final int MSG_NOW_PLAYING_CHANGED_RSP = 19;
    private static final int MSG_UPDATE_MEDIA = 20;
    private static final int MESSAGE_DEVICE_RC_CLEANUP = 21;

    private static final int STACK_CLEANUP = 0;
    private static final int APP_CLEANUP = 1;
    private static final int CMD_TIMEOUT_DELAY = 2000;
    private static final int MAX_ERROR_RETRY_TIMES = 6;
    private static final int AVRCP_MAX_VOL = 127;
    private static final int AVRCP_BASE_VOLUME_STEP = 1;
    public static final int AVRC_ID_VOL_UP = 0x41;
    public static final int AVRC_ID_VOL_DOWN = 0x42;

    /* Communicates with MediaPlayer to fetch media content */
    private BrowsedMediaPlayer mBrowsedMediaPlayer;

    /* Addressed player handling */
    private AddressedMediaPlayer mAddressedMediaPlayer;

    /* List of Media player instances, useful for retrieving MediaPlayerList or MediaPlayerInfo */
    private SortedMap<Integer, MediaPlayerInfo> mMediaPlayerInfoList;
    private boolean mAvailablePlayerViewChanged;

    /* List of media players which supports browse */
    private List<BrowsePlayerInfo> mBrowsePlayerInfoList;

    /* Manage browsed players */
    private AvrcpBrowseManager mAvrcpBrowseManager;

    /* BIP Responder */
    static private AvrcpBipRsp mAvrcpBipRsp;

    /* Broadcast receiver for device connections intent broadcasts */
    private final BroadcastReceiver mAvrcpReceiver = new AvrcpServiceBroadcastReceiver();
    private final BroadcastReceiver mBootReceiver = new AvrcpServiceBootReceiver();

    /* Recording passthrough key dispatches */
    static private final int PASSTHROUGH_LOG_MAX_SIZE = DEBUG ? 50 : 10;
    private EvictingQueue<MediaKeyLog> mPassthroughLogs; // Passthorugh keys dispatched
    private List<MediaKeyLog> mPassthroughPending; // Passthrough keys sent not dispatched yet
    private int mPassthroughDispatched; // Number of keys dispatched

    private class MediaKeyLog {
        private long mTimeSent;
        private long mTimeProcessed;
        private String mPackage;
        private KeyEvent mEvent;

        public MediaKeyLog(long time, KeyEvent event) {
            mEvent = event;
            mTimeSent = time;
        }

        public boolean addDispatch(long time, KeyEvent event, String packageName) {
            if (mPackage != null) return false;
            if (event.getAction() != mEvent.getAction()) return false;
            if (event.getKeyCode() != mEvent.getKeyCode()) return false;
            mPackage = packageName;
            mTimeProcessed = time;
            return true;
        }

        public String toString() {
            StringBuilder sb = new StringBuilder();
            sb.append(android.text.format.DateFormat.format("MM-dd HH:mm:ss", mTimeSent));
            sb.append(" " + mEvent.toString());
            if (mPackage == null) {
                sb.append(" (undispatched)");
            } else {
                sb.append(" to " + mPackage);
                sb.append(" in " + (mTimeProcessed - mTimeSent) + "ms");
            }
            return sb.toString();
        }
    }

    // Device dependent registered Notification & Variables
    private class DeviceDependentFeature {
        private Context mContext;
        private BluetoothDevice mCurrentDevice;
        private @NonNull PlaybackState mCurrentPlayState;
        private int mPlayStatusChangedNT;
        private int mAddrPlayerChangedNT;
        private int mNowPlayingListChangedNT;
        private int mTrackChangedNT;
        private long mNextPosMs;
        private long mPrevPosMs;
        private long mPlaybackIntervalMs;
        private long mLastReportedPosition;
        private int mPlayPosChangedNT;
        private int mFeatures;
        private int mLastDirection;
        private int mAbsoluteVolume;
        private int mLastSetVolume;
        private boolean mVolCmdSetInProgress;
        private boolean mVolCmdAdjustInProgress;
        private boolean isAbsoluteVolumeSupportingDevice;
        private int mAbsVolRetryTimes;
        private int keyPressState;
        private long mTracksPlayed;
        private int mAvailablePlayersChangedNT;

        private int mRemoteVolume;
        private int mLastRemoteVolume;
        private int mInitialRemoteVolume;
        private boolean isActiveDevice;

        /* Local volume in audio index 0-15 */
        private int mLocalVolume;
        private int mLastLocalVolume;
        private int mAbsVolThreshold;
        private HashMap<Integer, Integer> mVolumeMapping;

        public DeviceDependentFeature(Context context) {
            mContext = context;
            mCurrentDevice = null;
            mCurrentPlayState = new PlaybackState.Builder().setState(PlaybackState.STATE_NONE, -1L, 0.0f).build();;
            mPlayStatusChangedNT = AvrcpConstants.NOTIFICATION_TYPE_CHANGED;
            mNowPlayingListChangedNT = AvrcpConstants.NOTIFICATION_TYPE_CHANGED;
            mAddrPlayerChangedNT = AvrcpConstants.NOTIFICATION_TYPE_CHANGED;
            mTrackChangedNT = AvrcpConstants.NOTIFICATION_TYPE_CHANGED;
            mNextPosMs = -1;
            mPrevPosMs = -1;
            mPlaybackIntervalMs = 0L;
            mLastReportedPosition = -1;
            mPlayPosChangedNT = AvrcpConstants.NOTIFICATION_TYPE_CHANGED;
            mFeatures = 0;
            mLastDirection = 0;
            mTracksPlayed = 0;
            mVolCmdAdjustInProgress = false;
            mVolCmdSetInProgress = false;
            isAbsoluteVolumeSupportingDevice = false;
            mAbsVolRetryTimes = 0;
            keyPressState = AvrcpConstants.KEY_STATE_RELEASE; //Key release state
            mRemoteVolume = -1;
            mAvailablePlayersChangedNT = AvrcpConstants.NOTIFICATION_TYPE_CHANGED;
            mInitialRemoteVolume = -1;
            isActiveDevice = false;
            mLastRemoteVolume = -1;
            mLocalVolume = -1;
            mLastLocalVolume = -1;
            mAbsVolThreshold = 0;
            mVolumeMapping = new HashMap<Integer, Integer>();
            Resources resources = context.getResources();
            if (resources != null) {
                mAbsVolThreshold = resources.getInteger(R.integer.a2dp_absolute_volume_initial_threshold);
            }
        }
    };
    DeviceDependentFeature[] deviceFeatures;

    static {
        classInitNative();
    }


    private Avrcp(Context context, A2dpService svc, int maxConnections ) {
        if (DEBUG) Log.v(TAG, "Avrcp");
        mAdapter = BluetoothAdapter.getDefaultAdapter();
        mMediaAttributes = new MediaAttributes(null);
        mLastQueueId = MediaSession.QueueItem.UNKNOWN_ID;
        mLastStateUpdate = -1L;
        mSongLengthMs = 0L;
        mCurrentPlayerState = new PlaybackState.Builder().setState(PlaybackState.STATE_NONE, -1L, 0.0f).build();
        mReportedPlayStatus = PLAYSTATUS_ERROR;
        mA2dpState = BluetoothA2dp.STATE_NOT_PLAYING;
        mAudioManagerIsPlaying = false;
        mPlayStatusChangedNT = AvrcpConstants.NOTIFICATION_TYPE_CHANGED;
        mTrackChangedNT = AvrcpConstants.NOTIFICATION_TYPE_CHANGED;
        mPlayPosChangedNT = AvrcpConstants.NOTIFICATION_TYPE_CHANGED;
        mAddrPlayerChangedNT = AvrcpConstants.NOTIFICATION_TYPE_CHANGED;
        mNowPlayingListChangedNT = AvrcpConstants.NOTIFICATION_TYPE_CHANGED;
        mPlaybackIntervalMs = 0L;
        mLastReportedPosition = -1;
        mNextPosMs = -1;
        mPrevPosMs = -1;
        mFeatures = 0;
        mRemoteVolume = -1;
        mInitialRemoteVolume = -1;
        mLastRemoteVolume = -1;
        mLastDirection = 0;
        mVolCmdAdjustInProgress = false;
        mVolCmdSetInProgress = false;
        mAbsVolRetryTimes = 0;
        mLocalVolume = -1;
        mLastLocalVolume = -1;
        mAbsVolThreshold = 0;
        mVolumeMapping = new HashMap<Integer, Integer>();
        mCurrAddrPlayerID = NO_PLAYER_ID;
        mReportedPlayerID = mCurrAddrPlayerID;
        mCurrBrowsePlayerID = 0;
        mContext = context;
        mLastUsedPlayerID = 0;
        mAddressedMediaPlayer = null;
        mAvrcpBipRsp = null;
        mA2dpService = svc;
        maxAvrcpConnections = maxConnections;
        deviceFeatures = new DeviceDependentFeature[maxAvrcpConnections];
        for(int i = 0; i < maxAvrcpConnections; i++) {
            deviceFeatures[i] = new DeviceDependentFeature(mContext);
        }
        mFastforward = false;
        mRewind = false;
        mRemotePassthroughCmd = false;

        initNative(maxAvrcpConnections);

        mMediaSessionManager = (MediaSessionManager) context.getSystemService(
            Context.MEDIA_SESSION_SERVICE);
        mAudioManager = (AudioManager) context.getSystemService(Context.AUDIO_SERVICE);
        mAudioStreamMax = mAudioManager.getStreamMaxVolume(AudioManager.STREAM_MUSIC);
        mVolumeStep = Math.max(AVRCP_BASE_VOLUME_STEP, AVRCP_MAX_VOL/mAudioStreamMax);

        Resources resources = context.getResources();
        if (resources != null) {
            mAbsVolThreshold = resources.getInteger(R.integer.a2dp_absolute_volume_initial_threshold);

            // Update the threshold if the threshold_percent is valid
            int threshold_percent =
                    resources.getInteger(R.integer.a2dp_absolute_volume_initial_threshold_percent);
            if (threshold_percent >= 0 && threshold_percent <= 100) {
                mAbsVolThreshold = (threshold_percent * mAudioStreamMax) / 100;
            }
        }

        // Register for package removal intent broadcasts for media button receiver persistence
        IntentFilter pkgFilter = new IntentFilter();
        pkgFilter.addAction(Intent.ACTION_PACKAGE_REMOVED);
        pkgFilter.addAction(Intent.ACTION_PACKAGE_ADDED);
        pkgFilter.addAction(Intent.ACTION_PACKAGE_CHANGED);
        pkgFilter.addAction(Intent.ACTION_PACKAGE_DATA_CLEARED);
        pkgFilter.addDataScheme("package");
        context.registerReceiver(mAvrcpReceiver, pkgFilter);

        IntentFilter bootFilter = new IntentFilter();
        bootFilter.addAction(Intent.ACTION_USER_UNLOCKED);
        context.registerReceiver(mBootReceiver, bootFilter);
        pts_test = SystemProperties.getBoolean("bt.avrcpct-passthrough.pts", false);
    }

    private synchronized void start() {
        if (DEBUG) Log.v(TAG, "start");
        HandlerThread thread = new HandlerThread("BluetoothAvrcpHandler");
        thread.start();
        Looper looper = thread.getLooper();
        mHandler = new AvrcpMessageHandler(looper);
        mAudioManagerPlaybackHandler = new Handler(looper);
        mAudioManagerPlaybackCb = new AudioManagerPlaybackListener();
        mMediaControllerCb = new MediaControllerListener();
        mAvrcpMediaRsp = new AvrcpMediaRsp();
        mMediaPlayerInfoList = new TreeMap<Integer, MediaPlayerInfo>();
        mAvailablePlayerViewChanged = false;
        mBrowsePlayerInfoList = Collections.synchronizedList(new ArrayList<BrowsePlayerInfo>());
        mPassthroughDispatched = 0;
        mPassthroughLogs = new EvictingQueue<MediaKeyLog>(PASSTHROUGH_LOG_MAX_SIZE);
        mPassthroughPending = Collections.synchronizedList(new ArrayList<MediaKeyLog>());
        if (mMediaSessionManager != null) {
            mMediaSessionManager.addOnActiveSessionsChangedListener(mActiveSessionListener, null,
                    mHandler);
            mMediaSessionManager.setCallback(mButtonDispatchCallback, null);
        }
        mPackageManager = mContext.getApplicationContext().getPackageManager();

        boolean isCoverArtSupported = mContext.getResources().getBoolean
                (R.bool.avrcp_coverart_support);
        if (DEBUG) Log.d(TAG, "isCoverArtSupported: " + isCoverArtSupported);
        String avrcpVersion = SystemProperties.get(AVRCP_VERSION_PROPERTY, AVRCP_1_4_STRING);
        if (DEBUG) Log.d(TAG, "avrcpVersion: " + avrcpVersion);
        /* Enable Cover Art support is version is 1.6 and flag is set in config */
        if (isCoverArtSupported && avrcpVersion != null &&
            avrcpVersion.equals(AVRCP_1_6_STRING))
            mAvrcpBipRsp = new AvrcpBipRsp(mContext);
        if (mAvrcpBipRsp != null) {
            if (DEBUG) Log.d(TAG, "Starting AVRCP BIP Responder Service");
            mAvrcpBipRsp.start();
        }
        /* create object to communicate with addressed player */
        mAddressedMediaPlayer = new AddressedMediaPlayer(mAvrcpMediaRsp);

        /* initialize BrowseMananger which manages Browse commands and response */
        mAvrcpBrowseManager = new AvrcpBrowseManager(mContext, mAvrcpMediaRsp);

        initMediaPlayersList();

        UserManager manager = UserManager.get(mContext);
        if (manager == null || manager.isUserUnlocked()) {
            if (DEBUG) Log.d(TAG, "User already unlocked, initializing player lists");
            // initialize browsable player list and build media player list
            buildBrowsablePlayerList();
        }

        mAudioManager.registerAudioPlaybackCallback(
                mAudioManagerPlaybackCb, mAudioManagerPlaybackHandler);
    }

    public static Avrcp make(Context context, A2dpService svc,
                             int maxConnections) {
        if (DEBUG) Log.v(TAG, "make");
        Avrcp ar = new Avrcp(context, svc, maxConnections);
        ar.start();
        return ar;
    }

    public synchronized void doQuit() {
        if (DEBUG) Log.d(TAG, "doQuit");
        if (mAudioManager != null) {
            mAudioManager.unregisterAudioPlaybackCallback(mAudioManagerPlaybackCb);
        }
        if (mMediaController != null) mMediaController.unregisterCallback(mMediaControllerCb);
        Message msg = mHandler.obtainMessage(MESSAGE_DEVICE_RC_CLEANUP, APP_CLEANUP,
               0, null);
        mHandler.sendMessage(msg);
        if (mMediaSessionManager != null) {
            mMediaSessionManager.setCallback(null, null);
            mMediaSessionManager.removeOnActiveSessionsChangedListener(mActiveSessionListener);
        }

        mAudioManagerPlaybackHandler.removeCallbacksAndMessages(null);
        mHandler.removeCallbacksAndMessages(null);
        Looper looper = mHandler.getLooper();
        if (looper != null) {
            looper.quit();
        }

<<<<<<< HEAD
        if (mAvrcpBipRsp != null) {
            mAvrcpBipRsp.stop();
            mAvrcpBipRsp = null;
        }
=======
        mAudioManagerPlaybackHandler = null;
>>>>>>> 974753ca
        mHandler = null;
        mContext.unregisterReceiver(mAvrcpReceiver);
        mContext.unregisterReceiver(mBootReceiver);

        mAddressedMediaPlayer.cleanup();
        mAvrcpBrowseManager.cleanup();
    }

    public void clearDeviceDependentFeature() {
        Log.d(TAG, "Enter clearDeviceDependentFeature()");
        for (int i = 0; i < maxAvrcpConnections; i++) {
            deviceFeatures[i].keyPressState =
                AvrcpConstants.KEY_STATE_RELEASE; //Key release state
            if (deviceFeatures[i].mVolumeMapping != null)
                deviceFeatures[i].mVolumeMapping.clear();
        }
        Log.d(TAG, "Exit clearDeviceDependentFeature()");
    }

    public void cleanup() {
        if (DEBUG) Log.d(TAG, "cleanup");
        cleanupNative();
        if (mVolumeMapping != null)
            mVolumeMapping.clear();
    }

    private class AudioManagerPlaybackListener extends AudioManager.AudioPlaybackCallback {
        @Override
        public void onPlaybackConfigChanged(List<AudioPlaybackConfiguration> configs) {
            super.onPlaybackConfigChanged(configs);
            boolean isPlaying = false;
            for (AudioPlaybackConfiguration config : configs) {
                if (DEBUG) {
                    Log.d(TAG,
                            "AudioManager Player: "
                                    + AudioPlaybackConfiguration.toLogFriendlyString(config));
                }
                if (config.getPlayerState() == AudioPlaybackConfiguration.PLAYER_STATE_STARTED) {
                    isPlaying = true;
                    break;
                }
            }
            if (DEBUG) Log.d(TAG, "AudioManager isPlaying: " + isPlaying);
            if (mAudioManagerIsPlaying != isPlaying) {
                mAudioManagerIsPlaying = isPlaying;
                updateCurrentMediaState();
            }
        }
    }

    private class MediaControllerListener extends MediaController.Callback {
        @Override
        public void onMetadataChanged(MediaMetadata metadata) {
            if (DEBUG) Log.v(TAG, "onMetadataChanged");
            updateCurrentMediaState(null);
        }
        @Override
        public synchronized void onPlaybackStateChanged(PlaybackState state) {
            if (DEBUG) Log.v(TAG, "onPlaybackStateChanged: state " + state.toString());
            int newPlayStatus = state.getState();
            List<BluetoothDevice> mConnectedDevices = mA2dpService.getConnectedDevices();
            if (!mConnectedDevices.isEmpty()) {
                if (mA2dpService.isA2dpPlaying(mConnectedDevices.get(0))&&
                                      (newPlayStatus == PlaybackState.STATE_PAUSED))
                {
                    Log.w(TAG," Do not update to Carkit");
                    return;
                }
            }

            updateCurrentMediaState(null);
        }

        @Override
        public void onSessionDestroyed() {
            Log.v(TAG, "MediaController session destroyed");
            synchronized (Avrcp.this) {
                if (mMediaController != null)
                    removeMediaController(mMediaController.getWrappedInstance());
            }
        }


        @Override
        public void onQueueChanged(List<MediaSession.QueueItem> queue) {
            if (queue == null) {
                Log.v(TAG, "onQueueChanged: received null queue");
                return;
            }

            Log.v(TAG, "onQueueChanged: NowPlaying list changed, Queue Size = "+ queue.size());
            mHandler.sendEmptyMessage(MSG_NOW_PLAYING_CHANGED_RSP);
        }
    }

    /** Handles Avrcp messages. */
    private final class AvrcpMessageHandler extends Handler {
        private AvrcpMessageHandler(Looper looper) {
            super(looper);
        }

        @Override
        public void handleMessage(Message msg) {
            int deviceIndex  = INVALID_DEVICE_INDEX;
            if (DEBUG) Log.v(TAG, "AvrcpMessageHandler: received message=" + msg.what);

            switch (msg.what) {
            case MSG_NATIVE_REQ_GET_RC_FEATURES:
            {
                String address = (String) msg.obj;
                if (DEBUG)
                    Log.v(TAG, "MSG_GET_RC_FEATURES: address="+address+
                            ", features="+msg.arg1);
                BluetoothDevice device = mAdapter.getRemoteDevice(address);
                deviceIndex = getIndexForDevice(device);
                if (deviceIndex == INVALID_DEVICE_INDEX) {
                    Log.v(TAG,"device entry not present, bailing out");
                    return;
                }
                deviceFeatures[deviceIndex].mFeatures = msg.arg1;
                deviceFeatures[deviceIndex].mFeatures =
                    modifyRcFeatureFromBlacklist(deviceFeatures[deviceIndex].mFeatures,
                    address);
                Log.d(TAG, "avrcpct-passthrough pts_test = " + pts_test);
                if (pts_test) {
                    Log.v(TAG,"fake BTRC_FEAT_ABSOLUTE_VOLUME remote feat support for pts test");
                    deviceFeatures[deviceIndex].mFeatures =
                                 deviceFeatures[deviceIndex].mFeatures | BTRC_FEAT_ABSOLUTE_VOLUME;
                }
                deviceFeatures[deviceIndex].isAbsoluteVolumeSupportingDevice =
                        ((deviceFeatures[deviceIndex].mFeatures &
                        BTRC_FEAT_ABSOLUTE_VOLUME) != 0);
                mAudioManager.avrcpSupportsAbsoluteVolume(device.getAddress(),
                        isAbsoluteVolumeSupported());
                Log.v(TAG," update audio manager for abs vol state = "
                        + isAbsoluteVolumeSupported());
                deviceFeatures[deviceIndex].mLastLocalVolume = -1;
                deviceFeatures[deviceIndex].mRemoteVolume = -1;
                deviceFeatures[deviceIndex].mLocalVolume = -1;
                deviceFeatures[deviceIndex].mInitialRemoteVolume = -1;
                if (deviceFeatures[deviceIndex].mVolumeMapping != null)
                    deviceFeatures[deviceIndex].mVolumeMapping.clear();

                if ((deviceFeatures[deviceIndex].mFeatures &
                        BTRC_FEAT_AVRC_UI_UPDATE) != 0)
                {
                    int NOTIFICATION_ID = android.R.drawable.stat_sys_data_bluetooth;
                    Notification notification = new Notification.Builder(mContext)
                        .setContentTitle("Bluetooth Media Browsing")
                        .setContentText("Peer supports advanced feature")
                        .setSubText("Re-pair from peer to enable it")
                        .setSmallIcon(android.R.drawable.stat_sys_data_bluetooth)
                        .setDefaults(Notification.DEFAULT_ALL)
                        .build();
                    NotificationManager manager = (NotificationManager)
                        mContext.getSystemService(Context.NOTIFICATION_SERVICE);
                    manager.notify(NOTIFICATION_ID, notification);
                    Log.v(TAG," update notification manager on remote repair request");
                }
                break;
            }

            case MSG_NATIVE_REQ_GET_PLAY_STATUS:
            {
                BluetoothDevice device;
                int playState = PLAYSTATUS_ERROR;
                int position;

                String address = Utils.getAddressStringFromByte((byte[]) msg.obj);
                Log.v(TAG, "Event for device address " + address);

                device = mAdapter.getRemoteDevice(address);
                deviceIndex = getIndexForDevice(device);
                if (deviceIndex == INVALID_DEVICE_INDEX) {
                    Log.e(TAG,"Invalid device index for play status");
                    break;
                }
                playState = convertPlayStateToPlayStatus(deviceFeatures[deviceIndex].mCurrentPlayState);
                if (mFastforward) {
                    playState = PLAYSTATUS_FWD_SEEK;
                }
                if (mRewind) {
                    playState = PLAYSTATUS_REV_SEEK;
                }
                if (!mFastforward && !mRewind) {
                    playState = convertPlayStateToPlayStatus(deviceFeatures[deviceIndex].mCurrentPlayState);
                }
                position = (int)getPlayPosition(device);
                if (DEBUG)
                    Log.v(TAG, "Play Status for : " + device.getName() +
                          " state: " + playState + " position: " + position);
                if (position == -1) {
                    Log.v(TAG, "Force play postion to 0, for getPlayStatus Rsp");
                    position = 0;
                }

                getPlayStatusRspNative(getByteAddress(device), playState, (int)mSongLengthMs, position);
                break;
            }

            case MSG_NATIVE_REQ_GET_ELEM_ATTRS:
            {
                String[] textArray;
                AvrcpCmd.ElementAttrCmd elem = (AvrcpCmd.ElementAttrCmd) msg.obj;
                byte numAttr = elem.mNumAttr;
                int[] attrIds = elem.mAttrIDs;
                if (DEBUG) Log.v(TAG, "MSG_NATIVE_REQ_GET_ELEM_ATTRS:numAttr=" + numAttr);
                textArray = new String[numAttr];
                StringBuilder responseDebug = new StringBuilder();
                responseDebug.append("getElementAttr response: ");
                for (int i = 0; i < numAttr; ++i) {
                    textArray[i] = mMediaAttributes.getString(attrIds[i]);
                    responseDebug.append("[" + attrIds[i] + "=");
                    if (attrIds[i] == AvrcpConstants.ATTRID_TITLE
                            || attrIds[i] == AvrcpConstants.ATTRID_ARTIST
                            || attrIds[i] == AvrcpConstants.ATTRID_ALBUM) {
                        responseDebug.append(Utils.ellipsize(textArray[i]) + "] ");
                    } else {
                        responseDebug.append(textArray[i] + "] ");
                    }
                }
                Log.v(TAG, responseDebug.toString());
                byte[] bdaddr = elem.mAddress;
                getElementAttrRspNative(bdaddr, numAttr, attrIds, textArray);
                break;
            }

            case MSG_NATIVE_REQ_REGISTER_NOTIFICATION:
                if (DEBUG) Log.v(TAG, "MSG_NATIVE_REQ_REGISTER_NOTIFICATION:event=" + msg.arg1 +
                        " param=" + msg.arg2);
                processRegisterNotification((byte[]) msg.obj, msg.arg1, msg.arg2);
                break;

            case MSG_NOW_PLAYING_CHANGED_RSP:
                if (DEBUG) Log.v(TAG, "MSG_NOW_PLAYING_CHANGED_RSP");
                removeMessages(MSG_NOW_PLAYING_CHANGED_RSP);
                updateCurrentMediaState(null);
                break;

            case MSG_PLAY_INTERVAL_TIMEOUT:
                if (DEBUG) Log.v(TAG, "MSG_PLAY_INTERVAL_TIMEOUT");
                Log.v(TAG, "event for device address " + (BluetoothDevice)msg.obj);
                deviceIndex = getIndexForDevice((BluetoothDevice) msg.obj);
                if (deviceIndex == INVALID_DEVICE_INDEX) {
                    Log.e(TAG,"invalid index for device");
                    break;
                }
                sendPlayPosNotificationRsp(false, deviceIndex);
                break;

            case MSG_NATIVE_REQ_VOLUME_CHANGE:
            {
                if (!isAbsoluteVolumeSupported()) {
                    if (DEBUG) Log.v(TAG, "MSG_NATIVE_REQ_VOLUME_CHANGE ignored, not supported");
                    break;
                }
                byte absVol = (byte) ((byte) msg.arg1 & 0x7f); // discard MSB as it is RFD
                if (DEBUG)
                    Log.v(TAG, "MSG_NATIVE_REQ_VOLUME_CHANGE: volume=" + absVol + " ctype="
                                    + msg.arg2);
                Bundle data = msg.getData();
                byte[] bdaddr = data.getByteArray("BdAddress");
                String address = Utils.getAddressStringFromByte(bdaddr);
                Log.v(TAG, "event for device address " + address);
                deviceIndex = getIndexForDevice(mAdapter.getRemoteDevice(address));
                if (deviceIndex == INVALID_DEVICE_INDEX) {
                    Log.e(TAG,"invalid index for device");
                    break;
                }
                boolean volAdj = false;
                if (msg.arg2 == AVRC_RSP_ACCEPT || msg.arg2 == AVRC_RSP_REJ) {
                    if (mVolCmdAdjustInProgress == false && mVolCmdSetInProgress == false) {
                        Log.e(TAG, "Unsolicited response, ignored");
                        break;
                    }
                    removeMessages(MSG_ABS_VOL_TIMEOUT);

                    volAdj = mVolCmdAdjustInProgress;
                    mVolCmdAdjustInProgress = false;
                    mVolCmdSetInProgress = false;
                    mAbsVolRetryTimes = 0;
                }

                // convert remote volume to local volume
                int volIndex = convertToAudioStreamVolume(absVol);
                if (DEBUG) Log.v(TAG,"Volume Index = " + volIndex);
                if (deviceFeatures[deviceIndex].mInitialRemoteVolume == -1) {
                    deviceFeatures[deviceIndex].mInitialRemoteVolume = absVol;
                    if (deviceFeatures[deviceIndex].mAbsVolThreshold > 0 &&
                        deviceFeatures[deviceIndex].mAbsVolThreshold <
                        mAudioStreamMax &&
                        volIndex > deviceFeatures[deviceIndex].mAbsVolThreshold) {
                        if (DEBUG) Log.v(TAG, "remote inital volume too high " + volIndex + ">" +
                            deviceFeatures[deviceIndex].mAbsVolThreshold);
                        Message msg1 = mHandler.obtainMessage(MSG_SET_ABSOLUTE_VOLUME,
                            deviceFeatures[deviceIndex].mAbsVolThreshold , 0);
                        mHandler.sendMessage(msg1);
                        deviceFeatures[deviceIndex].mRemoteVolume = absVol;
                        deviceFeatures[deviceIndex].mLocalVolume = volIndex;
                        break;
                    }
                }
                if (deviceFeatures[deviceIndex].mLocalVolume != volIndex &&
                                                (msg.arg2 == AVRC_RSP_ACCEPT ||
                                                 msg.arg2 == AVRC_RSP_CHANGED ||
                                                 msg.arg2 == AVRC_RSP_INTERIM)) {
                    /* If the volume has successfully changed */
                    if (!deviceFeatures[deviceIndex].isActiveDevice &&
                           (msg.arg2 == AVRC_RSP_CHANGED || msg.arg2 == AVRC_RSP_INTERIM)) {
                        Log.d(TAG, "Do not change volume from an inactive device");
                        break;
                    }

                    deviceFeatures[deviceIndex].mLocalVolume = volIndex;
                    if (deviceFeatures[deviceIndex].mLastLocalVolume != -1
                        && msg.arg2 == AVRC_RSP_ACCEPT) {
                        if (deviceFeatures[deviceIndex].mLastLocalVolume != volIndex) {
                            /* remote volume changed more than requested due to
                             * local and remote has different volume steps */
                            if (DEBUG) Log.d(TAG, "Remote returned volume does not match desired volume "
                                + deviceFeatures[deviceIndex].mLastLocalVolume + " vs "
                                + volIndex);
                            deviceFeatures[deviceIndex].mLastLocalVolume =
                                deviceFeatures[deviceIndex].mLocalVolume;
                        }
                    }
                    // remember the remote volume value, as it's the one supported by remote
                    if (volAdj) {
                        synchronized (deviceFeatures[deviceIndex].mVolumeMapping) {
                            deviceFeatures[deviceIndex].mVolumeMapping.put(volIndex, (int)absVol);
                            if (DEBUG) Log.v(TAG, "remember volume mapping " +volIndex+ "-"+absVol);
                        }
                    }
                    notifyVolumeChanged(deviceFeatures[deviceIndex].mLocalVolume);
                    deviceFeatures[deviceIndex].mRemoteVolume = absVol;
                    long pecentVolChanged = ((long)absVol * 100) / 0x7f;
                    Log.e(TAG, "percent volume changed: " + pecentVolChanged + "%");
                } else if (msg.arg2 == AVRC_RSP_REJ) {
                    Log.e(TAG, "setAbsoluteVolume call rejected");
                } else if (volAdj && deviceFeatures[deviceIndex].mLastRemoteVolume > 0
                            && deviceFeatures[deviceIndex].mLastRemoteVolume < AVRCP_MAX_VOL &&
                            deviceFeatures[deviceIndex].mLocalVolume == volIndex &&
                            (msg.arg2 == AVRC_RSP_ACCEPT )) {
                    /* oops, the volume is still same, remote does not like the value
                     * retry a volume one step up/down */
                    if (DEBUG) Log.d(TAG, "Remote device didn't tune volume, let's try one more step.");
                    int retry_volume = Math.min(AVRCP_MAX_VOL,
                            Math.max(0, deviceFeatures[deviceIndex].mLastRemoteVolume +
                                        deviceFeatures[deviceIndex].mLastDirection));
                    if (setVolumeNative(retry_volume,
                            getByteAddress(deviceFeatures[deviceIndex].mCurrentDevice))) {
                        deviceFeatures[deviceIndex].mLastRemoteVolume = retry_volume;
                        sendMessageDelayed(obtainMessage(MSG_ABS_VOL_TIMEOUT,
                            0, 0, deviceFeatures[deviceIndex].mCurrentDevice), CMD_TIMEOUT_DELAY);
                        deviceFeatures[deviceIndex].mVolCmdAdjustInProgress = true;
                    }
                } else if (msg.arg2 == AVRC_RSP_REJ) {
                    if (DEBUG)
                        Log.v(TAG, "setAbsoluteVolume call rejected");
                }
            }   break;

            case MSG_ADJUST_VOLUME:
            {
                if (!isAbsoluteVolumeSupported()) {
                    if (DEBUG) Log.v(TAG, "ignore MSG_ADJUST_VOLUME");
                    break;
                }

                if (mA2dpService.isMulticastFeatureEnabled() &&
                        areMultipleDevicesConnected()) {
                    if (DEBUG) Log.v(TAG, "Volume change not entertained as multicast is enabled & multiple devices are connected");
                    break;
                }

                if (DEBUG) Log.d(TAG, "MSG_ADJUST_VOLUME: direction=" + msg.arg1);
                for (int i = 0; i < maxAvrcpConnections; i++) {
                    if (deviceFeatures[i].mCurrentDevice != null &&
                            deviceFeatures[i].isActiveDevice) {
                          deviceIndex = i;
                          if ((deviceFeatures[deviceIndex].mVolCmdAdjustInProgress) ||
                                (deviceFeatures[deviceIndex].mVolCmdSetInProgress)){
                          if (DEBUG)
                               Log.w(TAG, "already a volume command in progress" +
                                       "for this device.");
                              continue;
                          }
                          if (deviceFeatures[deviceIndex].mInitialRemoteVolume == -1) {
                              if (DEBUG) Log.d(TAG, "remote never tell us initial volume, black list it.");
                              blackListCurrentDevice(deviceIndex);
                              break;
                          }
                              // Wait on verification on volume from device, before changing the volume.
                          if (deviceFeatures[deviceIndex].mRemoteVolume != -1 &&
                                   (msg.arg1 == -1 || msg.arg1 == 1)) {
                              int setVol = -1;
                              int targetVolIndex = -1;
                              if (deviceFeatures[deviceIndex].mLocalVolume == 0 && msg.arg1 == -1) {
                                 if (DEBUG) Log.w(TAG, "No need to Vol down from 0.");
                              break;
                              }
                              if (deviceFeatures[deviceIndex].mLocalVolume ==
                                      mAudioStreamMax && msg.arg1 == 1) {
                                  if (DEBUG) Log.w(TAG, "No need to Vol up from max.");
                                  break;
                              }

                              targetVolIndex = deviceFeatures[deviceIndex].mLocalVolume + msg.arg1;
                              if (DEBUG) Log.d(TAG, "Adjusting volume to  " + targetVolIndex);

                              Integer j;
                              synchronized (deviceFeatures[deviceIndex].mVolumeMapping) {
                                  j = deviceFeatures[deviceIndex].mVolumeMapping.get(targetVolIndex);
                           }
                           if (j != null) {
                                /* if we already know this volume mapping, use it */
                               setVol = j.byteValue();
                               if (setVol == deviceFeatures[deviceIndex].mRemoteVolume) {
                                    if (DEBUG) Log.d(TAG, "got same volume from mapping for " +
                                         targetVolIndex + ", ignore.");
                                    setVol = -1;
                               }
                               if (DEBUG) Log.d(TAG, "set volume from mapping " + targetVolIndex + "-" + setVol);
                           }
                           if (setVol == -1) {
                               /* otherwise use phone steps */
                               setVol = Math.min(AVRCP_MAX_VOL,
                                        convertToAvrcpVolume(Math.max(0, targetVolIndex)));
                               if (DEBUG) Log.d(TAG, "set volume from local volume "+ targetVolIndex+"-"+ setVol);
                           }
                           boolean isSetVol = setVolumeNative(setVol ,
                                   getByteAddress(deviceFeatures[deviceIndex].mCurrentDevice));
                           if (isSetVol) {
                                sendMessageDelayed(obtainMessage(MSG_ABS_VOL_TIMEOUT,
                                    0, 0, deviceFeatures[deviceIndex].mCurrentDevice), CMD_TIMEOUT_DELAY);
                                deviceFeatures[deviceIndex].mVolCmdAdjustInProgress = true;
                                deviceFeatures[deviceIndex].mLastDirection = msg.arg1;
                                deviceFeatures[deviceIndex].mLastRemoteVolume = setVol;
                                deviceFeatures[deviceIndex].mLastLocalVolume = targetVolIndex;
                           } else {
                                if (DEBUG) Log.d(TAG, "adjustVolumeNative failed");
                           }
                        } else {
                             Log.e(TAG, "Unknown direction in MSG_ADJUST_VOLUME");
                        }
                    }
                }
                break;
            }

            case MSG_SET_ABSOLUTE_VOLUME:
            {
                if (!isAbsoluteVolumeSupported()) {
                    if (DEBUG) Log.v(TAG, "ignore MSG_SET_ABSOLUTE_VOLUME");
                    break;
                }

                if (mA2dpService.isMulticastFeatureEnabled() &&
                        areMultipleDevicesConnected()) {
                    if (DEBUG) Log.v(TAG, "Volume change not entertained as multicast is enabled & multiple devices are connected");
                    break;
                }

                if (DEBUG) Log.v(TAG, "MSG_SET_ABSOLUTE_VOLUME");

                int avrcpVolume = convertToAvrcpVolume(msg.arg1);
                avrcpVolume = Math.min(AVRCP_MAX_VOL, Math.max(0, avrcpVolume));
                for (int i = 0; i < maxAvrcpConnections; i++) {
                    if (deviceFeatures[i].mCurrentDevice != null &&
                            deviceFeatures[i].isActiveDevice) {

                          deviceIndex = i;

                          if ((deviceFeatures[deviceIndex].mVolCmdSetInProgress) ||
                                (deviceFeatures[deviceIndex].mVolCmdAdjustInProgress)){
                              if (DEBUG)
                                  Log.w(TAG, "There is already a volume command in progress.");
                              continue;
                          }
                          if (deviceFeatures[deviceIndex].mInitialRemoteVolume == -1) {
                              if (DEBUG) Log.d(TAG, "remote never tell us initial volume, black list it.");
                              blackListCurrentDevice(deviceIndex);
                              break;
                          }
                          Log.v(TAG, "event for device address " + getByteAddress(deviceFeatures[deviceIndex].mCurrentDevice));
                          boolean isSetVol = setVolumeNative(avrcpVolume ,
                                getByteAddress(deviceFeatures[deviceIndex].mCurrentDevice));
                          if (isSetVol) {
                              sendMessageDelayed(obtainMessage(MSG_ABS_VOL_TIMEOUT,
                                   0, 0, deviceFeatures[deviceIndex].mCurrentDevice),
                                   CMD_TIMEOUT_DELAY);
                              deviceFeatures[deviceIndex].mVolCmdSetInProgress = true;
                              deviceFeatures[deviceIndex].mLastRemoteVolume = avrcpVolume;
                              deviceFeatures[deviceIndex].mLastLocalVolume = msg.arg1;
                         } else {
                            if (DEBUG) Log.d(TAG, "setVolumeNative failed");
                         }
                    }
                }
                break;
            }
            case MSG_ABS_VOL_TIMEOUT:
                if (DEBUG) Log.v(TAG, "MSG_ABS_VOL_TIMEOUT: Volume change cmd timed out.");
                deviceIndex = getIndexForDevice((BluetoothDevice) msg.obj);
                if (deviceIndex == INVALID_DEVICE_INDEX) {
                    Log.e(TAG,"invalid device index for abs vol timeout");
                    for (int i = 0; i < maxAvrcpConnections; i++) {
                        if (deviceFeatures[i].mVolCmdSetInProgress == true)
                            deviceFeatures[i].mVolCmdSetInProgress = false;
                        if (deviceFeatures[i].mVolCmdAdjustInProgress == true)
                            deviceFeatures[i].mVolCmdAdjustInProgress = false;
                    }
                    break;
                }
                deviceFeatures[deviceIndex].mVolCmdSetInProgress = false;
                deviceFeatures[deviceIndex].mVolCmdAdjustInProgress = false;
                Log.v(TAG, "event for device address " + (BluetoothDevice)msg.obj);
                if (deviceFeatures[deviceIndex].mAbsVolRetryTimes >= MAX_ERROR_RETRY_TIMES) {
                    deviceFeatures[deviceIndex].mAbsVolRetryTimes = 0;
                    blackListCurrentDevice(deviceIndex);
                } else {
                    deviceFeatures[deviceIndex].mAbsVolRetryTimes += 1;
                    boolean isSetVol = setVolumeNative(deviceFeatures[deviceIndex].mLastRemoteVolume ,
                            getByteAddress((BluetoothDevice) msg.obj));
                    if (isSetVol) {
                        sendMessageDelayed(obtainMessage(MSG_ABS_VOL_TIMEOUT,
                                0, 0, msg.obj), CMD_TIMEOUT_DELAY);
                        deviceFeatures[deviceIndex].mVolCmdSetInProgress = true;
                    }
                }
                break;

            case MSG_SET_A2DP_AUDIO_STATE: {
                if (DEBUG) Log.v(TAG, "MSG_SET_A2DP_AUDIO_STATE:" + msg.arg1);
                mA2dpState = msg.arg1;
                BluetoothDevice playStateChangeDevice = (BluetoothDevice)msg.obj;
                Log.v(TAG, "event for device address " + playStateChangeDevice.getAddress());
                deviceIndex = getIndexForDevice(playStateChangeDevice);
                if (deviceIndex == INVALID_DEVICE_INDEX) {
                    Log.e(TAG,"Set A2DP state: invalid index for device");
                    break;
                }
                updateCurrentMediaState((BluetoothDevice)msg.obj);
            }   break;

            case MESSAGE_DEVICE_RC_CLEANUP:
                if (DEBUG)
                    Log.v(TAG,"MESSAGE_DEVICE_RC_CLEANUP: " + msg.arg1);
                if (msg.arg1 == STACK_CLEANUP) {
                    deviceIndex = getIndexForDevice((BluetoothDevice) msg.obj);
                    if (deviceIndex == INVALID_DEVICE_INDEX) {
                        Log.e(TAG,"invalid device index for cleanup");
                        break;
                    }
                    cleanupDeviceFeaturesIndex(deviceIndex);
                } else if (msg.arg1 == APP_CLEANUP) {
                    if (msg.obj == null) {
                        clearDeviceDependentFeature();
                        for (int i = 0; i < maxAvrcpConnections; i++) {
                            cleanupDeviceFeaturesIndex(i);
                        }
                    } else {
                        Log.v(TAG, "Invalid message params");
                        break;
                    }
                } else {
                    Log.v(TAG, "Invalid Arguments to MESSAGE_DEVICE_RC_CLEANUP");
                }
                break;

            case MSG_NATIVE_REQ_GET_FOLDER_ITEMS: {
                AvrcpCmd.FolderItemsCmd folderObj = (AvrcpCmd.FolderItemsCmd) msg.obj;
                if (DEBUG) Log.v(TAG, "MSG_NATIVE_REQ_GET_FOLDER_ITEMS " + folderObj);
                switch (folderObj.mScope) {
                    case AvrcpConstants.BTRC_SCOPE_PLAYER_LIST:
                        handleMediaPlayerListRsp(folderObj);
                        break;
                    case AvrcpConstants.BTRC_SCOPE_FILE_SYSTEM:
                    case AvrcpConstants.BTRC_SCOPE_NOW_PLAYING:
                        handleGetFolderItemBrowseResponse(folderObj, folderObj.mAddress);
                        break;
                    default:
                        Log.e(TAG, "unknown scope for getfolderitems. scope = "
                                + folderObj.mScope);
                        getFolderItemsRspNative(folderObj.mAddress,
                                AvrcpConstants.RSP_INV_SCOPE, (short) 0, (byte) 0, 0,
                                null, null, null, null, null, null, null, null);
                }
                break;
            }

            case MSG_NATIVE_REQ_SET_ADDR_PLAYER:
                // object is bdaddr, argument 1 is the selected player id
                if (DEBUG) Log.v(TAG, "MSG_NATIVE_REQ_SET_ADDR_PLAYER id=" + msg.arg1);
                setAddressedPlayer((byte[]) msg.obj, msg.arg1);
                break;

            case MSG_NATIVE_REQ_GET_ITEM_ATTR:
                // msg object contains the item attribute object
                AvrcpCmd.ItemAttrCmd cmd = (AvrcpCmd.ItemAttrCmd) msg.obj;
                if (DEBUG) Log.v(TAG, "MSG_NATIVE_REQ_GET_ITEM_ATTR " + cmd);
                handleGetItemAttr(cmd);
                break;

            case MSG_NATIVE_REQ_SET_BR_PLAYER:
                // argument 1 is the selected player id
                if (DEBUG) Log.v(TAG, "MSG_NATIVE_REQ_SET_BR_PLAYER id=" + msg.arg1);
                setBrowsedPlayer((byte[]) msg.obj, msg.arg1);
                break;

            case MSG_NATIVE_REQ_CHANGE_PATH:
            {
                if (DEBUG) Log.v(TAG, "MSG_NATIVE_REQ_CHANGE_PATH");
                Bundle data = msg.getData();
                byte[] bdaddr = data.getByteArray("BdAddress");
                byte[] folderUid = data.getByteArray("folderUid");
                byte direction = data.getByte("direction");
                if (mAvrcpBrowseManager.getBrowsedMediaPlayer(bdaddr) != null) {
                        mAvrcpBrowseManager.getBrowsedMediaPlayer(bdaddr).changePath(folderUid,
                        direction);
                } else {
                    Log.e(TAG, "Remote requesting change path before setbrowsedplayer");
                    changePathRspNative(bdaddr, AvrcpConstants.RSP_BAD_CMD, 0);
                }
                break;
            }

            case MSG_NATIVE_REQ_PLAY_ITEM:
            {
                Bundle data = msg.getData();
                byte[] bdaddr = data.getByteArray("BdAddress");
                byte[] uid = data.getByteArray("uid");
                byte scope = data.getByte("scope");
                if (DEBUG)
                    Log.v(TAG, "MSG_NATIVE_REQ_PLAY_ITEM scope=" + scope + " id="
                                    + Utils.byteArrayToString(uid));
                handlePlayItemResponse(bdaddr, uid, scope);
                break;
            }

            case MSG_NATIVE_REQ_GET_TOTAL_NUM_OF_ITEMS:
                if (DEBUG) Log.v(TAG, "MSG_NATIVE_REQ_GET_TOTAL_NUM_OF_ITEMS scope=" + msg.arg1);
                // argument 1 is scope, object is bdaddr
                handleGetTotalNumOfItemsResponse((byte[]) msg.obj, (byte) msg.arg1);
                break;

            case MSG_NATIVE_REQ_PASS_THROUGH:
                if (DEBUG)
                    Log.v(TAG, "MSG_NATIVE_REQ_PASS_THROUGH: id=" + msg.arg1 + " st=" + msg.arg2);
                // argument 1 is id, argument 2 is keyState
                Bundle data = msg.getData();
                byte[] bdaddr = data.getByteArray("BdAddress");
                String address = Utils.getAddressStringFromByte(bdaddr);
                Log.v(TAG, "MSG_NATIVE_REQ_PASS_THROUGH " + address);
                handlePassthroughCmd(bdaddr, msg.arg1, msg.arg2);
                break;

            case MSG_UPDATE_MEDIA:
                if (DEBUG) Log.v(TAG, "MSG_UPDATE_MEDIA");
                // Throttle to once per MEDIA_DWELL_TIME
                removeMessages(MSG_UPDATE_MEDIA);
                updateCurrentMediaState(null);
                break;

            default:
                Log.e(TAG, "unknown message! msg.what=" + msg.what);
                break;
            }
        }
    }

<<<<<<< HEAD
    private void updatePlayStatusForDevice(int deviceIndex, PlaybackState state) {
        if (state == null) {
            Log.i(TAG,"updatePlayStatusForDevice: device: state is =" + state);
            return;
=======
    private PlaybackState updatePlaybackState() {
        PlaybackState newState = new PlaybackState.Builder()
                                         .setState(PlaybackState.STATE_NONE,
                                                 PlaybackState.PLAYBACK_POSITION_UNKNOWN, 0.0f)
                                         .build();
        synchronized (this) {
            PlaybackState controllerState = null;
            if (mMediaController != null) {
                controllerState = mMediaController.getPlaybackState();
            }

            if (controllerState != null) {
                newState = controllerState;
            }
            // Use the AudioManager to update the playback state.
            // NOTE: We cannot use the
            //    (mA2dpState == BluetoothA2dp.STATE_PLAYING)
            // check, because after Pause, the A2DP state remains in
            // STATE_PLAYING for 3 more seconds.
            // As a result of that, if we pause the music, on carkits the
            // Play status indicator will continue to display "Playing"
            // for 3 more seconds which can be confusing.
            if (mAudioManagerIsPlaying
                    || (controllerState == null && mAudioManager != null
                               && mAudioManager.isMusicActive())) {
                // Use AudioManager playback state if we don't have the state
                // from MediaControlller
                PlaybackState.Builder builder = new PlaybackState.Builder();
                if (mAudioManagerIsPlaying) {
                    builder.setState(PlaybackState.STATE_PLAYING,
                            PlaybackState.PLAYBACK_POSITION_UNKNOWN, 1.0f);
                } else {
                    builder.setState(PlaybackState.STATE_PAUSED,
                            PlaybackState.PLAYBACK_POSITION_UNKNOWN, 0.0f);
                }
                newState = builder.build();
            }
>>>>>>> 974753ca
        }
        Log.i(TAG,"updatePlayStatusForDevice: device: " +
                    deviceFeatures[deviceIndex].mCurrentDevice);

        byte newStatus = getBluetoothPlayState(state);

        /* update play status in global media player list */
        MediaPlayerInfo player = getAddressedPlayerInfo();
        if (player != null) {
            player.setPlayStatus(newStatus);
        }

        int newPlayStatus = convertPlayStateToPlayStatus(state);
        int oldPlayStatus = convertPlayStateToPlayStatus(deviceFeatures[deviceIndex].mCurrentPlayState);

        if (mFastforward) {
            newPlayStatus = PLAYSTATUS_FWD_SEEK;
        }
        if (mRewind) {
            newPlayStatus = PLAYSTATUS_REV_SEEK;
        }
        if (DEBUG) {
            Log.v(TAG, "updatePlaybackState (" + deviceFeatures[deviceIndex].mPlayStatusChangedNT + "): "+
                       "old=" + deviceFeatures[deviceIndex].mCurrentPlayState + "(" + oldPlayStatus + "), "+
                       "new=" + state + "(" + newPlayStatus + ")");
        }

        deviceFeatures[deviceIndex].mCurrentPlayState = state;

        if ((deviceFeatures[deviceIndex].mPlayStatusChangedNT ==
                AvrcpConstants.NOTIFICATION_TYPE_INTERIM) &&
               (oldPlayStatus != newPlayStatus) && deviceFeatures[deviceIndex].mCurrentDevice != null) {
            deviceFeatures[deviceIndex].mPlayStatusChangedNT =
                AvrcpConstants.NOTIFICATION_TYPE_CHANGED;
            registerNotificationRspPlayStatusNative(
                    deviceFeatures[deviceIndex].mPlayStatusChangedNT,
                    newPlayStatus,
                    getByteAddress(deviceFeatures[deviceIndex].mCurrentDevice));
        }
    }

    private boolean isPlayStateToBeUpdated(int deviceIndex) {
        Log.v(TAG, "isPlayStateTobeUpdated: device: "  +
                    deviceFeatures[deviceIndex].mCurrentDevice);
        if (maxAvrcpConnections < 2) {
            Log.v(TAG, "maxAvrcpConnections: " + maxAvrcpConnections);
            return true;
        } else if(mA2dpService.isMulticastFeatureEnabled()) {
            if (!areMultipleDevicesConnected()) {
                Log.v(TAG, "Single connection exists");
                return true;
            } else if (mA2dpService.isMulticastEnabled()) {
                Log.v(TAG, "Multicast is Enabled");
                return true;
            } else {
                Log.v(TAG, "Multiple connection exists, Multicast not enabled");
                if(isDeviceActiveInHandOffNative(getByteAddress(
                            deviceFeatures[deviceIndex].mCurrentDevice))) {
                    Log.v(TAG, "Device Active in handoff scenario");
                    return true;
                } else {
                    Log.v(TAG, "Device Not Active in handoff scenario");
                    return false;
                }
            }
        } else {
            if (!areMultipleDevicesConnected()) {
                Log.v(TAG, "Single connection exists");
                return true;
            } else {
                Log.v(TAG, "Multiple connection exists in handoff");
                if(isDeviceActiveInHandOffNative(getByteAddress(
                            deviceFeatures[deviceIndex].mCurrentDevice))) {
                    Log.v(TAG, "Device Active in handoff scenario");
                    return true;
                } else {
                    Log.v(TAG, "Device Not Active in handoff scenario");
                    return false;
                }
            }
        }
    }

    private boolean areMultipleDevicesConnected() {
        for (int deviceIndex = 0; deviceIndex < maxAvrcpConnections; deviceIndex++) {
            if (deviceFeatures[deviceIndex].mCurrentDevice == null) {
                return false;
            }
        }
        return true;
    }

    private void updatePlayerStateAndPosition(PlaybackState state) {
        if (DEBUG) Log.v(TAG, "updatePlayerPlayPauseState, old=" +
                            mCurrentPlayerState + ", state=" + state);
        if (state == null) {
            Log.i(TAG,"updatePlayerStateAndPosition: device: state = " + state);
            return;
        }

        if (DEBUG) Log.v(TAG, "old state = " + mCurrentPlayerState + ", new state= " + state);
        int oldPlayStatus = convertPlayStateToPlayStatus(mCurrentPlayerState);
        int newPlayStatus = convertPlayStateToPlayStatus(state);

        mCurrentPlayerState = state;
        mLastStateUpdate = SystemClock.elapsedRealtime();

        for (int deviceIndex = 0; deviceIndex < maxAvrcpConnections; deviceIndex++) {
            /*Discretion is required only when updating play state changed as playing*/
            if ((state.getState() != PlaybackState.STATE_PLAYING) ||
                                isPlayStateToBeUpdated(deviceIndex)) {
                updatePlayStatusForDevice(deviceIndex, state);
            }
        }

        for (int deviceIndex = 0; deviceIndex < maxAvrcpConnections; deviceIndex++) {
            sendPlayPosNotificationRsp(false, deviceIndex);
        }
    }

    private void updatePlaybackState(PlaybackState state, BluetoothDevice device) {
        Log.v(TAG,"updatePlayPauseState, state: " + state + " device: " + device);
        for (int i = 0; i < maxAvrcpConnections; i++) {
            Log.v(TAG,"Device: " + ((deviceFeatures[i].mCurrentDevice == null) ?
                "no name: " : deviceFeatures[i].mCurrentDevice.getName() +
                " : old state: " + deviceFeatures[i].mCurrentPlayState));
        }
        if (device == null) {
            /*Called because of player state change*/
            updatePlayerStateAndPosition(state);
            return;
        } else {
            int deviceIndex = getIndexForDevice(device);
            if (deviceIndex == INVALID_DEVICE_INDEX) {
                Log.w(TAG,"invalid device index" +
                        "Play status change for not connected device");
            } else {
                Log.v(TAG, "old state: " + deviceFeatures[deviceIndex].mCurrentPlayState
                            + " new state: " + state + " device: " +
                            device + " index: " + deviceIndex);
                updatePlayStatusForDevice(deviceIndex, state);
            }
        }
    }

    private void sendPlaybackStatus(int playStatusChangedNT, byte playbackState) {
        registerNotificationRspPlayStatusNative(playStatusChangedNT, (byte) playbackState, null);
        mPlayStatusChangedNT = playStatusChangedNT;
        mReportedPlayStatus = playbackState;
    }

    private void updateTransportControls(int transportControlFlags) {
        mTransportControlFlags = transportControlFlags;
    }

    class MediaAttributes {
        private boolean exists;
        private String title;
        private String artistName;
        private String albumName;
        private String mediaNumber;
        private String mediaTotalNumber;
        private String genre;
        private long playingTimeMs;
        private String coverArt;

        private static final int ATTR_TITLE = 1;
        private static final int ATTR_ARTIST_NAME = 2;
        private static final int ATTR_ALBUM_NAME = 3;
        private static final int ATTR_MEDIA_NUMBER = 4;
        private static final int ATTR_MEDIA_TOTAL_NUMBER = 5;
        private static final int ATTR_GENRE = 6;
        private static final int ATTR_PLAYING_TIME_MS = 7;
        private static final int ATTR_COVER_ART = 8;


        public MediaAttributes(MediaMetadata data) {
            exists = data != null;
            if (!exists)
                return;

            String CurrentPackageName = (mMediaController != null) ? mMediaController.getPackageName():null;
            artistName = stringOrBlank(data.getString(MediaMetadata.METADATA_KEY_ARTIST));
            albumName = stringOrBlank(data.getString(MediaMetadata.METADATA_KEY_ALBUM));
            if (CurrentPackageName != null && !(CurrentPackageName.equals("com.android.music"))) {
                mediaNumber = longStringOrBlank((data.getLong(MediaMetadata.METADATA_KEY_TRACK_NUMBER)));
            } else {
                /* playlist starts with 0 for default player*/
                mediaNumber = longStringOrBlank((data.getLong(MediaMetadata.METADATA_KEY_TRACK_NUMBER) + 1L));
            }
            mediaTotalNumber = longStringOrBlank(data.getLong(MediaMetadata.METADATA_KEY_NUM_TRACKS));
            genre = stringOrBlank(data.getString(MediaMetadata.METADATA_KEY_GENRE));
            playingTimeMs = data.getLong(MediaMetadata.METADATA_KEY_DURATION);
            if (mAvrcpBipRsp != null)
                coverArt = stringOrBlank(mAvrcpBipRsp.getImgHandle(albumName));
            else coverArt = stringOrBlank(null);

            // Try harder for the title.
            title = data.getString(MediaMetadata.METADATA_KEY_TITLE);

            if (title == null) {
                MediaDescription desc = data.getDescription();
                if (desc != null) {
                    CharSequence val = desc.getDescription();
                    if (val != null)
                        title = val.toString();
                }
            }

            if (title == null)
                title = new String();
        }

        public long getLength() {
            if (!exists) return 0L;
            return playingTimeMs;
        }

        public boolean equals(MediaAttributes other) {
            if (other == null)
                return false;

            if (exists != other.exists)
                return false;

            if (exists == false)
                return true;

            return (title.equals(other.title)) && (artistName.equals(other.artistName))
                    && (albumName.equals(other.albumName))
                    && (mediaNumber.equals(other.mediaNumber))
                    && (mediaTotalNumber.equals(other.mediaTotalNumber))
                    && (genre.equals(other.genre)) && (playingTimeMs == other.playingTimeMs)
                    && (coverArt.equals(other.coverArt));
        }

        public String getString(int attrId) {
            if (!exists)
                return new String();

            switch (attrId) {
                case ATTR_TITLE:
                    return title;
                case ATTR_ARTIST_NAME:
                    return artistName;
                case ATTR_ALBUM_NAME:
                    return albumName;
                case ATTR_MEDIA_NUMBER:
                    if(mediaNumber.equals("0"))
                        return new String();
                    else
                        return mediaNumber;
                case ATTR_MEDIA_TOTAL_NUMBER:
                    if(mediaTotalNumber.equals("0"))
                        return new String();
                    else
                        return mediaTotalNumber;
                case ATTR_GENRE:
                    return genre;
                case ATTR_PLAYING_TIME_MS:
                    return Long.toString(playingTimeMs);
                case ATTR_COVER_ART:
                    if (mAvrcpBipRsp != null) {
                        /* Fetch coverArt Handle now in case OBEX channel is established just
                        * before retrieving get element attribute. */
                        coverArt = stringOrBlank(mAvrcpBipRsp.getImgHandle(albumName));
                    } else {
                        coverArt = stringOrBlank(null);
                    }
                    return coverArt;
                default:
                    return new String();
            }
        }

        private String stringOrBlank(String s) {
            return s == null ? new String() : s;
        }

        private String longStringOrBlank(Long s) {
            return s == null ? new String() : s.toString();
        }

        public String toString() {
            if (!exists) {
                return "[MediaAttributes: none]";
            }

            return "[MediaAttributes: " + title + " - " + albumName + " by " + artistName + " ("
                    + playingTimeMs + " " + mediaNumber + "/" + mediaTotalNumber + ") " + genre
                    + " - " + coverArt + "]";
        }

        public String toRedactedString() {
            if (!exists) {
                return "[MediaAttributes: none]";
            }

            return "[MediaAttributes: " + Utils.ellipsize(title) + " - "
                    + Utils.ellipsize(albumName) + " by " + Utils.ellipsize(artistName) + " ("
                    + playingTimeMs + " " + mediaNumber + "/" + mediaTotalNumber + ") " + genre
                    + "]";
        }
    }

    private void updateCurrentMediaState(BluetoothDevice device) {
        // Only do player updates when we aren't registering for track changes.
        MediaAttributes currentAttributes;
        PlaybackState newState = null;

        synchronized (this) {
            if (mMediaController == null) {
                boolean isPlaying = (mA2dpState == BluetoothA2dp.STATE_PLAYING) && mAudioManager.isMusicActive();
                // Use A2DP state if we don't have a MediaControlller
                PlaybackState.Builder builder = new PlaybackState.Builder();
                if (isPlaying) {
                    builder.setState(PlaybackState.STATE_PLAYING,
                            PlaybackState.PLAYBACK_POSITION_UNKNOWN, 1.0f);
                } else {
                    builder.setState(PlaybackState.STATE_PAUSED,
                            PlaybackState.PLAYBACK_POSITION_UNKNOWN, 0.0f);
                }
                newState = builder.build();
                currentAttributes = new MediaAttributes(null);
                for (int i = 0; i < maxAvrcpConnections; i++) {
                    if (device != null) {
                        if ((isPlaying != isPlayingState(deviceFeatures[i].mCurrentPlayState)) &&
                            (device.equals(deviceFeatures[i].mCurrentDevice))) {
                            if (isPlaying) {
                                deviceFeatures[i].isActiveDevice = true;
                                Log.v(TAG,"updateCurrentMediaState: Active device is set true at index = " + i);
                            }
                        }

                        if (!device.equals(deviceFeatures[i].mCurrentDevice) &&
                            deviceFeatures[i].isActiveDevice && isPlaying) {
                            deviceFeatures[i].isActiveDevice = false;
                            Log.v(TAG,"updateCurrentMediaState: Active device is set false at index = " + i);
                        }
                    }
                }
            } else {
                newState = mMediaController.getPlaybackState();
                currentAttributes = new MediaAttributes(mMediaController.getMetadata());
            }
        }

        byte newPlayStatus = getBluetoothPlayState(newState);

        byte[] addr = null;
        int index = INVALID_DEVICE_INDEX;;
        if (device == null) {
            for (int i = 0; i < maxAvrcpConnections; i++) {
                if (deviceFeatures[i].isActiveDevice) {
                    addr = getByteAddress(deviceFeatures[i].mCurrentDevice);
                    index = getIndexForDevice(deviceFeatures[i].mCurrentDevice);
                    break;
                }
            }
        } else {
            addr = getByteAddress(device);
            index = getIndexForDevice(device);
        }

        if (index == INVALID_DEVICE_INDEX) {
            Log.e(TAG, "Invalid device !!!!");
            return;
        }

        if (newState != null && newState.getState() != PlaybackState.STATE_BUFFERING
                 && newState.getState() != PlaybackState.STATE_NONE) {
            long newQueueId = MediaSession.QueueItem.UNKNOWN_ID;
            if (newState != null) newQueueId = newState.getActiveQueueItemId();
            Log.v(TAG, "Media update: id " + mLastQueueId + "➡" + newQueueId + "? "
                            + currentAttributes.toRedactedString() + " : "
                            + mMediaAttributes.toRedactedString());


            if (mAvailablePlayerViewChanged && addr != null) {
                deviceFeatures[index].mAvailablePlayersChangedNT =
                                   AvrcpConstants.NOTIFICATION_TYPE_CHANGED;
                registerNotificationRspAvalPlayerChangedNative(
                        AvrcpConstants.NOTIFICATION_TYPE_CHANGED, addr);
                mAvailablePlayerViewChanged = false;
                return;
            }
            if (deviceFeatures[index].mAddrPlayerChangedNT == AvrcpConstants.NOTIFICATION_TYPE_INTERIM
                    && mReportedPlayerID != mCurrAddrPlayerID && addr != null) {
                registerNotificationRspAvalPlayerChangedNative(
                        AvrcpConstants.NOTIFICATION_TYPE_CHANGED, addr);
                registerNotificationRspAddrPlayerChangedNative(
                        AvrcpConstants.NOTIFICATION_TYPE_CHANGED, mCurrAddrPlayerID, sUIDCounter, addr);

                mAvailablePlayerViewChanged = false;
                deviceFeatures[index].mAddrPlayerChangedNT = AvrcpConstants.NOTIFICATION_TYPE_CHANGED;
                mReportedPlayerID = mCurrAddrPlayerID;

                // Update the now playing list without sending the notification
                deviceFeatures[index].mNowPlayingListChangedNT = AvrcpConstants.NOTIFICATION_TYPE_CHANGED;
                mAddressedMediaPlayer.updateNowPlayingList(mMediaController);
                deviceFeatures[index].mNowPlayingListChangedNT = AvrcpConstants.NOTIFICATION_TYPE_INTERIM;
            }

            // Dont send now playing list changed if the player doesn't support browsing
            MediaPlayerInfo info = getAddressedPlayerInfo();
            if (info != null && info.isBrowseSupported()) {
                Log.v(TAG, "Check if NowPlayingList is updated");
                mAddressedMediaPlayer.updateNowPlayingList(mMediaController);
            }

            // Notify track changed if:
            //  - The CT is registered for the notification
            //  - Queue ID is UNKNOWN and MediaMetadata is different
            if (((newQueueId == -1 || newQueueId != mLastQueueId)
                    && !currentAttributes.equals(mMediaAttributes))
                    && newPlayStatus == PLAYSTATUS_PLAYING) {
                if (device != null) {
                    int idx = getIndexForDevice(device);
                    if ((idx != INVALID_DEVICE_INDEX) &&
                            deviceFeatures[idx].mTrackChangedNT == AvrcpConstants.NOTIFICATION_TYPE_INTERIM)
                    sendTrackChangedRsp(false, device);
                } else {
                    for (int i = 0; i < maxAvrcpConnections; i++) {
                        if ((deviceFeatures[i].mCurrentDevice != null) &&
                            (deviceFeatures[i].mTrackChangedNT == AvrcpConstants.NOTIFICATION_TYPE_INTERIM)) {
                            deviceFeatures[i].mTracksPlayed++;
                            Log.v(TAG,"sending track change for device " + i);
                            sendTrackChangedRsp(false, deviceFeatures[i].mCurrentDevice);
                        }
                    }
                }

                Log.v(TAG, "Send track changed");
                mMediaAttributes = currentAttributes;
                mLastQueueId = newQueueId;
            }
        } else {
            Log.i(TAG, "Skipping update due to invalid playback state");
        }

        // still send the updated play state if the playback state is none or buffering
<<<<<<< HEAD
        updatePlaybackState(newState, device);
=======
        Log.e(TAG,
                "play status change " + mReportedPlayStatus + "➡" + newPlayStatus
                        + " mPlayStatusChangedNT: " + mPlayStatusChangedNT);
        if (mPlayStatusChangedNT == AvrcpConstants.NOTIFICATION_TYPE_INTERIM
                || (mReportedPlayStatus != newPlayStatus)) {
            sendPlaybackStatus(AvrcpConstants.NOTIFICATION_TYPE_CHANGED, newPlayStatus);
        }

        sendPlayPosNotificationRsp(false);
>>>>>>> 974753ca
    }

    private void getRcFeaturesRequestFromNative(byte[] address, int features) {
        if (DEBUG) Log.v(TAG, "getRcFeaturesRequestFromNative: address=" + address.toString());
        Message msg = mHandler.obtainMessage(MSG_NATIVE_REQ_GET_RC_FEATURES, features, 0,
                Utils.getAddressStringFromByte(address));
        mHandler.sendMessage(msg);
    }

    private void getPlayStatusRequestFromNative(byte[] address) {
        if (DEBUG) Log.v(TAG, "getPlayStatusRequestFromNative: address" + address.toString());
        Message msg = mHandler.obtainMessage(MSG_NATIVE_REQ_GET_PLAY_STATUS);
        msg.obj = address;
        mHandler.sendMessage(msg);
    }

    private void getElementAttrRequestFromNative(byte[] address, byte numAttr, int[] attrs) {
        if (DEBUG) Log.v(TAG, "getElementAttrRequestFromNative: numAttr=" + numAttr);
        AvrcpCmd avrcpCmdobj = new AvrcpCmd();
        AvrcpCmd.ElementAttrCmd elemAttr = avrcpCmdobj.new ElementAttrCmd(address, numAttr, attrs);
        Message msg = mHandler.obtainMessage(MSG_NATIVE_REQ_GET_ELEM_ATTRS);
        msg.obj = elemAttr;
        mHandler.sendMessage(msg);
    }

    private void registerNotificationRequestFromNative(byte[] address,int eventId, int param) {
        if (DEBUG) Log.v(TAG, "registerNotificationRequestFromNative: eventId=" + eventId);
        Message msg = mHandler.obtainMessage(MSG_NATIVE_REQ_REGISTER_NOTIFICATION, eventId, param);
        msg.obj = address;
        mHandler.sendMessage(msg);
    }

    private void processRegisterNotification(byte[] address, int eventId, int param) {

        BluetoothDevice device = mAdapter.getRemoteDevice(address);
        int deviceIndex = getIndexForDevice(device);
        if (deviceIndex == INVALID_DEVICE_INDEX) {
            Log.v(TAG,"device entry not present, bailing out");
            return;
        }

        int currPlayState = convertPlayStateToPlayStatus
                (deviceFeatures[deviceIndex].mCurrentPlayState);

        if (mFastforward) {
            currPlayState = PLAYSTATUS_FWD_SEEK;
        }
        if (mRewind) {
            currPlayState = PLAYSTATUS_REV_SEEK;
        }

        Log.v(TAG,"processRegisterNotification: eventId" + eventId);
        switch (eventId) {
            case EVT_PLAY_STATUS_CHANGED:
                deviceFeatures[deviceIndex].mPlayStatusChangedNT =
                        AvrcpConstants.NOTIFICATION_TYPE_INTERIM;
                registerNotificationRspPlayStatusNative(
                        deviceFeatures[deviceIndex].mPlayStatusChangedNT,
                        currPlayState,
                        getByteAddress(deviceFeatures[deviceIndex].mCurrentDevice));
                break;

            case EVT_TRACK_CHANGED:
                Log.v(TAG, "Track changed notification enabled");
                mTrackChangedNT = AvrcpConstants.NOTIFICATION_TYPE_INTERIM;
                deviceFeatures[deviceIndex].mTrackChangedNT =
                        AvrcpConstants.NOTIFICATION_TYPE_INTERIM;
                sendTrackChangedRsp(true, deviceFeatures[deviceIndex].mCurrentDevice);
                break;

            case EVT_PLAY_POS_CHANGED:
                if (param <= 0)
                   param = 1;

                int update_interval = SystemProperties.getInt("persist.bt.avrcp.pos_time", 3000);
                deviceFeatures[deviceIndex].mPlayPosChangedNT =
                                             AvrcpConstants.NOTIFICATION_TYPE_INTERIM;
                if (update_interval == 0) {
                    deviceFeatures[deviceIndex].mPlaybackIntervalMs = (long)param * 1000L;
                } else {
                    deviceFeatures[deviceIndex].mPlaybackIntervalMs = update_interval;
                }
                sendPlayPosNotificationRsp(true, deviceIndex);
                Log.v(TAG,"mPlayPosChangedNT updated for index " +
                      deviceFeatures[deviceIndex].mPlayPosChangedNT +
                      " index " + deviceIndex);
                break;

            case EVT_AVBL_PLAYERS_CHANGED:
                /* Notify remote available players changed */
                if (DEBUG) Log.d(TAG, "Available Players notification enabled");
                deviceFeatures[deviceIndex].mAvailablePlayersChangedNT = AvrcpConstants.NOTIFICATION_TYPE_INTERIM;
                registerNotificationRspAvalPlayerChangedNative(
                        AvrcpConstants.NOTIFICATION_TYPE_INTERIM,
                        getByteAddress(deviceFeatures[deviceIndex].mCurrentDevice));
                break;

            case EVT_ADDR_PLAYER_CHANGED:
                /* Notify remote addressed players changed */
                if (DEBUG) Log.d(TAG, "Addressed Player notification enabled");
                registerNotificationRspAddrPlayerChangedNative(
                        AvrcpConstants.NOTIFICATION_TYPE_INTERIM,
                        mCurrAddrPlayerID, sUIDCounter,
                        getByteAddress(deviceFeatures[deviceIndex].mCurrentDevice));
                mReportedPlayerID = mCurrAddrPlayerID;
                break;

            case EVENT_UIDS_CHANGED:
                if (DEBUG) Log.d(TAG, "UIDs changed notification enabled");
                registerNotificationRspUIDsChangedNative(
                        AvrcpConstants.NOTIFICATION_TYPE_INTERIM, sUIDCounter,
                        getByteAddress(deviceFeatures[deviceIndex].mCurrentDevice));
                break;

            case EVENT_NOW_PLAYING_CONTENT_CHANGED:
                if (DEBUG) Log.d(TAG, "Now Playing List changed notification enabled");
                /* send interim response to remote device */
                mNowPlayingListChangedNT = AvrcpConstants.NOTIFICATION_TYPE_INTERIM;
                if (!registerNotificationRspNowPlayingChangedNative(
                        AvrcpConstants.NOTIFICATION_TYPE_INTERIM,
                        getByteAddress(deviceFeatures[deviceIndex].mCurrentDevice))) {
                    Log.e(TAG, "EVENT_NOW_PLAYING_CONTENT_CHANGED: " +
                            "registerNotificationRspNowPlayingChangedNative for Interim rsp failed!");
                }
                break;
        }
    }

    private void handlePassthroughCmdRequestFromNative(byte[] address, int id, int keyState) {
        Message msg = mHandler.obtainMessage(MSG_NATIVE_REQ_PASS_THROUGH, id, keyState);
        Bundle data = new Bundle();
        data.putByteArray("BdAddress" , address);
        msg.setData(data);
        mHandler.sendMessage(msg);
    }

    private void sendTrackChangedRsp(boolean registering, BluetoothDevice device) {
        int deviceIndex = getIndexForDevice(device);
        if (!registering && mTrackChangedNT != AvrcpConstants.NOTIFICATION_TYPE_INTERIM) {
            if (DEBUG) Log.d(TAG, "sendTrackChangedRsp: Not registered or registering.");
            return;
        }

        mTrackChangedNT = AvrcpConstants.NOTIFICATION_TYPE_CHANGED;
        if (registering) mTrackChangedNT = AvrcpConstants.NOTIFICATION_TYPE_INTERIM;
        deviceFeatures[deviceIndex].mTrackChangedNT = mTrackChangedNT;

        MediaPlayerInfo info = getAddressedPlayerInfo();
        byte[] byteAddr = getByteAddress(deviceFeatures[deviceIndex].mCurrentDevice);
        // for non-browsable players or no player
        if (info != null && !info.isBrowseSupported()) {
            byte[] track = AvrcpConstants.TRACK_IS_SELECTED;
            if (!mMediaAttributes.exists) track = AvrcpConstants.NO_TRACK_SELECTED;
            registerNotificationRspTrackChangeNative(
                              deviceFeatures[deviceIndex].mTrackChangedNT,
                              track,
                              byteAddr);
            return;
        }

        mAddressedMediaPlayer.sendTrackChangeWithId(mTrackChangedNT, mMediaController, byteAddr);
    }

    private long getPlayPosition(BluetoothDevice device) {
        if (device != null) {
            int deviceIndex = getIndexForDevice(device);
            if (deviceIndex == INVALID_DEVICE_INDEX) {
                Log.e(TAG,"Device index is not valid in getPlayPosition");
                return -1L;
            }

            if (deviceFeatures[deviceIndex].mCurrentPlayState == null)
                return -1L;

            if (deviceFeatures[deviceIndex].mCurrentPlayState.getPosition() ==
                    PlaybackState.PLAYBACK_POSITION_UNKNOWN) {
                return -1L;
            }

            if (isPlayingState(deviceFeatures[deviceIndex].mCurrentPlayState)) {
                long sinceUpdate =
                    (SystemClock.elapsedRealtime() - mLastStateUpdate +
                     deviceFeatures[deviceIndex].mCurrentPlayState.getLastPositionUpdateTime());
                return sinceUpdate + deviceFeatures[deviceIndex].mCurrentPlayState.getPosition();
            }
            return deviceFeatures[deviceIndex].mCurrentPlayState.getPosition();

        } else {
            if (mCurrentPlayerState == null)
                return -1L;

            if (mCurrentPlayerState.getPosition() == PlaybackState.PLAYBACK_POSITION_UNKNOWN)
                return -1L;

            if (isPlayingState(mCurrentPlayerState)) {
                long sinceUpdate =
                    (SystemClock.elapsedRealtime() - mCurrentPlayerState.getLastPositionUpdateTime());
                return SystemClock.elapsedRealtime() - mLastStateUpdate +
                       mCurrentPlayerState.getPosition();
            }
            return mCurrentPlayerState.getPosition();

        }
    }

    private int convertPlayStateToPlayStatus(PlaybackState state) {
        int playStatus = PLAYSTATUS_ERROR;
        switch (state.getState()) {
            case PlaybackState.STATE_PLAYING:
                playStatus = PLAYSTATUS_PLAYING;
                break;

            case PlaybackState.STATE_STOPPED:
            case PlaybackState.STATE_CONNECTING:
            case PlaybackState.STATE_NONE:
                playStatus = PLAYSTATUS_STOPPED;
                break;

            case PlaybackState.STATE_PAUSED:
            case PlaybackState.STATE_BUFFERING:
                playStatus = PLAYSTATUS_PAUSED;
                break;

            case PlaybackState.STATE_FAST_FORWARDING:
            case PlaybackState.STATE_SKIPPING_TO_NEXT:
            case PlaybackState.STATE_SKIPPING_TO_QUEUE_ITEM:
                playStatus = PLAYSTATUS_FWD_SEEK;
                break;

            case PlaybackState.STATE_REWINDING:
            case PlaybackState.STATE_SKIPPING_TO_PREVIOUS:
                playStatus = PLAYSTATUS_REV_SEEK;
                break;

            case PlaybackState.STATE_ERROR:
                playStatus = PLAYSTATUS_ERROR;
                break;

        }
        return playStatus;
    }

    private boolean isPlayingState(@Nullable PlaybackState state) {
        if (state == null) return false;
        return (state != null) && (state.getState() == PlaybackState.STATE_PLAYING);
    }

    /**
     * Sends a play position notification, or schedules one to be
     * sent later at an appropriate time. If |requested| is true,
     * does both because this was called in reponse to a request from the
     * TG.
     */
    private void sendPlayPosNotificationRsp(boolean requested, int i) {
        if (!requested && deviceFeatures[i].mPlayPosChangedNT != AvrcpConstants.NOTIFICATION_TYPE_INTERIM) {
            if (DEBUG) Log.d(TAG, "sendPlayPosNotificationRsp: Not registered or requesting.");
            return;
        }
        long playPositionMs = getPlayPosition(deviceFeatures[i].mCurrentDevice);
        int currPlayStatus = convertPlayStateToPlayStatus(deviceFeatures[i].mCurrentPlayState);
        String debugLine = "sendPlayPosNotificationRsp: ";

        // Some remote devices are going to bad state when sending play position
        // as ffff for non-playing state
        if (!requested && playPositionMs == -1L && currPlayStatus != PLAYSTATUS_PLAYING) {
           if (DEBUG) Log.d(TAG, " Don't send invalid play position notification for non-playing state");
           return;
        }

        // mNextPosMs is set to -1 when the previous position was invalid
        // so this will be true if the new position is valid & old was invalid.
        // mPlayPositionMs is set to -1 when the new position is invalid,
        // and the old mPrevPosMs is >= 0 so this is true when the new is invalid
        // and the old was valid.
        if (DEBUG) {
            debugLine += "(" + requested + ") " + deviceFeatures[i].mPrevPosMs + " <=? " + playPositionMs + " <=? "
                    + deviceFeatures[i].mNextPosMs;
            if (isPlayingState(deviceFeatures[i].mCurrentPlayState)) debugLine += " Playing";
            debugLine += " State: " + deviceFeatures[i].mCurrentPlayState.getState();
        }
        if (requested || ((deviceFeatures[i].mLastReportedPosition != playPositionMs) &&
             (playPositionMs >= deviceFeatures[i].mNextPosMs) ||
             (playPositionMs <= deviceFeatures[i].mPrevPosMs))) {
            if (!requested) deviceFeatures[i].mPlayPosChangedNT = AvrcpConstants.NOTIFICATION_TYPE_CHANGED;
            registerNotificationRspPlayPosNative(deviceFeatures[i].mPlayPosChangedNT,
                   (int)playPositionMs, getByteAddress(deviceFeatures[i].mCurrentDevice));
            deviceFeatures[i].mLastReportedPosition = playPositionMs;
            if (playPositionMs != PlaybackState.PLAYBACK_POSITION_UNKNOWN) {
                deviceFeatures[i].mNextPosMs = playPositionMs + deviceFeatures[i].mPlaybackIntervalMs;
                deviceFeatures[i].mPrevPosMs = playPositionMs - deviceFeatures[i].mPlaybackIntervalMs;
            } else {
                deviceFeatures[i].mNextPosMs = -1;
                deviceFeatures[i].mPrevPosMs = -1;
            }
        }

        mHandler.removeMessages(MSG_PLAY_INTERVAL_TIMEOUT);
        if (deviceFeatures[i].mPlayPosChangedNT == AvrcpConstants.NOTIFICATION_TYPE_INTERIM &&
                 isPlayingState(deviceFeatures[i].mCurrentPlayState)) {
            Message msg = mHandler.obtainMessage(MSG_PLAY_INTERVAL_TIMEOUT, 0, 0,
                                                 deviceFeatures[i].mCurrentDevice);
            long delay = deviceFeatures[i].mPlaybackIntervalMs;
            if (deviceFeatures[i].mNextPosMs != -1) {
                delay = deviceFeatures[i].mNextPosMs - (playPositionMs > 0 ? playPositionMs : 0);
            }
            if (DEBUG) debugLine += " Timeout " + delay + "ms";
            mHandler.sendMessageDelayed(msg, delay);
        }
        if (DEBUG) Log.d(TAG, debugLine);
    }

    /**
     * This is called from AudioService. It will return whether this device supports abs volume.
     * NOT USED AT THE MOMENT.
     */
    public boolean isAbsoluteVolumeSupported() {
        if (mA2dpService.isMulticastFeatureEnabled() &&
                areMultipleDevicesConnected()) {
            if (DEBUG) Log.v(TAG, "isAbsoluteVolumeSupported : Absolute volume false multicast is enabled & multiple devices are connected");
            return false;
        }
        List<Byte> absVolumeSupported = new ArrayList<Byte>();
        for (int i = 0; i < maxAvrcpConnections; i++) {
            if (deviceFeatures[i].mCurrentDevice != null) {
                // add 1 in byte list if absolute volume is supported
                // add 0 in byte list if absolute volume not supported
                if ((deviceFeatures[i].mFeatures &
                        BTRC_FEAT_ABSOLUTE_VOLUME) != 0) {
                    Log.v(TAG, "isAbsoluteVolumeSupported: yes, for dev: " + i);
                    absVolumeSupported.add((byte)1);
                } else {
                    Log.v(TAG, "isAbsoluteVolumeSupported: no, for dev: " + i);
                    absVolumeSupported.add((byte)0);
                }
            }
        }
        return !(absVolumeSupported.contains((byte)0) || absVolumeSupported.isEmpty());
    }

    /**
     * We get this call from AudioService. This will send a message to our handler object,
     * requesting our handler to call setVolumeNative()
     */
    public void adjustVolume(int direction) {
        Log.d(TAG, "pts_test = " + pts_test + " direction = " + direction);
        if (pts_test) {
/* TODOuv
            AvrcpControllerService avrcpCtrlService =
                    AvrcpControllerService.getAvrcpControllerService();
            if (avrcpCtrlService != null) {
                Log.d(TAG, "avrcpCtrlService not null");
                for (int i = 0; i < maxAvrcpConnections; i++) {
                    if (deviceFeatures[i].mCurrentDevice != null) {
                        Log.d(TAG, "SendPassThruPlay command sent for = "
                                + deviceFeatures[i].mCurrentDevice);
                        if (direction == 1) {
                            avrcpCtrlService.sendPassThroughCmd(
                                deviceFeatures[i].mCurrentDevice, AVRC_ID_VOL_UP,
                                AvrcpConstants.KEY_STATE_PRESS);
                            avrcpCtrlService.sendPassThroughCmd(
                                deviceFeatures[i].mCurrentDevice, AVRC_ID_VOL_UP,
                                AvrcpConstants.KEY_STATE_RELEASE);
                        } else if (direction == -1) {
                           avrcpCtrlService.sendPassThroughCmd(
                                deviceFeatures[i].mCurrentDevice, AVRC_ID_VOL_DOWN,
                                AvrcpConstants.KEY_STATE_PRESS);
                           avrcpCtrlService.sendPassThroughCmd(
                                deviceFeatures[i].mCurrentDevice, AVRC_ID_VOL_DOWN,
                                AvrcpConstants.KEY_STATE_RELEASE);
                        }
                    }
                }
            } else {
                Log.d(TAG, "passthru command not sent, connection unavailable");
            }
*/
        } else {
            Log.d(TAG, "MSG_ADJUST_VOLUME");
            Message msg = mHandler.obtainMessage(MSG_ADJUST_VOLUME, direction, 0);
            mHandler.sendMessage(msg);
        }
    }

    public void setAbsoluteVolume(int volume) {
        if (volume == mLocalVolume) {
            if (DEBUG) Log.v(TAG, "setAbsoluteVolume is setting same index, ignore "+volume);
            return;
        }

        mHandler.removeMessages(MSG_ADJUST_VOLUME);
        Message msg = mHandler.obtainMessage(MSG_SET_ABSOLUTE_VOLUME, volume, 0);
        mHandler.sendMessage(msg);
    }

    /* Called in the native layer as a btrc_callback to return the volume set on the carkit in the
     * case when the volume is change locally on the carkit. This notification is not called when
     * the volume is changed from the phone.
     *
     * This method will send a message to our handler to change the local stored volume and notify
     * AudioService to update the UI
     */
    private void volumeChangeRequestFromNative(byte[] address, int volume, int ctype) {
        Message msg = mHandler.obtainMessage(MSG_NATIVE_REQ_VOLUME_CHANGE, volume, ctype);
        Bundle data = new Bundle();
        data.putByteArray("BdAddress" , address);
        msg.setData(data);
        mHandler.sendMessage(msg);
    }

    private void getFolderItemsRequestFromNative(
        byte[] address, byte scope, long startItem, long endItem, byte numAttr, int[] attrIds) {
        if (DEBUG) Log.v(TAG, "getFolderItemsRequestFromNative: scope=" + scope + ", numAttr=" + numAttr);
        AvrcpCmd avrcpCmdobj = new AvrcpCmd();
        AvrcpCmd.FolderItemsCmd folderObj = avrcpCmdobj.new FolderItemsCmd(address, scope,
                startItem, endItem, numAttr, attrIds);
        Message msg = mHandler.obtainMessage(MSG_NATIVE_REQ_GET_FOLDER_ITEMS, 0, 0);
        msg.obj = folderObj;
        mHandler.sendMessage(msg);
    }

    private void setAddressedPlayerRequestFromNative(byte[] address, int playerId) {
        if (DEBUG) Log.v(TAG, "setAddrPlayerRequestFromNative: playerId=" + playerId);
        Message msg = mHandler.obtainMessage(MSG_NATIVE_REQ_SET_ADDR_PLAYER, playerId, 0);
        msg.obj = address;
        mHandler.sendMessage(msg);
    }

    private void setBrowsedPlayerRequestFromNative(byte[] address, int playerId) {
        if (DEBUG) Log.v(TAG, "setBrPlayerRequestFromNative: playerId=" + playerId);
        Message msg = mHandler.obtainMessage(MSG_NATIVE_REQ_SET_BR_PLAYER, playerId, 0);
        msg.obj = address;
        mHandler.sendMessage(msg);
    }

    private void changePathRequestFromNative(byte[] address, byte direction, byte[] folderUid) {
        if (DEBUG) Log.v(TAG, "changePathRequestFromNative: direction=" + direction);
        Bundle data = new Bundle();
        Message msg = mHandler.obtainMessage(MSG_NATIVE_REQ_CHANGE_PATH);
        data.putByteArray("BdAddress" , address);
        data.putByteArray("folderUid" , folderUid);
        data.putByte("direction" , direction);
        msg.setData(data);
        mHandler.sendMessage(msg);
    }

    private void getItemAttrRequestFromNative(byte[] address, byte scope, byte[] itemUid, int uidCounter,
            byte numAttr, int[] attrs) {
        AvrcpCmd avrcpCmdobj = new AvrcpCmd();
        AvrcpCmd.ItemAttrCmd itemAttr = avrcpCmdobj.new ItemAttrCmd(address, scope,
                itemUid, uidCounter, numAttr, attrs);
        Message msg = mHandler.obtainMessage(MSG_NATIVE_REQ_GET_ITEM_ATTR);
        msg.obj = itemAttr;
        mHandler.sendMessage(msg);
    }

    private void searchRequestFromNative(byte[] address, int charsetId, byte[] searchStr) {
        /* Search is not supported */
        Log.w(TAG, "searchRequestFromNative: search is not supported");
        searchRspNative(address, AvrcpConstants.RSP_SRCH_NOT_SPRTD, 0, 0);
    }

    private void playItemRequestFromNative(byte[] address, byte scope, int uidCounter, byte[] uid) {
        if (DEBUG) Log.v(TAG, "playItemRequestFromNative: scope=" + scope);
        Bundle data = new Bundle();
        Message msg = mHandler.obtainMessage(MSG_NATIVE_REQ_PLAY_ITEM);
        data.putByteArray("BdAddress" , address);
        data.putByteArray("uid" , uid);
        data.putInt("uidCounter" , uidCounter);
        data.putByte("scope" , scope);
        msg.setData(data);
        mHandler.sendMessage(msg);
    }

    private void addToPlayListRequestFromNative(byte[] address, byte scope, byte[] uid, int uidCounter) {
        /* add to NowPlaying not supported */
        Log.w(TAG, "addToPlayListRequestFromNative: not supported! scope=" + scope);
        addToNowPlayingRspNative(address, AvrcpConstants.RSP_INTERNAL_ERR);
    }

    private void getTotalNumOfItemsRequestFromNative(byte[] address, byte scope) {
        if (DEBUG) Log.v(TAG, "getTotalNumOfItemsRequestFromNative: scope=" + scope);
        Bundle data = new Bundle();
        Message msg = mHandler.obtainMessage(MSG_NATIVE_REQ_GET_TOTAL_NUM_OF_ITEMS);
        msg.arg1 = scope;
        msg.obj = address;
        mHandler.sendMessage(msg);
    }

    private void notifyVolumeChanged(int volume) {
        mAudioManager.setStreamVolume(AudioManager.STREAM_MUSIC, volume,
                      AudioManager.FLAG_SHOW_UI | AudioManager.FLAG_BLUETOOTH_ABS_VOLUME);
    }

    private int convertToAudioStreamVolume(int volume) {
        // Rescale volume to match AudioSystem's volume
        return (int) Math.floor((double) volume*mAudioStreamMax/AVRCP_MAX_VOL);
    }

    private int convertToAvrcpVolume(int volume) {
        return (int) Math.ceil((double) volume*AVRCP_MAX_VOL/mAudioStreamMax);
    }

    private void blackListCurrentDevice(int i) {
        String mAddress = null;
        if (deviceFeatures[i].mCurrentDevice == null) {
            Log.v(TAG, "blackListCurrentDevice: Device is null");
            return;
        }
        mAddress  = deviceFeatures[i].mCurrentDevice.getAddress();
        deviceFeatures[i].mFeatures &= ~BTRC_FEAT_ABSOLUTE_VOLUME;
        mAudioManager.avrcpSupportsAbsoluteVolume(mAddress, isAbsoluteVolumeSupported());

        SharedPreferences pref = mContext.getSharedPreferences(ABSOLUTE_VOLUME_BLACKLIST,
                Context.MODE_PRIVATE);
        SharedPreferences.Editor editor = pref.edit();
        editor.putBoolean(mAddress, true);
        editor.commit();
    }


    private int modifyRcFeatureFromBlacklist(int feature, String address) {
        SharedPreferences pref = mContext.getSharedPreferences(ABSOLUTE_VOLUME_BLACKLIST,
                Context.MODE_PRIVATE);
        if (!pref.contains(address)) {
            return feature;
        }
        if (pref.getBoolean(address, false)) {
            feature &= ~BTRC_FEAT_ABSOLUTE_VOLUME;
        }
        return feature;
    }

    public void resetBlackList(String address) {
        SharedPreferences pref = mContext.getSharedPreferences(ABSOLUTE_VOLUME_BLACKLIST,
                Context.MODE_PRIVATE);
        SharedPreferences.Editor editor = pref.edit();
        editor.remove(address);
        editor.apply();
    }

    /**
     * This is called from A2dpStateMachine to set A2dp audio state.
     */
    public void setA2dpAudioState(int state, BluetoothDevice device) {
        Message msg = mHandler.obtainMessage(MSG_SET_A2DP_AUDIO_STATE, state, 0, device);
        mHandler.sendMessage(msg);
    }

    public void setAvrcpConnectedDevice(BluetoothDevice device) {
        Log.i(TAG,"Device added is " + device);
        for (int i = 0; i < maxAvrcpConnections; i++) {
            if (deviceFeatures[i].mCurrentDevice != null &&
                    deviceFeatures[i].mCurrentDevice.equals(device)) {
                Log.v(TAG,"device is already added in connected list, ignore now");
                return;
            }
        }
        for (int i = 0; i < maxAvrcpConnections; i++ ) {
            if (deviceFeatures[i].mCurrentDevice == null) {
                deviceFeatures[i].mCurrentDevice = device;
                deviceFeatures[i].isActiveDevice = true;
                /*Playstate is explicitly updated here to take care of cases
                        where play state update is missed because of that happening
                        even before Avrcp connects*/
                deviceFeatures[i].mCurrentPlayState = mCurrentPlayerState;
                if (isPlayingState(mCurrentPlayerState)) {
                /* In dual a2dp connection mode, if music is streaming on other device and
                ** avrcp connection was delayed to second device and is not in playing state
                ** check for playing device and update play status accordingly
                */
                    if (!isPlayStateToBeUpdated(i)) {
                        PlaybackState.Builder playState = new PlaybackState.Builder();
                        playState.setState(PlaybackState.STATE_PAUSED,
                                       PlaybackState.PLAYBACK_POSITION_UNKNOWN, 1.0f);
                        deviceFeatures[i].mCurrentPlayState = playState.build();
                    }
                }
                if (!isPlayingState(mCurrentPlayerState) &&
                     mA2dpService.getA2dpPlayingDevice().size() > 0) {
                /*A2DP playstate updated for video playback scenario, where a2dp play status is
                    updated when avrcp connection was not up yet.*/
                    Log.i(TAG,"A2dp playing device found");
                    List<BluetoothDevice> playingDevice = mA2dpService.getA2dpPlayingDevice();
                    for (int j = 0; j < playingDevice.size(); j++) {
                        if (playingDevice.get(j).equals(device)) {
                            PlaybackState.Builder playState = new PlaybackState.Builder();
                            playState.setState(PlaybackState.STATE_PLAYING,
                                           PlaybackState.PLAYBACK_POSITION_UNKNOWN, 1.0f);
                            deviceFeatures[i].mCurrentPlayState = playState.build();
                        }
                    }
                }
                Log.i(TAG,"play status updated on Avrcp connection as: " +
                                                    deviceFeatures[i].mCurrentPlayState);
                Log.i(TAG,"device added at " + i);
                Log.i(TAG,"Active device set to true at index =  " + i);
                break;
            }
        }

        for (int i = 0; i < maxAvrcpConnections; i++ ) {
            if (isPlayingState(mCurrentPlayerState)) {
                if (deviceFeatures[i].mCurrentDevice != null &&
                    !isPlayStateToBeUpdated(i) &&
                    deviceFeatures[i].isActiveDevice) {
                    deviceFeatures[i].isActiveDevice = false;
                    Log.i(TAG,"Active device set to false at index =  " + i);
                    if (isPlayingState(deviceFeatures[i].mCurrentPlayState)) {
                        PlaybackState.Builder playState = new PlaybackState.Builder();
                        playState.setState(PlaybackState.STATE_PAUSED,
                                       PlaybackState.PLAYBACK_POSITION_UNKNOWN, 1.0f);
                        updatePlaybackState(playState.build(), deviceFeatures[i].mCurrentDevice);
                    }
                }
            }
            else if (deviceFeatures[i].mCurrentDevice != null &&
                    !(deviceFeatures[i].mCurrentDevice.equals(device)) &&
                    deviceFeatures[i].isActiveDevice) {
                deviceFeatures[i].isActiveDevice = false;
                Log.i(TAG,"Active device set to false at index =  " + i);
            }
        }
    }

    /**
     * This is called from A2dpStateMachine to set A2dp Connected device to null on disconnect.
     */
    public void setAvrcpDisconnectedDevice(BluetoothDevice device) {
        for (int i = 0; i < maxAvrcpConnections; i++ ) {
            if (deviceFeatures[i].mCurrentDevice !=null &&
                    deviceFeatures[i].mCurrentDevice.equals(device)) {
                // initiate cleanup for all variables;
                Message msg = mHandler.obtainMessage(MESSAGE_DEVICE_RC_CLEANUP, STACK_CLEANUP,
                       0, device);
                mHandler.sendMessage(msg);
                Log.i(TAG,"Device removed is " + device);
                Log.i(TAG,"removed at " + i);
                /* device is disconnect and some response form music app was
                 * pending for this device clear it.*/
// TODOuv
//                if (mBrowserDevice != null &&
//                        mBrowserDevice.equals(device)) {
//                    Log.i(TAG,"clearing mBrowserDevice on disconnect");
//                    mBrowserDevice = null;
//                }
            }
            /* Multicast scenario both abs vol supported
               Active device got disconnected so make other
               device which is left supporting absolute
               volume as active device
            */
            if (deviceFeatures[i].mCurrentDevice != null &&
                    !(deviceFeatures[i].mCurrentDevice.equals(device))) {
                deviceFeatures[i].isActiveDevice = true;
                Log.i(TAG,"setAvrcpDisconnectedDevice : Active device changed to index = " + i);
            }
        }
        mAudioManager.avrcpSupportsAbsoluteVolume(device.getAddress(),
                isAbsoluteVolumeSupported());
        Log.v(TAG," update audio manager for abs vol state = "
                + isAbsoluteVolumeSupported());
        for (int i = 0; i < maxAvrcpConnections; i++ ) {
            if (deviceFeatures[i].mCurrentDevice != null) {
                if (isAbsoluteVolumeSupported() &&
                        deviceFeatures[i].mAbsoluteVolume != -1) {
                    notifyVolumeChanged(deviceFeatures[i].mAbsoluteVolume);
                    Log.v(TAG," update audio manager for abs vol  = "
                            + deviceFeatures[i].mAbsoluteVolume);
                }
                break;
            }
        }
    }

    private class AvrcpServiceBootReceiver extends BroadcastReceiver {
        @Override
        public void onReceive(Context context, Intent intent) {
            String action = intent.getAction();
            if (action.equals(Intent.ACTION_USER_UNLOCKED)) {
                if (DEBUG) Log.d(TAG, "User unlocked, initializing player lists");
                /* initializing media player's list */
                buildBrowsablePlayerList();
            }
        }
    }

    private class AvrcpServiceBroadcastReceiver extends BroadcastReceiver {
        @Override
        public void onReceive(Context context, Intent intent) {
            String action = intent.getAction();
            if (DEBUG) Log.d(TAG, "AvrcpServiceBroadcastReceiver-> Action: " + action);

            if (action.equals(Intent.ACTION_PACKAGE_REMOVED)
                    || action.equals(Intent.ACTION_PACKAGE_DATA_CLEARED)) {
                if (!intent.getBooleanExtra(Intent.EXTRA_REPLACING, false)) {
                    // a package is being removed, not replaced
                    String packageName = intent.getData().getSchemeSpecificPart();
                    if (packageName != null) {
                        handlePackageModified(packageName, true);
                    }
                }

            } else if (action.equals(Intent.ACTION_PACKAGE_ADDED)
                    || action.equals(Intent.ACTION_PACKAGE_CHANGED)) {
                String packageName = intent.getData().getSchemeSpecificPart();
                if (DEBUG) Log.d(TAG,"AvrcpServiceBroadcastReceiver-> packageName: "
                        + packageName);
                if (packageName != null) {
                    handlePackageModified(packageName, false);
                }
            }
        }
    }

    private void handlePackageModified(String packageName, boolean removed) {
        if (DEBUG) Log.d(TAG, "packageName: " + packageName + " removed: " + removed);

        if (removed) {
            removeMediaPlayerInfo(packageName);
            // old package is removed, updating local browsable player's list
            if (isBrowseSupported(packageName)) {
                removePackageFromBrowseList(packageName);
            }
        } else {
            // new package has been added.
            if (isBrowsableListUpdated(packageName)) {
                // Rebuilding browsable players list
                buildBrowsablePlayerList();
            }
        }
    }

    private boolean isBrowsableListUpdated(String newPackageName) {
        // getting the browsable media players list from package manager
        Intent intent = new Intent("android.media.browse.MediaBrowserService");
        List<ResolveInfo> resInfos = mPackageManager.queryIntentServices(intent,
                                         PackageManager.MATCH_ALL);
        for (ResolveInfo resolveInfo : resInfos) {
            if (resolveInfo.serviceInfo.packageName.equals(newPackageName)) {
                if (DEBUG)
                    Log.d(TAG,
                            "isBrowsableListUpdated: package includes MediaBrowserService, true");
                return true;
            }
        }

        // if list has different size
        if (resInfos.size() != mBrowsePlayerInfoList.size()) {
            if (DEBUG) Log.d(TAG, "isBrowsableListUpdated: browsable list size mismatch, true");
            return true;
        }

        Log.d(TAG, "isBrowsableListUpdated: false");
        return false;
    }

    private void removePackageFromBrowseList(String packageName) {
        if (DEBUG) Log.d(TAG, "removePackageFromBrowseList: " + packageName);
        synchronized (mBrowsePlayerInfoList) {
            int browseInfoID = getBrowseId(packageName);
            if (browseInfoID != -1) {
                mBrowsePlayerInfoList.remove(browseInfoID);
            }
        }
    }

    /*
     * utility function to get the browse player index from global browsable
     * list. It may return -1 if specified package name is not in the list.
     */
    private int getBrowseId(String packageName) {
        boolean response = false;
        int browseInfoID = 0;
        synchronized (mBrowsePlayerInfoList) {
            for (BrowsePlayerInfo info : mBrowsePlayerInfoList) {
                if (info.packageName.equals(packageName)) {
                    response = true;
                    break;
                }
                browseInfoID++;
            }
        }

        if (!response) {
            browseInfoID = -1;
        }

        if (DEBUG) Log.d(TAG, "getBrowseId for packageName: " + packageName +
                " , browseInfoID: " + browseInfoID);
        return browseInfoID;
    }

    private void setAddressedPlayer(byte[] bdaddr, int selectedId) {
        String functionTag = "setAddressedPlayer(" + selectedId + "): ";

        synchronized (mMediaPlayerInfoList) {
            if (mMediaPlayerInfoList.isEmpty()) {
                Log.w(TAG, functionTag + "no players, send no available players");
                setAddressedPlayerRspNative(bdaddr, AvrcpConstants.RSP_NO_AVBL_PLAY);
                return;
            }
            if (!mMediaPlayerInfoList.containsKey(selectedId)) {
                Log.w(TAG, functionTag + "invalid id, sending response back ");
                setAddressedPlayerRspNative(bdaddr, AvrcpConstants.RSP_INV_PLAYER);
                return;
            }

            if (isPlayerAlreadyAddressed(selectedId)) {
                MediaPlayerInfo info = getAddressedPlayerInfo();
                Log.i(TAG, functionTag + "player already addressed: " + info);
                setAddressedPlayerRspNative(bdaddr, AvrcpConstants.RSP_NO_ERROR);
                return;
            }
            // register new Media Controller Callback and update the current IDs
            if (!updateCurrentController(selectedId, mCurrBrowsePlayerID)) {
                Log.e(TAG, functionTag + "updateCurrentController failed!");
                setAddressedPlayerRspNative(bdaddr, AvrcpConstants.RSP_INTERNAL_ERR);
                return;
            }
            // If we don't have a controller, try to launch the player
            MediaPlayerInfo info = getAddressedPlayerInfo();
            if (info.getMediaController() == null) {
                Intent launch = mPackageManager.getLaunchIntentForPackage(info.getPackageName());
                Log.i(TAG, functionTag + "launching player " + launch);
                mContext.startActivity(launch);
            }
        }
        setAddressedPlayerRspNative(bdaddr, AvrcpConstants.RSP_NO_ERROR);
    }

    private void setBrowsedPlayer(byte[] bdaddr, int selectedId) {
        int status = AvrcpConstants.RSP_NO_ERROR;

        // checking for error cases
        if (mMediaPlayerInfoList.isEmpty()) {
            status = AvrcpConstants.RSP_NO_AVBL_PLAY;
            Log.w(TAG, "setBrowsedPlayer: No available players! ");
        } else {
            // Workaround for broken controllers selecting ID 0
            // Seen at least on Ford, Chevrolet MyLink
            if (selectedId == 0) {
                Log.w(TAG, "setBrowsedPlayer: workaround invalid id 0");
                selectedId = mCurrAddrPlayerID;
            }

            // update current browse player id and start browsing service
            updateNewIds(mCurrAddrPlayerID, selectedId);
            String browsedPackage = getPackageName(selectedId);

            if (!isPackageNameValid(browsedPackage)) {
                Log.w(TAG, " Invalid package for id:" + mCurrBrowsePlayerID);
                status = AvrcpConstants.RSP_INV_PLAYER;
            } else if (!isBrowseSupported(browsedPackage)) {
                Log.w(TAG, "Browse unsupported for id:" + mCurrBrowsePlayerID
                        + ", packagename : " + browsedPackage);
                status = AvrcpConstants.RSP_PLAY_NOT_BROW;
            } else if (!startBrowseService(bdaddr, browsedPackage)) {
                Log.e(TAG, "service cannot be started for browse player id:" + mCurrBrowsePlayerID
                        + ", packagename : " + browsedPackage);
                status = AvrcpConstants.RSP_INTERNAL_ERR;
            }
        }

        if (status != AvrcpConstants.RSP_NO_ERROR) {
            setBrowsedPlayerRspNative(bdaddr, status, (byte) 0x00, 0, null);
        }

        if (DEBUG) Log.d(TAG, "setBrowsedPlayer for selectedId: " + selectedId +
                " , status: " + status);
    }

    private MediaSessionManager.OnActiveSessionsChangedListener mActiveSessionListener =
            new MediaSessionManager.OnActiveSessionsChangedListener() {

                @Override
                public void onActiveSessionsChanged(
                        List<android.media.session.MediaController> newControllers) {
                    if (newControllers.size() > 0) {
                        HeadsetService mService = HeadsetService.getHeadsetService();
                        if (mService != null && mService.isInCall()) {
                            Log.d(TAG, "Ignoring session changed update because of MT call in progress");
                            return;
                        }
                    }
                    Set<String> updatedPackages = new HashSet<String>();
                    // Update the current players
                    for (android.media.session.MediaController controller : newControllers) {
                        String packageName = controller.getPackageName();
                        if (DEBUG) Log.v(TAG, "ActiveSession: " + MediaController.wrap(controller));
                        // Only use the first (highest priority) controller from each package
                        if (updatedPackages.contains(packageName)) continue;
                        addMediaPlayerController(controller);
                        updatedPackages.add(packageName);
                    }

                    if (newControllers.size() > 0 && getAddressedPlayerInfo() == null) {
                        if (DEBUG)
                            Log.v(TAG, "No addressed player but active sessions, taking first.");
                        setAddressedMediaSessionPackage(newControllers.get(0).getPackageName());
                    }
                    updateCurrentMediaState(null);
                }
            };

    private void setAddressedMediaSessionPackage(@Nullable String packageName) {
        if (packageName == null) {
            // Should only happen when there's no media players, reset to no available player.
            updateCurrentController(0, mCurrBrowsePlayerID);
            return;
        }
        if (packageName.equals("com.android.server.telecom")) {
            Log.d(TAG, "Ignore addressed media session change to telecom");
            return;
        }
        // No change.
        if (getPackageName(mCurrAddrPlayerID).equals(packageName)) return;
        if (DEBUG) Log.v(TAG, "Changing addressed media session to " + packageName);
        // If the player doesn't exist, we need to add it.
        if (getMediaPlayerInfo(packageName) == null) {
            addMediaPlayerPackage(packageName);
            updateCurrentMediaState(null);
        }
        synchronized (mMediaPlayerInfoList) {
            for (Map.Entry<Integer, MediaPlayerInfo> entry : mMediaPlayerInfoList.entrySet()) {
                if (entry.getValue().getPackageName().equals(packageName)) {
                    int newAddrID = entry.getKey();
                    if (DEBUG) Log.v(TAG, "Set addressed #" + newAddrID + " " + entry.getValue());
                    updateCurrentController(newAddrID, mCurrBrowsePlayerID);
                    updateCurrentMediaState(null);
                    return;
                }
            }
        }
        // We shouldn't ever get here.
        Log.e(TAG, "Player info for " + packageName + " doesn't exist!");
    }

    private void setActiveMediaSession(MediaSession.Token token) {
        android.media.session.MediaController activeController =
                new android.media.session.MediaController(mContext, token);
        if (activeController.getPackageName().equals("com.android.server.telecom")) {
            Log.d(TAG, "Ignore active media session change to telecom");
            return;
        }
        if (DEBUG) Log.v(TAG, "Set active media session " + activeController.getPackageName());
        addMediaPlayerController(activeController);
        setAddressedMediaSessionPackage(activeController.getPackageName());
    }

    private boolean startBrowseService(byte[] bdaddr, String packageName) {
        boolean status = true;

        /* creating new instance for Browse Media Player */
        String browseService = getBrowseServiceName(packageName);
        if (!browseService.isEmpty()) {
            mAvrcpBrowseManager.getBrowsedMediaPlayer(bdaddr).setBrowsed(
                    packageName, browseService);
        } else {
            Log.w(TAG, "No Browser service available for " + packageName);
            status = false;
        }

        if (DEBUG) Log.d(TAG, "startBrowseService for packageName: " + packageName +
                ", status = " + status);
        return status;
    }

    private String getBrowseServiceName(String packageName) {
        String browseServiceName = "";

        // getting the browse service name from browse player info
        synchronized (mBrowsePlayerInfoList) {
            int browseInfoID = getBrowseId(packageName);
            if (browseInfoID != -1) {
                browseServiceName = mBrowsePlayerInfoList.get(browseInfoID).serviceClass;
            }
        }

        if (DEBUG) Log.d(TAG, "getBrowseServiceName for packageName: " + packageName +
                ", browseServiceName = " + browseServiceName);
        return browseServiceName;
    }

    void buildBrowsablePlayerList() {
        synchronized (mBrowsePlayerInfoList) {
            mBrowsePlayerInfoList.clear();
            Intent intent = new Intent(android.service.media.MediaBrowserService.SERVICE_INTERFACE);
            List<ResolveInfo> playerList =
                    mPackageManager.queryIntentServices(intent, PackageManager.MATCH_ALL);

            for (ResolveInfo info : playerList) {
                String displayableName = info.loadLabel(mPackageManager).toString();
                String serviceName = info.serviceInfo.name;
                String packageName = info.serviceInfo.packageName;

                if (DEBUG) Log.d(TAG, "Adding " + serviceName + " to list of browsable players");
                BrowsePlayerInfo currentPlayer =
                        new BrowsePlayerInfo(packageName, displayableName, serviceName);
                mBrowsePlayerInfoList.add(currentPlayer);
                MediaPlayerInfo playerInfo = getMediaPlayerInfo(packageName);
                MediaController controller =
                        (playerInfo == null) ? null : playerInfo.getMediaController();
                // Refresh the media player entry so it notices we can browse
                if (controller != null) {
                    addMediaPlayerController(controller.getWrappedInstance());
                } else {
                    addMediaPlayerPackage(packageName);
                }
            }
            updateCurrentMediaState(null);
        }
    }

    /* Initializes list of media players identified from session manager active sessions */
    private void initMediaPlayersList() {
        synchronized (mMediaPlayerInfoList) {
            // Clearing old browsable player's list
            mMediaPlayerInfoList.clear();

            if (mMediaSessionManager == null) {
                if (DEBUG) Log.w(TAG, "initMediaPlayersList: no media session manager!");
                return;
            }

            List<android.media.session.MediaController> controllers =
                    mMediaSessionManager.getActiveSessions(null);
            if (DEBUG)
                Log.v(TAG, "initMediaPlayerInfoList: " + controllers.size() + " controllers");
            /* Initializing all media players */
            for (android.media.session.MediaController controller : controllers) {
                addMediaPlayerController(controller);
            }

            updateCurrentMediaState(null);

            if (mMediaPlayerInfoList.size() > 0) {
                // Set the first one as the Addressed Player
                updateCurrentController(mMediaPlayerInfoList.firstKey(), -1);
            }
        }
    }

    private List<android.media.session.MediaController> getMediaControllers() {
        List<android.media.session.MediaController> controllers =
                new ArrayList<android.media.session.MediaController>();
        synchronized (mMediaPlayerInfoList) {
            for (MediaPlayerInfo info : mMediaPlayerInfoList.values()) {
                MediaController controller = info.getMediaController();
                if (controller != null) {
                    controllers.add(controller.getWrappedInstance());
                }
            }
        }
        return controllers;
    }

    /** Add (or update) a player to the media player list without a controller */
    private boolean addMediaPlayerPackage(String packageName) {
        MediaPlayerInfo info = new MediaPlayerInfo(null, AvrcpConstants.PLAYER_TYPE_AUDIO,
                AvrcpConstants.PLAYER_SUBTYPE_NONE, PLAYSTATUS_STOPPED,
                getFeatureBitMask(packageName), packageName, getAppLabel(packageName));
        return addMediaPlayerInfo(info);
    }

    /** Add (or update) a player to the media player list given an active controller */
    private boolean addMediaPlayerController(android.media.session.MediaController controller) {
        String packageName = controller.getPackageName();
        MediaPlayerInfo info = new MediaPlayerInfo(MediaController.wrap(controller),
                AvrcpConstants.PLAYER_TYPE_AUDIO, AvrcpConstants.PLAYER_SUBTYPE_NONE,
                getBluetoothPlayState(controller.getPlaybackState()),
                getFeatureBitMask(packageName), controller.getPackageName(),
                getAppLabel(packageName));
        return addMediaPlayerInfo(info);
    }

    /** Add or update a player to the media player list given the MediaPlayerInfo object.
     *  @return true if an item was updated, false if it was added instead
     */
    private boolean addMediaPlayerInfo(MediaPlayerInfo info) {
        int updateId = -1;
        boolean updated = false;
        boolean currentRemoved = false;
        if (info.getPackageName().equals("com.android.server.telecom")) {
            Log.d(TAG, "Skip adding telecom to the media player info list");
            return updated;
        }
        synchronized (mMediaPlayerInfoList) {
            for (Map.Entry<Integer, MediaPlayerInfo> entry : mMediaPlayerInfoList.entrySet()) {
                MediaPlayerInfo current = entry.getValue();
                int id = entry.getKey();
                if (info.getPackageName().equals(current.getPackageName())) {
                    if (!current.equalView(info)) {
                        // If we would present a different player, make it a new player
                        // so that controllers know whether a player is browsable or not.
                        mMediaPlayerInfoList.remove(id);
                        currentRemoved = (mCurrAddrPlayerID == id);
                        break;
                    }
                    updateId = id;
                    updated = true;
                    break;
                }
            }
            if (updateId == -1) {
                // New player
                mLastUsedPlayerID++;
                updateId = mLastUsedPlayerID;
                mAvailablePlayerViewChanged = true;
            }
            mMediaPlayerInfoList.put(updateId, info);
        }
        if (DEBUG) Log.d(TAG, (updated ? "update #" : "add #") + updateId + ":" + info.toString());
        if (currentRemoved || updateId == mCurrAddrPlayerID) {
            updateCurrentController(updateId, mCurrBrowsePlayerID);
        }
        return updated;
    }

    /** Remove all players related to |packageName| from the media player info list */
    private MediaPlayerInfo removeMediaPlayerInfo(String packageName) {
        synchronized (mMediaPlayerInfoList) {
            int removeKey = -1;
            for (Map.Entry<Integer, MediaPlayerInfo> entry : mMediaPlayerInfoList.entrySet()) {
                if (entry.getValue().getPackageName().equals(packageName)) {
                    removeKey = entry.getKey();
                    break;
                }
            }
            if (removeKey != -1) {
                if (DEBUG)
                    Log.d(TAG, "remove #" + removeKey + ":" + mMediaPlayerInfoList.get(removeKey));
                mAvailablePlayerViewChanged = true;
                return mMediaPlayerInfoList.remove(removeKey);
            }

            return null;
        }
    }

    /** Remove the controller referenced by |controller| from any player in the list */
    private void removeMediaController(@Nullable android.media.session.MediaController controller) {
        if (controller == null) return;
        synchronized (mMediaPlayerInfoList) {
            for (Map.Entry<Integer, MediaPlayerInfo> entry : mMediaPlayerInfoList.entrySet()) {
                MediaPlayerInfo info = entry.getValue();
                MediaController c = info.getMediaController();
                if (c != null && c.equals(controller)) {
                    info.setMediaController(null);
                    if (entry.getKey() == mCurrAddrPlayerID) {
                        updateCurrentController(mCurrAddrPlayerID, mCurrBrowsePlayerID);
                    }
                }
            }
        }
    }

    /*
     * utility function to get the playback state of any media player through
     * media controller APIs.
     */
    private byte getBluetoothPlayState(PlaybackState pbState) {
        if (pbState == null) {
            Log.w(TAG, "playState object null, sending STOPPED");
            return PLAYSTATUS_STOPPED;
        }

        switch (pbState.getState()) {
            case PlaybackState.STATE_PLAYING:
                return PLAYSTATUS_PLAYING;

            case PlaybackState.STATE_BUFFERING:
            case PlaybackState.STATE_STOPPED:
            case PlaybackState.STATE_NONE:
            case PlaybackState.STATE_CONNECTING:
                return PLAYSTATUS_STOPPED;

            case PlaybackState.STATE_PAUSED:
                return PLAYSTATUS_PAUSED;

            case PlaybackState.STATE_FAST_FORWARDING:
            case PlaybackState.STATE_SKIPPING_TO_NEXT:
            case PlaybackState.STATE_SKIPPING_TO_QUEUE_ITEM:
                return PLAYSTATUS_FWD_SEEK;

            case PlaybackState.STATE_REWINDING:
            case PlaybackState.STATE_SKIPPING_TO_PREVIOUS:
                return PLAYSTATUS_REV_SEEK;

            case PlaybackState.STATE_ERROR:
            default:
                return PLAYSTATUS_ERROR;
        }
    }

    /*
     * utility function to get the feature bit mask of any media player through
     * package name
     */
    private short[] getFeatureBitMask(String packageName) {

        ArrayList<Short> featureBitsList = new ArrayList<Short>();

        /* adding default feature bits */
        featureBitsList.add(AvrcpConstants.AVRC_PF_PLAY_BIT_NO);
        featureBitsList.add(AvrcpConstants.AVRC_PF_STOP_BIT_NO);
        featureBitsList.add(AvrcpConstants.AVRC_PF_PAUSE_BIT_NO);
        featureBitsList.add(AvrcpConstants.AVRC_PF_REWIND_BIT_NO);
        featureBitsList.add(AvrcpConstants.AVRC_PF_FAST_FWD_BIT_NO);
        featureBitsList.add(AvrcpConstants.AVRC_PF_FORWARD_BIT_NO);
        featureBitsList.add(AvrcpConstants.AVRC_PF_BACKWARD_BIT_NO);
        featureBitsList.add(AvrcpConstants.AVRC_PF_ADV_CTRL_BIT_NO);

        /* Add/Modify browse player supported features. */
        if (isBrowseSupported(packageName)) {
            featureBitsList.add(AvrcpConstants.AVRC_PF_BROWSE_BIT_NO);
            featureBitsList.add(AvrcpConstants.AVRC_PF_UID_UNIQUE_BIT_NO);
            featureBitsList.add(AvrcpConstants.AVRC_PF_NOW_PLAY_BIT_NO);
            featureBitsList.add(AvrcpConstants.AVRC_PF_GET_NUM_OF_ITEMS_BIT_NO);
            if (mAvrcpBipRsp != null)
                featureBitsList.add(AvrcpConstants.AVRC_PF_COVER_ART_BIT_NO);
        }

        // converting arraylist to array for response
        short[] featureBitsArray = new short[featureBitsList.size()];

        for (int i = 0; i < featureBitsList.size(); i++) {
            featureBitsArray[i] = featureBitsList.get(i).shortValue();
        }

        return featureBitsArray;
    }

    /**
     * Checks the Package name if it supports Browsing or not.
     *
     * @param packageName - name of the package to get the Id.
     * @return true if it supports browsing, else false.
     */
    private boolean isBrowseSupported(String packageName) {
        synchronized (mBrowsePlayerInfoList) {
            /* check if Browsable Player's list contains this package name */
            for (BrowsePlayerInfo info : mBrowsePlayerInfoList) {
                if (info.packageName.equals(packageName)) {
                    if (DEBUG) Log.v(TAG, "isBrowseSupported for " + packageName + ": true");
                    return true;
                }
            }
        }

        if (DEBUG) Log.v(TAG, "isBrowseSupported for " + packageName + ": false");
        return false;
    }

    private String getPackageName(int id) {
        MediaPlayerInfo player = null;
        synchronized (mMediaPlayerInfoList) {
            player = mMediaPlayerInfoList.getOrDefault(id, null);
        }

        if (player == null) {
            Log.w(TAG, "No package name for player (" + id + " not valid)");
            return "";
        }

        String packageName = player.getPackageName();
        if (DEBUG) Log.v(TAG, "Player " + id + " package: " + packageName);
        return packageName;
    }

    /* from the global object, getting the current browsed player's package name */
    private String getCurrentBrowsedPlayer(byte[] bdaddr) {
        String browsedPlayerPackage = "";

        Map<String, BrowsedMediaPlayer> connList = mAvrcpBrowseManager.getConnList();
        String bdaddrStr = new String(bdaddr);
        if(connList.containsKey(bdaddrStr)){
            browsedPlayerPackage = connList.get(bdaddrStr).getPackageName();
        }
        if (DEBUG) Log.v(TAG, "getCurrentBrowsedPlayerPackage: " + browsedPlayerPackage);
        return browsedPlayerPackage;
    }

    /* Returns the MediaPlayerInfo for the currently addressed media player */
    private MediaPlayerInfo getAddressedPlayerInfo() {
        synchronized (mMediaPlayerInfoList) {
            return mMediaPlayerInfoList.getOrDefault(mCurrAddrPlayerID, null);
        }
    }

    /*
     * Utility function to get the Media player info from package name returns
     * null if package name not found in media players list
     */
    private MediaPlayerInfo getMediaPlayerInfo(String packageName) {
        synchronized (mMediaPlayerInfoList) {
            if (mMediaPlayerInfoList.isEmpty()) {
                if (DEBUG) Log.v(TAG, "getMediaPlayerInfo: Media players list empty");
                return null;
            }

            for (MediaPlayerInfo info : mMediaPlayerInfoList.values()) {
                if (packageName.equals(info.getPackageName())) {
                    if (DEBUG) Log.v(TAG, "getMediaPlayerInfo: Found " + packageName);
                    return info;
                }
            }
            if (DEBUG) Log.w(TAG, "getMediaPlayerInfo: " + packageName + " not found");
            return null;
        }
    }

    /* prepare media list & return the media player list response object */
    private MediaPlayerListRsp prepareMediaPlayerRspObj() {
        synchronized (mMediaPlayerInfoList) {
            // TODO(apanicke): This hack will go away as soon as a developer
            // option to enable or disable player selection is created. Right
            // now this is needed to fix BMW i3 carkits and any other carkits
            // that might try to connect to a player that isnt the current
            // player based on this list
            int numPlayers = 1;

            int[] playerIds = new int[numPlayers];
            byte[] playerTypes = new byte[numPlayers];
            int[] playerSubTypes = new int[numPlayers];
            String[] displayableNameArray = new String[numPlayers];
            byte[] playStatusValues = new byte[numPlayers];
            short[] featureBitMaskValues =
                    new short[numPlayers * AvrcpConstants.AVRC_FEATURE_MASK_SIZE];

            // Reserve the first spot for the currently addressed player if
            // we have one
            int players = mMediaPlayerInfoList.containsKey(mCurrAddrPlayerID) ? 1 : 0;
            for (Map.Entry<Integer, MediaPlayerInfo> entry : mMediaPlayerInfoList.entrySet()) {
                int idx = players;
                if (entry.getKey() == mCurrAddrPlayerID)
                    idx = 0;
                else
                    continue; // TODO(apanicke): Remove, see above note
                MediaPlayerInfo info = entry.getValue();
                playerIds[idx] = entry.getKey();
                playerTypes[idx] = info.getMajorType();
                playerSubTypes[idx] = info.getSubType();
                displayableNameArray[idx] = info.getDisplayableName();
                playStatusValues[idx] = info.getPlayStatus();

                short[] featureBits = info.getFeatureBitMask();
                for (int numBit = 0; numBit < featureBits.length; numBit++) {
                    /* gives which octet this belongs to */
                    byte octet = (byte) (featureBits[numBit] / 8);
                    /* gives the bit position within the octet */
                    byte bit = (byte) (featureBits[numBit] % 8);
                    featureBitMaskValues[(idx * AvrcpConstants.AVRC_FEATURE_MASK_SIZE)
                            + octet] |= (1 << bit);
                }

                /* printLogs */
                if (DEBUG) {
                    Log.d(TAG, "Player " + playerIds[idx] + ": " + displayableNameArray[idx]
                                    + " type: " + playerTypes[idx] + ", "
                                    + playerSubTypes[idx] + " status: "
                                    + playStatusValues[idx]);
                }

                if (idx != 0) players++;
            }

            if (DEBUG) Log.d(TAG, "prepareMediaPlayerRspObj: numPlayers = " + numPlayers);

            return new MediaPlayerListRsp(AvrcpConstants.RSP_NO_ERROR, sUIDCounter, numPlayers,
                    AvrcpConstants.BTRC_ITEM_PLAYER, playerIds, playerTypes, playerSubTypes,
                    playStatusValues, featureBitMaskValues, displayableNameArray);
        }
    }

     /* build media player list and send it to remote. */
    private void handleMediaPlayerListRsp(AvrcpCmd.FolderItemsCmd folderObj) {
        MediaPlayerListRsp rspObj = null;
        synchronized (mMediaPlayerInfoList) {
            int numPlayers = mMediaPlayerInfoList.size();
            if (numPlayers == 0) {
                mediaPlayerListRspNative(folderObj.mAddress, AvrcpConstants.RSP_NO_AVBL_PLAY,
                        (short) 0, (byte) 0, 0, null, null, null, null, null, null);
                return;
            }
            if (folderObj.mStartItem >= numPlayers) {
                Log.i(TAG, "handleMediaPlayerListRsp: start = " + folderObj.mStartItem
                                + " > num of items = " + numPlayers);
                mediaPlayerListRspNative(folderObj.mAddress, AvrcpConstants.RSP_INV_RANGE,
                        (short) 0, (byte) 0, 0, null, null, null, null, null, null);
                return;
            }
            rspObj = prepareMediaPlayerRspObj();
        }
        if (DEBUG) Log.d(TAG, "handleMediaPlayerListRsp: sending " + rspObj.mNumItems + " players");
        mediaPlayerListRspNative(folderObj.mAddress, rspObj.mStatus, rspObj.mUIDCounter,
                rspObj.itemType, rspObj.mNumItems, rspObj.mPlayerIds, rspObj.mPlayerTypes,
                rspObj.mPlayerSubTypes, rspObj.mPlayStatusValues, rspObj.mFeatureBitMaskValues,
                rspObj.mPlayerNameList);
    }

    /* unregister to the old controller, update new IDs and register to the new controller */
    private boolean updateCurrentController(int addrId, int browseId) {
        boolean registerRsp = true;

        updateNewIds(addrId, browseId);

        MediaController newController = null;
        MediaPlayerInfo info = getAddressedPlayerInfo();
        if (info != null) newController = info.getMediaController();

        if (DEBUG)
            Log.d(TAG, "updateCurrentController: " + mMediaController + " to " + newController);
        synchronized (this) {
            if (mMediaController == null || (!mMediaController.equals(newController))) {
                if (mMediaController != null) {
                    mMediaController.unregisterCallback(mMediaControllerCb);
                }
                mMediaController = newController;
                if (mMediaController != null) {
                    mMediaController.registerCallback(mMediaControllerCb, mHandler);
                } else {
                    registerRsp = false;
                }
            }
        }
        updateCurrentMediaState(null);
        return registerRsp;
    }

    /* Handle getfolderitems for scope = VFS, Search, NowPlayingList */
    private void handleGetFolderItemBrowseResponse(AvrcpCmd.FolderItemsCmd folderObj, byte[] bdaddr) {
        int status = AvrcpConstants.RSP_NO_ERROR;

        /* Browsed player is already set */
        if (folderObj.mScope == AvrcpConstants.BTRC_SCOPE_FILE_SYSTEM) {
            if (mAvrcpBrowseManager.getBrowsedMediaPlayer(bdaddr) == null) {
                Log.e(TAG, "handleGetFolderItemBrowseResponse: no browsed player set for "
                                + Utils.getAddressStringFromByte(bdaddr));
                getFolderItemsRspNative(bdaddr, AvrcpConstants.RSP_INTERNAL_ERR, (short) 0,
                        (byte) 0x00, 0, null, null, null, null, null, null, null, null);
                return;
            }
            mAvrcpBrowseManager.getBrowsedMediaPlayer(bdaddr).getFolderItemsVFS(folderObj);
            return;
        }
        if (folderObj.mScope == AvrcpConstants.BTRC_SCOPE_NOW_PLAYING) {
            mAddressedMediaPlayer.getFolderItemsNowPlaying(bdaddr, folderObj, mMediaController);
            return;
        }

        /* invalid scope */
        Log.e(TAG, "handleGetFolderItemBrowseResponse: unknown scope " + folderObj.mScope);
        getFolderItemsRspNative(bdaddr, AvrcpConstants.RSP_INV_SCOPE, (short) 0, (byte) 0x00, 0,
                null, null, null, null, null, null, null, null);
    }

    /* utility function to update the global values of current Addressed and browsed player */
    private void updateNewIds(int addrId, int browseId) {
        if (DEBUG)
            Log.v(TAG, "updateNewIds: Addressed:" + mCurrAddrPlayerID + " to " + addrId
                            + ", Browse:" + mCurrBrowsePlayerID + " to " + browseId);
        mCurrAddrPlayerID = addrId;
        mCurrBrowsePlayerID = browseId;
    }

    /* Getting the application's displayable name from package name */
    private String getAppLabel(String packageName) {
        ApplicationInfo appInfo = null;
        try {
            appInfo = mPackageManager.getApplicationInfo(packageName, 0);
        } catch (NameNotFoundException e) {
            e.printStackTrace();
        }

        return (String) (appInfo != null ? mPackageManager
                .getApplicationLabel(appInfo) : "Unknown");
    }

    private void handlePlayItemResponse(byte[] bdaddr, byte[] uid, byte scope) {
        if (scope == AvrcpConstants.BTRC_SCOPE_NOW_PLAYING) {
            mAddressedMediaPlayer.playItem(bdaddr, uid, mMediaController);
        }
        else {
            if(!isAddrPlayerSameAsBrowsed(bdaddr)) {
                Log.w(TAG, "Remote requesting play item on uid which may not be recognized by" +
                        "current addressed player");
                playItemRspNative(bdaddr, AvrcpConstants.RSP_INV_ITEM);
            }

            if (mAvrcpBrowseManager.getBrowsedMediaPlayer(bdaddr) != null) {
                mAvrcpBrowseManager.getBrowsedMediaPlayer(bdaddr).playItem(uid, scope);
            } else {
                Log.e(TAG, "handlePlayItemResponse: Remote requested playitem " +
                        "before setbrowsedplayer");
                playItemRspNative(bdaddr, AvrcpConstants.RSP_INTERNAL_ERR);
            }
        }
    }

    private void handleGetItemAttr(AvrcpCmd.ItemAttrCmd itemAttr) {
        if (itemAttr.mUidCounter != sUIDCounter) {
            Log.e(TAG, "handleGetItemAttr: invaild uid counter.");
            getItemAttrRspNative(
                    itemAttr.mAddress, AvrcpConstants.RSP_UID_CHANGED, (byte) 0, null, null);
            return;
        }
        if (itemAttr.mScope == AvrcpConstants.BTRC_SCOPE_NOW_PLAYING) {
            if (mCurrAddrPlayerID == NO_PLAYER_ID) {
                getItemAttrRspNative(
                        itemAttr.mAddress, AvrcpConstants.RSP_NO_AVBL_PLAY, (byte) 0, null, null);
                return;
            }
            mAddressedMediaPlayer.getItemAttr(itemAttr.mAddress, itemAttr, mMediaController);
            return;
        }
        // All other scopes use browsed player
        if (mAvrcpBrowseManager.getBrowsedMediaPlayer(itemAttr.mAddress) != null) {
            mAvrcpBrowseManager.getBrowsedMediaPlayer(itemAttr.mAddress).getItemAttr(itemAttr);
        } else {
            Log.e(TAG, "Could not get attributes. mBrowsedMediaPlayer is null");
            getItemAttrRspNative(
                    itemAttr.mAddress, AvrcpConstants.RSP_INTERNAL_ERR, (byte) 0, null, null);
        }
    }

    private void handleGetTotalNumOfItemsResponse(byte[] bdaddr, byte scope) {
        // for scope as media player list
        if (scope == AvrcpConstants.BTRC_SCOPE_PLAYER_LIST) {
            int numPlayers = 0;
            synchronized (mMediaPlayerInfoList) {
                numPlayers = mMediaPlayerInfoList.size();
            }
            if (DEBUG) Log.d(TAG, "handleGetTotalNumOfItemsResponse: " + numPlayers + " players.");
            getTotalNumOfItemsRspNative(bdaddr, AvrcpConstants.RSP_NO_ERROR, 0, numPlayers);
        } else if (scope == AvrcpConstants.BTRC_SCOPE_NOW_PLAYING) {
            mAddressedMediaPlayer.getTotalNumOfItems(bdaddr, mMediaController);
        } else {
            // for FileSystem browsing scopes as VFS, Now Playing
            if (mAvrcpBrowseManager.getBrowsedMediaPlayer(bdaddr) != null) {
                mAvrcpBrowseManager.getBrowsedMediaPlayer(bdaddr).getTotalNumOfItems(scope);
            } else {
                Log.e(TAG, "Could not get Total NumOfItems. mBrowsedMediaPlayer is null");
                getTotalNumOfItemsRspNative(bdaddr, AvrcpConstants.RSP_INTERNAL_ERR, 0, 0);
            }
        }

    }

    /* check if browsed player and addressed player are same */
    private boolean isAddrPlayerSameAsBrowsed(byte[] bdaddr) {
        String browsedPlayer = getCurrentBrowsedPlayer(bdaddr);

        if (!isPackageNameValid(browsedPlayer)) {
            Log.w(TAG, "Browsed player name empty");
            return false;
        }

        MediaPlayerInfo info = getAddressedPlayerInfo();
        String packageName = (info == null) ? "<none>" : info.getPackageName();
        if (info == null || !packageName.equals(browsedPlayer)) {
            if (DEBUG) Log.d(TAG, browsedPlayer + " is not addressed player " + packageName);
            return false;
        }
        return true;
    }

    /* checks if package name is not null or empty */
    private boolean isPackageNameValid(String browsedPackage) {
        boolean isValid = (browsedPackage != null && browsedPackage.length() > 0);
        if (DEBUG) Log.d(TAG, "isPackageNameValid: browsedPackage = " + browsedPackage +
                "isValid = " + isValid);
        return isValid;
    }

    /* checks if selected addressed player is already addressed */
    private boolean isPlayerAlreadyAddressed(int selectedId) {
        // checking if selected ID is same as the current addressed player id
        boolean isAddressed = (mCurrAddrPlayerID == selectedId);
        if (DEBUG) Log.d(TAG, "isPlayerAlreadyAddressed: isAddressed = " + isAddressed);
        return isAddressed;
    }

    private byte[] getByteAddress(BluetoothDevice device) {
        return Utils.getBytesFromAddress(device.getAddress());
    }

    public void cleanupDeviceFeaturesIndex (int index) {
        Log.i(TAG,"cleanupDeviceFeaturesIndex index:" + index);
        deviceFeatures[index].mCurrentDevice = null;
        deviceFeatures[index].mCurrentPlayState = new PlaybackState.Builder().setState(PlaybackState.STATE_NONE, -1L, 0.0f).build();;
        deviceFeatures[index].mPlayStatusChangedNT = AvrcpConstants.NOTIFICATION_TYPE_CHANGED;
        deviceFeatures[index].mTrackChangedNT = AvrcpConstants.NOTIFICATION_TYPE_CHANGED;
        deviceFeatures[index].mPlaybackIntervalMs = 0L;
        deviceFeatures[index].mPlayPosChangedNT = AvrcpConstants.NOTIFICATION_TYPE_CHANGED;
        deviceFeatures[index].mFeatures = 0;
        deviceFeatures[index].mAbsoluteVolume = -1;
        deviceFeatures[index].mLastSetVolume = -1;
        deviceFeatures[index].mLastDirection = 0;
        deviceFeatures[index].mVolCmdSetInProgress = false;
        deviceFeatures[index].mVolCmdAdjustInProgress = false;
        deviceFeatures[index].mAbsVolRetryTimes = 0;
        deviceFeatures[index].mAvailablePlayersChangedNT = AvrcpConstants.NOTIFICATION_TYPE_CHANGED;
    }

    private synchronized void onConnectionStateChanged(
            boolean rc_connected, boolean br_connected, byte[] address) {
        BluetoothDevice device = BluetoothAdapter.getDefaultAdapter().getRemoteDevice(address);
        Log.d(TAG, "onConnectionStateChanged " + rc_connected + " " + br_connected + " Addr:"
            + device);
        if (device == null) {
            Log.e(TAG, "onConnectionStateChanged Device is null");
            return;
        }

        if (rc_connected) {
            setAvrcpConnectedDevice(device);
        } else {
            setAvrcpDisconnectedDevice(device);
        }
    }

    public void dump(StringBuilder sb) {
        sb.append("AVRCP:\n");
        for (int i = 0; i < maxAvrcpConnections; i++) {
            Log.v(TAG,"for index " + i);
            ProfileService.println(sb, "mMediaAttributes: " + mMediaAttributes);
            ProfileService.println(sb, "mTransportControlFlags: " + mTransportControlFlags);
            ProfileService.println(sb, "mTracksPlayed: " + deviceFeatures[i].mTracksPlayed);
            ProfileService.println(sb, "mCurrentPlayState: " + deviceFeatures[i].mCurrentPlayState);
            ProfileService.println(sb, "mLastStateUpdate: " + mLastStateUpdate);
            ProfileService.println(sb, "mPlayStatusChangedNT: " + deviceFeatures[i].mPlayStatusChangedNT);
            ProfileService.println(sb, "mTrackChangedNT: " + deviceFeatures[i].mTrackChangedNT);
            ProfileService.println(sb, "mLastStateUpdate: " + mLastStateUpdate);
            ProfileService.println(sb, "mSongLengthMs: " + mSongLengthMs);
            ProfileService.println(sb, "mPlaybackIntervalMs: " + deviceFeatures[i].mPlaybackIntervalMs);
            ProfileService.println(sb, "mPlayPosChangedNT: " + deviceFeatures[i].mPlayPosChangedNT);
            ProfileService.println(sb, "mNextPosMs: " + deviceFeatures[i].mNextPosMs);
            ProfileService.println(sb, "mPrevPosMs: " + deviceFeatures[i].mPrevPosMs);
            ProfileService.println(sb, "mFeatures: " + deviceFeatures[i].mFeatures);
            ProfileService.println(sb, "mRemoteVolume: " + deviceFeatures[i].mRemoteVolume);
            ProfileService.println(sb, "mLastRemoteVolume: " + deviceFeatures[i].mLastRemoteVolume);
            ProfileService.println(sb, "mAbsoluteVolume: " + deviceFeatures[i].mAbsoluteVolume);
            ProfileService.println(sb, "mLastSetVolume: " + deviceFeatures[i].mLastSetVolume);
            ProfileService.println(sb, "mLastDirection: " + deviceFeatures[i].mLastDirection);
            ProfileService.println(sb, "mVolumeStep: " + mVolumeStep);
            ProfileService.println(sb, "mAudioStreamMax: " + mAudioStreamMax);
            ProfileService.println(sb, "mVolCmdSetInProgress: " + deviceFeatures[i].mVolCmdSetInProgress);
            ProfileService.println(sb, "mVolCmdAdjustInProgress: " + deviceFeatures[i].mVolCmdAdjustInProgress);
            ProfileService.println(sb, "mAbsVolRetryTimes: " + deviceFeatures[i].mAbsVolRetryTimes);
            ProfileService.println(sb, "mVolumeMapping: " + deviceFeatures[i].mVolumeMapping.toString());

        }
        synchronized (this) {
            if (mMediaController != null)
                ProfileService.println(sb, "mMediaController: "
                                + mMediaController.getWrappedInstance() + " pkg "
                                + mMediaController.getPackageName());
        }
        ProfileService.println(sb, "");
        ProfileService.println(sb, "Media Players:");
        synchronized (mMediaPlayerInfoList) {
            for (Map.Entry<Integer, MediaPlayerInfo> entry : mMediaPlayerInfoList.entrySet()) {
                int key = entry.getKey();
                ProfileService.println(sb, ((mCurrAddrPlayerID == key) ? " *#" : "  #")
                                + entry.getKey() + ": " + entry.getValue());
            }
        }

        ProfileService.println(sb, "");
        mAddressedMediaPlayer.dump(sb, mMediaController);

        ProfileService.println(sb, "");
        ProfileService.println(sb, mPassthroughDispatched + " passthrough operations: ");
        if (mPassthroughDispatched > mPassthroughLogs.size())
            ProfileService.println(sb, "  (last " + mPassthroughLogs.size() + ")");
        synchronized (mPassthroughLogs) {
            for (MediaKeyLog log : mPassthroughLogs) {
                ProfileService.println(sb, "  " + log);
            }
        }
        synchronized (mPassthroughPending) {
            for (MediaKeyLog log : mPassthroughPending) {
                ProfileService.println(sb, "  " + log);
            }
        }

        // Print the blacklisted devices (for absolute volume control)
        SharedPreferences pref =
                mContext.getSharedPreferences(ABSOLUTE_VOLUME_BLACKLIST, Context.MODE_PRIVATE);
        Map<String, ?> allKeys = pref.getAll();
        ProfileService.println(sb, "");
        ProfileService.println(sb, "Runtime Blacklisted Devices (absolute volume):");
        if (allKeys.isEmpty()) {
            ProfileService.println(sb, "  None");
        } else {
            for (String key : allKeys.keySet()) {
                ProfileService.println(sb, "  " + key);
            }
        }
    }

    public class AvrcpBrowseManager {
        Map<String, BrowsedMediaPlayer> connList = new HashMap<String, BrowsedMediaPlayer>();
        private AvrcpMediaRspInterface mMediaInterface;
        private Context mContext;

        public AvrcpBrowseManager(Context context, AvrcpMediaRspInterface mediaInterface) {
            mContext = context;
            mMediaInterface = mediaInterface;
        }

        public void cleanup() {
            Iterator entries = connList.entrySet().iterator();
            while (entries.hasNext()) {
                Map.Entry entry = (Map.Entry) entries.next();
                BrowsedMediaPlayer browsedMediaPlayer = (BrowsedMediaPlayer) entry.getValue();
                if (browsedMediaPlayer != null) {
                    browsedMediaPlayer.cleanup();
                }
            }
            // clean up the map
            connList.clear();
        }

        // get the a free media player interface based on the passed bd address
        // if the no items is found for the passed media player then it assignes a
        // available media player interface
        public BrowsedMediaPlayer getBrowsedMediaPlayer(byte[] bdaddr) {
            BrowsedMediaPlayer mediaPlayer;
            String bdaddrStr = new String(bdaddr);
            if (connList.containsKey(bdaddrStr)) {
                mediaPlayer = connList.get(bdaddrStr);
            } else {
                mediaPlayer = new BrowsedMediaPlayer(bdaddr, mContext, mMediaInterface);
                connList.put(bdaddrStr, mediaPlayer);
            }
            return mediaPlayer;
        }

        // clears the details pertaining to passed bdaddres
        public boolean clearBrowsedMediaPlayer(byte[] bdaddr) {
            String bdaddrStr = new String(bdaddr);
            if (connList.containsKey(bdaddrStr)) {
                connList.remove(bdaddrStr);
                return true;
            }
            return false;
        }

        public Map<String, BrowsedMediaPlayer> getConnList() {
            return connList;
        }

        /* Helper function to convert colon separated bdaddr to byte string */
        private byte[] hexStringToByteArray(String s) {
            int len = s.length();
            byte[] data = new byte[len / 2];
            for (int i = 0; i < len; i += 2) {
                data[i / 2] = (byte) ((Character.digit(s.charAt(i), 16) << 4)
                        + Character.digit(s.charAt(i+1), 16));
            }
            return data;
        }
    }

    /*
     * private class which handles responses from AvrcpMediaManager. Maps responses to native
     * responses. This class implements the AvrcpMediaRspInterface interface.
     */
    private class AvrcpMediaRsp implements AvrcpMediaRspInterface {
        private static final String TAG = "AvrcpMediaRsp";

        public void setAddrPlayerRsp(byte[] address, int rspStatus) {
            if (!setAddressedPlayerRspNative(address, rspStatus)) {
                Log.e(TAG, "setAddrPlayerRsp failed!");
            }
        }

        public void setBrowsedPlayerRsp(byte[] address, int rspStatus, byte depth, int numItems,
                String[] textArray) {
            if (!setBrowsedPlayerRspNative(address, rspStatus, depth, numItems, textArray)) {
                Log.e(TAG, "setBrowsedPlayerRsp failed!");
            }
        }

        public void mediaPlayerListRsp(byte[] address, int rspStatus, MediaPlayerListRsp rspObj) {
            if (rspObj != null && rspStatus == AvrcpConstants.RSP_NO_ERROR) {
                if (!mediaPlayerListRspNative(address, rspStatus, sUIDCounter, rspObj.itemType,
                            rspObj.mNumItems, rspObj.mPlayerIds, rspObj.mPlayerTypes,
                            rspObj.mPlayerSubTypes, rspObj.mPlayStatusValues,
                            rspObj.mFeatureBitMaskValues, rspObj.mPlayerNameList))
                    Log.e(TAG, "mediaPlayerListRsp failed!");
            } else {
                Log.e(TAG, "mediaPlayerListRsp: rspObj is null");
                if (!mediaPlayerListRspNative(address, rspStatus, sUIDCounter, (byte) 0x00, 0, null,
                            null, null, null, null, null))
                    Log.e(TAG, "mediaPlayerListRsp failed!");
            }
        }

        public void folderItemsRsp(byte[] address, int rspStatus, FolderItemsRsp rspObj) {
            if (rspObj != null && rspStatus == AvrcpConstants.RSP_NO_ERROR) {
                if (!getFolderItemsRspNative(address, rspStatus, sUIDCounter, rspObj.mScope,
                        rspObj.mNumItems, rspObj.mFolderTypes, rspObj.mPlayable, rspObj.mItemTypes,
                        rspObj.mItemUid, rspObj.mDisplayNames, rspObj.mAttributesNum,
                        rspObj.mAttrIds, rspObj.mAttrValues))
                    Log.e(TAG, "getFolderItemsRspNative failed!");
            } else {
                Log.e(TAG, "folderItemsRsp: rspObj is null or rspStatus is error:" + rspStatus);
                if (!getFolderItemsRspNative(address, rspStatus, sUIDCounter, (byte) 0x00, 0,
                        null, null, null, null, null, null, null, null))
                    Log.e(TAG, "getFolderItemsRspNative failed!");
            }

        }

        public void changePathRsp(byte[] address, int rspStatus, int numItems) {
            if (!changePathRspNative(address, rspStatus, numItems))
                Log.e(TAG, "changePathRspNative failed!");
        }

        public void getItemAttrRsp(byte[] address, int rspStatus, ItemAttrRsp rspObj) {
            if (rspObj != null && rspStatus == AvrcpConstants.RSP_NO_ERROR) {
                if (!getItemAttrRspNative(address, rspStatus, rspObj.mNumAttr,
                        rspObj.mAttributesIds, rspObj.mAttributesArray))
                    Log.e(TAG, "getItemAttrRspNative failed!");
            } else {
                Log.e(TAG, "getItemAttrRsp: rspObj is null or rspStatus is error:" + rspStatus);
                if (!getItemAttrRspNative(address, rspStatus, (byte) 0x00, null, null))
                    Log.e(TAG, "getItemAttrRspNative failed!");
            }
        }

        public void playItemRsp(byte[] address, int rspStatus) {
            if (!playItemRspNative(address, rspStatus)) {
                Log.e(TAG, "playItemRspNative failed!");
            }
        }

        public void getTotalNumOfItemsRsp(byte[] address, int rspStatus, int uidCounter,
                int numItems) {
            if (!getTotalNumOfItemsRspNative(address, rspStatus, sUIDCounter, numItems)) {
                Log.e(TAG, "getTotalNumOfItemsRspNative failed!");
            }
        }

        public void addrPlayerChangedRsp(int type, int playerId, int uidCounter, byte[] address) {
            if (!registerNotificationRspAddrPlayerChangedNative(type, playerId, sUIDCounter, address)) {
                Log.e(TAG, "registerNotificationRspAddrPlayerChangedNative failed!");
            }
        }

        public void avalPlayerChangedRsp(byte[] address, int type) {
            if (!registerNotificationRspAvalPlayerChangedNative(type, address)) {
                Log.e(TAG, "registerNotificationRspAvalPlayerChangedNative failed!");
            }
        }

        public void uidsChangedRsp(int type) {
            byte[] addr = null;
            for (int i = 0; i < maxAvrcpConnections; i++) {
                if (deviceFeatures[i].isActiveDevice) {
                    addr = getByteAddress(deviceFeatures[i].mCurrentDevice);
                    deviceFeatures[i].mTrackChangedNT = type;
                    break; 
                }
            }
            if (addr == null) {
                Log.e(TAG,"uidsChangedRsp:No active device found");
                return;
            }
            if (!registerNotificationRspUIDsChangedNative(type, sUIDCounter, addr)) {
                Log.e(TAG, "registerNotificationRspUIDsChangedNative failed!");
            }
        }

        public void nowPlayingChangedRsp(int type, byte[] address) {
            byte[] addr = null;
            for (int i = 0; i < maxAvrcpConnections; i++) {
                if (deviceFeatures[i].isActiveDevice) {
                    addr = getByteAddress(deviceFeatures[i].mCurrentDevice);
                    deviceFeatures[i].mNowPlayingListChangedNT = type;
                    break; 
                }
            }
            if (addr == null) {
                Log.e(TAG,"uidsChangedRsp:No active device found");
                return;
            }
            if (mNowPlayingListChangedNT != AvrcpConstants.NOTIFICATION_TYPE_INTERIM) {
                if (DEBUG) Log.d(TAG, "NowPlayingListChanged: Not registered or requesting.");
                return;
            }

            if (!registerNotificationRspNowPlayingChangedNative(type, addr)) {
                Log.e(TAG, "registerNotificationRspNowPlayingChangedNative failed!");
            }
            mNowPlayingListChangedNT = AvrcpConstants.NOTIFICATION_TYPE_CHANGED;
        }

        public void trackChangedRsp(int type, byte[] uid, byte[] addr) {
            if (!registerNotificationRspTrackChangeNative(type, uid, addr)) {
                Log.e(TAG, "registerNotificationRspTrackChangeNative failed!");
            }
        }
    }

    private int getIndexForDevice(BluetoothDevice device) {
        for (int i = 0; i < maxAvrcpConnections; i++) {
            if (deviceFeatures[i].mCurrentDevice != null &&
                    deviceFeatures[i].mCurrentDevice.equals(device)) {
                Log.i(TAG,"device found at index " + i);
                return i;
            }
        }
        Log.e(TAG, "returning invalid index");
        return INVALID_DEVICE_INDEX;
    }

    /* getters for some private variables */
    public AvrcpBrowseManager getAvrcpBrowseManager() {
        return mAvrcpBrowseManager;
    }

    /* PASSTHROUGH COMMAND MANAGEMENT */

    void handlePassthroughCmd(byte[] bdaddr, int op, int state) {
        int code = avrcpPassthroughToKeyCode(op);
        if (code == KeyEvent.KEYCODE_UNKNOWN) {
            Log.w(TAG, "Ignoring passthrough of unknown key " + op + " state " + state);
            return;
        }
        BluetoothDevice device;
        String address = Utils.getAddressStringFromByte(bdaddr);
        device = mAdapter.getRemoteDevice(address);
        int deviceIndex = getIndexForDevice(device);
        if (deviceIndex == INVALID_DEVICE_INDEX) {
            Log.e(TAG,"Invalid device index for play status");
            return;
        }

        int action = KeyEvent.ACTION_DOWN;
        if (state == AvrcpConstants.KEY_STATE_RELEASE) action = KeyEvent.ACTION_UP;
        KeyEvent event = new KeyEvent(action, code);
        if (!KeyEvent.isMediaKey(code)) {
            Log.w(TAG, "Passthrough non-media key " + op + " (code " + code + ") state " + state);
        } else {
            if (code == KeyEvent.KEYCODE_MEDIA_FAST_FORWARD) {
                if (action == KeyEvent.ACTION_DOWN) {
                    mFastforward = true;
                } else if (action == KeyEvent.ACTION_UP) {
                    mFastforward = false;
                }
            } else if (code == KeyEvent.KEYCODE_MEDIA_REWIND) {
                if (action == KeyEvent.ACTION_DOWN) {
                    mRewind = true;
                } else if (action == KeyEvent.ACTION_UP) {
                    mRewind = false;
                }
            } else {
                mFastforward = false;
                mRewind = false;
            }
        }

        /* IOT Fix as some remote recognise FF/Rewind state as non-playing hence send
         * changed response at the time of Release of Fast-Forward/Rewind Button */
        if ((code == KeyEvent.KEYCODE_MEDIA_FAST_FORWARD || code == KeyEvent.KEYCODE_MEDIA_REWIND)
                && (mPlayStatusChangedNT == AvrcpConstants.NOTIFICATION_TYPE_INTERIM) &&
                (action == KeyEvent.ACTION_UP)) {
            deviceFeatures[deviceIndex].mPlayStatusChangedNT =
                    AvrcpConstants.NOTIFICATION_TYPE_CHANGED;
            registerNotificationRspPlayStatusNative(deviceFeatures[deviceIndex].mPlayStatusChangedNT
                    ,convertPlayStateToPlayStatus(deviceFeatures[deviceIndex].mCurrentPlayState),
                    getByteAddress(deviceFeatures[deviceIndex].mCurrentDevice));
            Log.d(TAG, "Sending playback status CHANGED rsp on FF/Rewind key release");
        }

        mMediaSessionManager.dispatchMediaKeyEvent(event);
        addKeyPending(event);
    }

    private int avrcpPassthroughToKeyCode(int operation) {
        switch (operation) {
            case BluetoothAvrcp.PASSTHROUGH_ID_UP:
                return KeyEvent.KEYCODE_DPAD_UP;
            case BluetoothAvrcp.PASSTHROUGH_ID_DOWN:
                return KeyEvent.KEYCODE_DPAD_DOWN;
            case BluetoothAvrcp.PASSTHROUGH_ID_LEFT:
                return KeyEvent.KEYCODE_DPAD_LEFT;
            case BluetoothAvrcp.PASSTHROUGH_ID_RIGHT:
                return KeyEvent.KEYCODE_DPAD_RIGHT;
            case BluetoothAvrcp.PASSTHROUGH_ID_RIGHT_UP:
                return KeyEvent.KEYCODE_DPAD_UP_RIGHT;
            case BluetoothAvrcp.PASSTHROUGH_ID_RIGHT_DOWN:
                return KeyEvent.KEYCODE_DPAD_DOWN_RIGHT;
            case BluetoothAvrcp.PASSTHROUGH_ID_LEFT_UP:
                return KeyEvent.KEYCODE_DPAD_UP_LEFT;
            case BluetoothAvrcp.PASSTHROUGH_ID_LEFT_DOWN:
                return KeyEvent.KEYCODE_DPAD_DOWN_LEFT;
            case BluetoothAvrcp.PASSTHROUGH_ID_0:
                return KeyEvent.KEYCODE_NUMPAD_0;
            case BluetoothAvrcp.PASSTHROUGH_ID_1:
                return KeyEvent.KEYCODE_NUMPAD_1;
            case BluetoothAvrcp.PASSTHROUGH_ID_2:
                return KeyEvent.KEYCODE_NUMPAD_2;
            case BluetoothAvrcp.PASSTHROUGH_ID_3:
                return KeyEvent.KEYCODE_NUMPAD_3;
            case BluetoothAvrcp.PASSTHROUGH_ID_4:
                return KeyEvent.KEYCODE_NUMPAD_4;
            case BluetoothAvrcp.PASSTHROUGH_ID_5:
                return KeyEvent.KEYCODE_NUMPAD_5;
            case BluetoothAvrcp.PASSTHROUGH_ID_6:
                return KeyEvent.KEYCODE_NUMPAD_6;
            case BluetoothAvrcp.PASSTHROUGH_ID_7:
                return KeyEvent.KEYCODE_NUMPAD_7;
            case BluetoothAvrcp.PASSTHROUGH_ID_8:
                return KeyEvent.KEYCODE_NUMPAD_8;
            case BluetoothAvrcp.PASSTHROUGH_ID_9:
                return KeyEvent.KEYCODE_NUMPAD_9;
            case BluetoothAvrcp.PASSTHROUGH_ID_DOT:
                return KeyEvent.KEYCODE_NUMPAD_DOT;
            case BluetoothAvrcp.PASSTHROUGH_ID_ENTER:
                return KeyEvent.KEYCODE_NUMPAD_ENTER;
            case BluetoothAvrcp.PASSTHROUGH_ID_CLEAR:
                return KeyEvent.KEYCODE_CLEAR;
            case BluetoothAvrcp.PASSTHROUGH_ID_CHAN_UP:
                return KeyEvent.KEYCODE_CHANNEL_UP;
            case BluetoothAvrcp.PASSTHROUGH_ID_CHAN_DOWN:
                return KeyEvent.KEYCODE_CHANNEL_DOWN;
            case BluetoothAvrcp.PASSTHROUGH_ID_PREV_CHAN:
                return KeyEvent.KEYCODE_LAST_CHANNEL;
            case BluetoothAvrcp.PASSTHROUGH_ID_INPUT_SEL:
                return KeyEvent.KEYCODE_TV_INPUT;
            case BluetoothAvrcp.PASSTHROUGH_ID_DISP_INFO:
                return KeyEvent.KEYCODE_INFO;
            case BluetoothAvrcp.PASSTHROUGH_ID_HELP:
                return KeyEvent.KEYCODE_HELP;
            case BluetoothAvrcp.PASSTHROUGH_ID_PAGE_UP:
                return KeyEvent.KEYCODE_PAGE_UP;
            case BluetoothAvrcp.PASSTHROUGH_ID_PAGE_DOWN:
                return KeyEvent.KEYCODE_PAGE_DOWN;
            case BluetoothAvrcp.PASSTHROUGH_ID_POWER:
                return KeyEvent.KEYCODE_POWER;
            case BluetoothAvrcp.PASSTHROUGH_ID_VOL_UP:
                return KeyEvent.KEYCODE_VOLUME_UP;
            case BluetoothAvrcp.PASSTHROUGH_ID_VOL_DOWN:
                return KeyEvent.KEYCODE_VOLUME_DOWN;
            case BluetoothAvrcp.PASSTHROUGH_ID_MUTE:
                return KeyEvent.KEYCODE_MUTE;
            case BluetoothAvrcp.PASSTHROUGH_ID_STOP:
                return KeyEvent.KEYCODE_MEDIA_STOP;
            case BluetoothAvrcp.PASSTHROUGH_ID_RECORD:
                return KeyEvent.KEYCODE_MEDIA_RECORD;
            case BluetoothAvrcp.PASSTHROUGH_ID_REWIND:
                return KeyEvent.KEYCODE_MEDIA_REWIND;
            case BluetoothAvrcp.PASSTHROUGH_ID_FAST_FOR:
                return KeyEvent.KEYCODE_MEDIA_FAST_FORWARD;
            case BluetoothAvrcp.PASSTHROUGH_ID_EJECT:
                return KeyEvent.KEYCODE_MEDIA_EJECT;
            case BluetoothAvrcp.PASSTHROUGH_ID_FORWARD:
                return KeyEvent.KEYCODE_MEDIA_NEXT;
            case BluetoothAvrcp.PASSTHROUGH_ID_BACKWARD:
                return KeyEvent.KEYCODE_MEDIA_PREVIOUS;
            case BluetoothAvrcp.PASSTHROUGH_ID_F1:
                return KeyEvent.KEYCODE_F1;
            case BluetoothAvrcp.PASSTHROUGH_ID_F2:
                return KeyEvent.KEYCODE_F2;
            case BluetoothAvrcp.PASSTHROUGH_ID_F3:
                return KeyEvent.KEYCODE_F3;
            case BluetoothAvrcp.PASSTHROUGH_ID_F4:
                return KeyEvent.KEYCODE_F4;
            case BluetoothAvrcp.PASSTHROUGH_ID_F5:
                return KeyEvent.KEYCODE_F5;
            // Interop workaround for headphones/car kits
            // which do not properly key track of playback
            // state...
            case BluetoothAvrcp.PASSTHROUGH_ID_PLAY:
            case BluetoothAvrcp.PASSTHROUGH_ID_PAUSE:
                return KeyEvent.KEYCODE_MEDIA_PLAY_PAUSE;
            // Fallthrough for all unknown key mappings
            case BluetoothAvrcp.PASSTHROUGH_ID_SELECT:
            case BluetoothAvrcp.PASSTHROUGH_ID_ROOT_MENU:
            case BluetoothAvrcp.PASSTHROUGH_ID_SETUP_MENU:
            case BluetoothAvrcp.PASSTHROUGH_ID_CONT_MENU:
            case BluetoothAvrcp.PASSTHROUGH_ID_FAV_MENU:
            case BluetoothAvrcp.PASSTHROUGH_ID_EXIT:
            case BluetoothAvrcp.PASSTHROUGH_ID_SOUND_SEL:
            case BluetoothAvrcp.PASSTHROUGH_ID_ANGLE:
            case BluetoothAvrcp.PASSTHROUGH_ID_SUBPICT:
            case BluetoothAvrcp.PASSTHROUGH_ID_VENDOR:
            default:
                return KeyEvent.KEYCODE_UNKNOWN;
        }
    }

    private void addKeyPending(KeyEvent event) {
        mPassthroughPending.add(new MediaKeyLog(System.currentTimeMillis(), event));
    }

    private void recordKeyDispatched(KeyEvent event, String packageName) {
        long time = System.currentTimeMillis();
        Log.v(TAG, "recordKeyDispatched: " + event + " dispatched to " + packageName);
        setAddressedMediaSessionPackage(packageName);
        synchronized (mPassthroughPending) {
            Iterator<MediaKeyLog> pending = mPassthroughPending.iterator();
            while (pending.hasNext()) {
                MediaKeyLog log = pending.next();
                if (log.addDispatch(time, event, packageName)) {
                    mPassthroughDispatched++;
                    mPassthroughLogs.add(log);
                    pending.remove();
                    return;
                }
            }
            Log.w(TAG, "recordKeyDispatch: can't find matching log!");
        }
    }

    private final MediaSessionManager.Callback mButtonDispatchCallback =
            new MediaSessionManager.Callback() {
                @Override
                public void onMediaKeyEventDispatched(KeyEvent event, MediaSession.Token token) {
                    // Get the package name
                    android.media.session.MediaController controller =
                            new android.media.session.MediaController(mContext, token);
                    String targetPackage = controller.getPackageName();
                    recordKeyDispatched(event, targetPackage);
                }

                @Override
                public void onMediaKeyEventDispatched(KeyEvent event, ComponentName receiver) {
                    recordKeyDispatched(event, receiver.getPackageName());
                }

                @Override
                public void onAddressedPlayerChanged(MediaSession.Token token) {
                    setActiveMediaSession(token);
                }

                @Override
                public void onAddressedPlayerChanged(ComponentName receiver) {
                    if (receiver == null) {
                        // No active sessions, and no session to revive, give up.
                        setAddressedMediaSessionPackage(null);
                        return;
                    }
                    // We can still get a passthrough which will revive this player.
                    setAddressedMediaSessionPackage(receiver.getPackageName());
                }
            };

    // Do not modify without updating the HAL bt_rc.h files.

    // match up with btrc_play_status_t enum of bt_rc.h
    final static byte PLAYSTATUS_STOPPED = 0;
    final static byte PLAYSTATUS_PLAYING = 1;
    final static byte PLAYSTATUS_PAUSED = 2;
    final static byte PLAYSTATUS_FWD_SEEK = 3;
    final static byte PLAYSTATUS_REV_SEEK = 4;
    final static byte PLAYSTATUS_ERROR = (byte) 255;

    // match up with btrc_media_attr_t enum of bt_rc.h
    final static int MEDIA_ATTR_TITLE = 1;
    final static int MEDIA_ATTR_ARTIST = 2;
    final static int MEDIA_ATTR_ALBUM = 3;
    final static int MEDIA_ATTR_TRACK_NUM = 4;
    final static int MEDIA_ATTR_NUM_TRACKS = 5;
    final static int MEDIA_ATTR_GENRE = 6;
    final static int MEDIA_ATTR_PLAYING_TIME = 7;

    // match up with btrc_event_id_t enum of bt_rc.h
    final static int EVT_PLAY_STATUS_CHANGED = 1;
    final static int EVT_TRACK_CHANGED = 2;
    final static int EVT_TRACK_REACHED_END = 3;
    final static int EVT_TRACK_REACHED_START = 4;
    final static int EVT_PLAY_POS_CHANGED = 5;
    final static int EVT_BATT_STATUS_CHANGED = 6;
    final static int EVT_SYSTEM_STATUS_CHANGED = 7;
    final static int EVT_APP_SETTINGS_CHANGED = 8;
    final static int EVENT_NOW_PLAYING_CONTENT_CHANGED = 9;
    final static int EVT_AVBL_PLAYERS_CHANGED = 0xa;
    final static int EVT_ADDR_PLAYER_CHANGED = 0xb;
    final static int EVENT_UIDS_CHANGED = 0x0c;

    private native static void classInitNative();
    private native void initNative(int maxConnections);
    private native void cleanupNative();
    private native boolean getPlayStatusRspNative(byte[] address, int playStatus, int songLen, int position);
    private native boolean getElementAttrRspNative(byte[] address, byte numAttr, int[] attrIds,
            String[] textArray);
    private native boolean registerNotificationRspPlayStatusNative(int type, int
            playStatus, byte[] address);
    private native boolean registerNotificationRspTrackChangeNative(int type, byte[]
            track, byte[] address);
    private native boolean registerNotificationRspPlayPosNative(int type, int
            playPos, byte[] address);
    private native boolean setVolumeNative(int volume, byte[] address);
    private native boolean sendPassThroughCommandNative(int keyCode, int keyState,
            byte[] address);
    private native boolean setAddressedPlayerRspNative(byte[] address, int rspStatus);
    private native boolean setBrowsedPlayerRspNative(byte[] address, int rspStatus, byte depth,
            int numItems, String[] textArray);
    private native boolean mediaPlayerListRspNative(byte[] address, int rsStatus, int uidCounter,
            byte item_type, int numItems, int[] playerIds, byte[] playerTypes, int[] playerSubTypes,
            byte[] playStatusValues, short[] featureBitMaskValues, String[] textArray);
    private native boolean getFolderItemsRspNative(byte[] address, int rspStatus, short uidCounter,
            byte scope, int numItems, byte[] folderTypes, byte[] playable, byte[] itemTypes,
            byte[] itemUidArray, String[] textArray, int[] AttributesNum, int[] AttributesIds,
            String[] attributesArray);
    private native boolean changePathRspNative(byte[] address, int rspStatus, int numItems);
    private native boolean getItemAttrRspNative(byte[] address, int rspStatus, byte numAttr,
            int[] attrIds, String[] textArray);
    private native boolean playItemRspNative(byte[] address, int rspStatus);
    private native boolean getTotalNumOfItemsRspNative(byte[] address, int rspStatus,
            int uidCounter, int numItems);
    private native boolean isDeviceActiveInHandOffNative(byte[] address);
    private native boolean searchRspNative(byte[] address, int rspStatus, int uidCounter,
            int numItems);
    private native boolean addToNowPlayingRspNative(byte[] address, int rspStatus);
    private native boolean registerNotificationRspAddrPlayerChangedNative(int type,
            int playerId, int uidCounter, byte[] address);
    private native boolean registerNotificationRspAvalPlayerChangedNative(int type, byte[] address);
    private native boolean registerNotificationRspUIDsChangedNative(int type, int uidCounter,
            byte[] address);
    private native boolean registerNotificationRspNowPlayingChangedNative(int type,
            byte[] address);

    public static String getImgHandleFromTitle(String title) {
        if (mAvrcpBipRsp != null && title != null)
            return mAvrcpBipRsp.getImgHandle(mAvrcpBipRsp.getAlbumName(title));
        return null;
    }
}<|MERGE_RESOLUTION|>--- conflicted
+++ resolved
@@ -95,13 +95,9 @@
     private Context mContext;
     private final AudioManager mAudioManager;
     private AvrcpMessageHandler mHandler;
-<<<<<<< HEAD
     private final BluetoothAdapter mAdapter;
     private A2dpService mA2dpService;
-=======
-    private Handler mAudioManagerPlaybackHandler;
     private AudioManagerPlaybackListener mAudioManagerPlaybackCb;
->>>>>>> 974753ca
     private MediaSessionManager mMediaSessionManager;
     private @Nullable MediaController mMediaController;
     private MediaControllerListener mMediaControllerCb;
@@ -110,12 +106,9 @@
     private PackageManager mPackageManager;
     private int mTransportControlFlags;
     private int mA2dpState;
-<<<<<<< HEAD
     private @NonNull PlaybackState mCurrentPlayerState;
     private long mLastStateUpdate;
-=======
     private boolean mAudioManagerIsPlaying;
->>>>>>> 974753ca
     private int mPlayStatusChangedNT;
     private byte mReportedPlayStatus;
     private int mTrackChangedNT;
@@ -367,7 +360,6 @@
         mCurrentPlayerState = new PlaybackState.Builder().setState(PlaybackState.STATE_NONE, -1L, 0.0f).build();
         mReportedPlayStatus = PLAYSTATUS_ERROR;
         mA2dpState = BluetoothA2dp.STATE_NOT_PLAYING;
-        mAudioManagerIsPlaying = false;
         mPlayStatusChangedNT = AvrcpConstants.NOTIFICATION_TYPE_CHANGED;
         mTrackChangedNT = AvrcpConstants.NOTIFICATION_TYPE_CHANGED;
         mPlayPosChangedNT = AvrcpConstants.NOTIFICATION_TYPE_CHANGED;
@@ -447,8 +439,6 @@
         thread.start();
         Looper looper = thread.getLooper();
         mHandler = new AvrcpMessageHandler(looper);
-        mAudioManagerPlaybackHandler = new Handler(looper);
-        mAudioManagerPlaybackCb = new AudioManagerPlaybackListener();
         mMediaControllerCb = new MediaControllerListener();
         mAvrcpMediaRsp = new AvrcpMediaRsp();
         mMediaPlayerInfoList = new TreeMap<Integer, MediaPlayerInfo>();
@@ -492,8 +482,6 @@
             buildBrowsablePlayerList();
         }
 
-        mAudioManager.registerAudioPlaybackCallback(
-                mAudioManagerPlaybackCb, mAudioManagerPlaybackHandler);
     }
 
     public static Avrcp make(Context context, A2dpService svc,
@@ -506,9 +494,7 @@
 
     public synchronized void doQuit() {
         if (DEBUG) Log.d(TAG, "doQuit");
-        if (mAudioManager != null) {
-            mAudioManager.unregisterAudioPlaybackCallback(mAudioManagerPlaybackCb);
-        }
+        if (mAudioManager != null)
         if (mMediaController != null) mMediaController.unregisterCallback(mMediaControllerCb);
         Message msg = mHandler.obtainMessage(MESSAGE_DEVICE_RC_CLEANUP, APP_CLEANUP,
                0, null);
@@ -518,21 +504,16 @@
             mMediaSessionManager.removeOnActiveSessionsChangedListener(mActiveSessionListener);
         }
 
-        mAudioManagerPlaybackHandler.removeCallbacksAndMessages(null);
         mHandler.removeCallbacksAndMessages(null);
         Looper looper = mHandler.getLooper();
         if (looper != null) {
             looper.quit();
         }
 
-<<<<<<< HEAD
         if (mAvrcpBipRsp != null) {
             mAvrcpBipRsp.stop();
             mAvrcpBipRsp = null;
         }
-=======
-        mAudioManagerPlaybackHandler = null;
->>>>>>> 974753ca
         mHandler = null;
         mContext.unregisterReceiver(mAvrcpReceiver);
         mContext.unregisterReceiver(mBootReceiver);
@@ -578,7 +559,7 @@
             if (DEBUG) Log.d(TAG, "AudioManager isPlaying: " + isPlaying);
             if (mAudioManagerIsPlaying != isPlaying) {
                 mAudioManagerIsPlaying = isPlaying;
-                updateCurrentMediaState();
+                updateCurrentMediaState(null);
             }
         }
     }
@@ -1204,50 +1185,10 @@
         }
     }
 
-<<<<<<< HEAD
     private void updatePlayStatusForDevice(int deviceIndex, PlaybackState state) {
         if (state == null) {
             Log.i(TAG,"updatePlayStatusForDevice: device: state is =" + state);
             return;
-=======
-    private PlaybackState updatePlaybackState() {
-        PlaybackState newState = new PlaybackState.Builder()
-                                         .setState(PlaybackState.STATE_NONE,
-                                                 PlaybackState.PLAYBACK_POSITION_UNKNOWN, 0.0f)
-                                         .build();
-        synchronized (this) {
-            PlaybackState controllerState = null;
-            if (mMediaController != null) {
-                controllerState = mMediaController.getPlaybackState();
-            }
-
-            if (controllerState != null) {
-                newState = controllerState;
-            }
-            // Use the AudioManager to update the playback state.
-            // NOTE: We cannot use the
-            //    (mA2dpState == BluetoothA2dp.STATE_PLAYING)
-            // check, because after Pause, the A2DP state remains in
-            // STATE_PLAYING for 3 more seconds.
-            // As a result of that, if we pause the music, on carkits the
-            // Play status indicator will continue to display "Playing"
-            // for 3 more seconds which can be confusing.
-            if (mAudioManagerIsPlaying
-                    || (controllerState == null && mAudioManager != null
-                               && mAudioManager.isMusicActive())) {
-                // Use AudioManager playback state if we don't have the state
-                // from MediaControlller
-                PlaybackState.Builder builder = new PlaybackState.Builder();
-                if (mAudioManagerIsPlaying) {
-                    builder.setState(PlaybackState.STATE_PLAYING,
-                            PlaybackState.PLAYBACK_POSITION_UNKNOWN, 1.0f);
-                } else {
-                    builder.setState(PlaybackState.STATE_PAUSED,
-                            PlaybackState.PLAYBACK_POSITION_UNKNOWN, 0.0f);
-                }
-                newState = builder.build();
-            }
->>>>>>> 974753ca
         }
         Log.i(TAG,"updatePlayStatusForDevice: device: " +
                     deviceFeatures[deviceIndex].mCurrentDevice);
@@ -1689,19 +1630,7 @@
         }
 
         // still send the updated play state if the playback state is none or buffering
-<<<<<<< HEAD
         updatePlaybackState(newState, device);
-=======
-        Log.e(TAG,
-                "play status change " + mReportedPlayStatus + "➡" + newPlayStatus
-                        + " mPlayStatusChangedNT: " + mPlayStatusChangedNT);
-        if (mPlayStatusChangedNT == AvrcpConstants.NOTIFICATION_TYPE_INTERIM
-                || (mReportedPlayStatus != newPlayStatus)) {
-            sendPlaybackStatus(AvrcpConstants.NOTIFICATION_TYPE_CHANGED, newPlayStatus);
-        }
-
-        sendPlayPosNotificationRsp(false);
->>>>>>> 974753ca
     }
 
     private void getRcFeaturesRequestFromNative(byte[] address, int features) {
