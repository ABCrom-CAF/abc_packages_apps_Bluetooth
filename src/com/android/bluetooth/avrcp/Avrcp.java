/*
 * Copyright (C) 2017, The Linux Foundation. All rights reserved.
 * Not a Contribution.
 */
/*
 * Copyright (C) 2016 The Android Open Source Project
 *
 * Licensed under the Apache License, Version 2.0 (the "License");
 * you may not use this file except in compliance with the License.
 * You may obtain a copy of the License at
 *
 *      http://www.apache.org/licenses/LICENSE-2.0
 *
 * Unless required by applicable law or agreed to in writing, software
 * distributed under the License is distributed on an "AS IS" BASIS,
 * WITHOUT WARRANTIES OR CONDITIONS OF ANY KIND, either express or implied.
 * See the License for the specific language governing permissions and
 * limitations under the License.
 */

package com.android.bluetooth.avrcp;

import android.annotation.NonNull;
import android.annotation.Nullable;
import android.bluetooth.BluetoothA2dp;
import android.bluetooth.BluetoothAdapter;
import android.bluetooth.BluetoothAvrcp;
import android.bluetooth.BluetoothDevice;
import android.content.BroadcastReceiver;
import com.android.bluetooth.a2dp.A2dpService;
import android.content.ComponentName;
import android.content.Context;
import android.content.Intent;
import android.content.IntentFilter;
import android.content.pm.ApplicationInfo;
import android.content.pm.PackageManager;
import android.content.pm.PackageManager.NameNotFoundException;
import android.content.pm.ResolveInfo;
import android.content.res.Resources;
import android.content.SharedPreferences;
import android.media.AudioManager;
import android.media.MediaDescription;
import android.media.MediaMetadata;
import android.media.browse.MediaBrowser;
import android.media.session.MediaSession;
import android.media.session.MediaSession.QueueItem;
import android.media.session.MediaSessionManager;
import android.media.session.PlaybackState;
import android.os.Bundle;
import android.os.Handler;
import android.os.HandlerThread;
import android.os.Looper;
import android.os.Message;
import android.os.SystemClock;
import android.os.SystemProperties;
import android.os.UserManager;
import android.util.Log;
import android.view.KeyEvent;
import com.android.bluetooth.Utils;
import android.app.Notification;
import android.app.NotificationManager;

import com.android.bluetooth.btservice.ProfileService;
import com.android.bluetooth.R;
import com.android.bluetooth.Utils;

import java.util.ArrayList;
import java.util.Collections;
import java.util.HashMap;
import java.util.Iterator;
import java.util.List;
import java.util.Map;
import java.util.SortedMap;
import java.util.TreeMap;

/******************************************************************************
 * support Bluetooth AVRCP profile. support metadata, play status, event
 * notifications, address player selection and browse feature implementation.
 ******************************************************************************/

public final class Avrcp {
    private static final boolean DEBUG = true;
    private static final String TAG = "Avrcp";
    private static final String ABSOLUTE_VOLUME_BLACKLIST = "absolute_volume_blacklist";
    private static final String AVRCP_VERSION_PROPERTY = "persist.bluetooth.avrcpversion";
    private static final String AVRCP_1_4_STRING = "avrcp14";
    private static final String AVRCP_1_5_STRING = "avrcp15";
    private static final String AVRCP_1_6_STRING = "avrcp16";

    private Context mContext;
    private final AudioManager mAudioManager;
    private AvrcpMessageHandler mHandler;
    private final BluetoothAdapter mAdapter;
    private A2dpService mA2dpService;
    private MediaSessionManager mMediaSessionManager;
    private @Nullable MediaController mMediaController;
    private MediaControllerListener mMediaControllerCb;
    private MediaAttributes mMediaAttributes;
    private PackageManager mPackageManager;
    private int mTransportControlFlags;
    private int mA2dpState;
    private @NonNull PlaybackState mCurrentPlayerState;
    private long mLastStateUpdate;
    private int mPlayStatusChangedNT;
    private int mTrackChangedNT;
    private int mPlayPosChangedNT;
    private long mSongLengthMs;
    private long mPlaybackIntervalMs;
    private long mLastReportedPosition;
    private long mNextPosMs;
    private long mPrevPosMs;
    private int mFeatures;
    private int mRemoteVolume;
    private int mLastRemoteVolume;
    private int mInitialRemoteVolume;
    private BrowsablePlayerListBuilder mBrowsableListBuilder;

    /* Local volume in audio index 0-15 */
    private int mLocalVolume;
    private int mLastLocalVolume;
    private int mAbsVolThreshold;

    private boolean mFastforward;
    private boolean mRewind;
    private boolean mRemotePassthroughCmd;

    private String mAddress;
    private HashMap<Integer, Integer> mVolumeMapping;

    private int mLastDirection;
    private final int mVolumeStep;
    private final int mAudioStreamMax;
    private boolean mVolCmdAdjustInProgress;
    private boolean mVolCmdSetInProgress;
    private int mAbsVolRetryTimes;

    private static final int NO_PLAYER_ID = 0;

    private int mCurrAddrPlayerID;
    private int mCurrBrowsePlayerID;
    private int mLastUsedPlayerID;
    private AvrcpMediaRsp mAvrcpMediaRsp;
    private int maxAvrcpConnections = 1; // Max Avrcp connections at any time
    private static final int INVALID_DEVICE_INDEX = 0xFF;
    private boolean pts_test = false;

    /* UID counter to be shared across different files. */
    static short sUIDCounter;

    /* BTRC features */
    public static final int BTRC_FEAT_METADATA = 0x01;
    public static final int BTRC_FEAT_ABSOLUTE_VOLUME = 0x02;
    public static final int BTRC_FEAT_BROWSE = 0x04;
    public static final int BTRC_FEAT_AVRC_UI_UPDATE = 0x08;

    /* AVRC response codes, from avrc_defs */
    private static final int AVRC_RSP_NOT_IMPL = 8;
    private static final int AVRC_RSP_ACCEPT = 9;
    private static final int AVRC_RSP_REJ = 10;
    private static final int AVRC_RSP_IN_TRANS = 11;
    private static final int AVRC_RSP_IMPL_STBL = 12;
    private static final int AVRC_RSP_CHANGED = 13;
    private static final int AVRC_RSP_INTERIM = 15;

    /* AVRC request commands from Native */
    private static final int MSG_NATIVE_REQ_GET_RC_FEATURES = 1;
    private static final int MSG_NATIVE_REQ_GET_PLAY_STATUS = 2;
    private static final int MSG_NATIVE_REQ_GET_ELEM_ATTRS = 3;
    private static final int MSG_NATIVE_REQ_REGISTER_NOTIFICATION = 4;
    private static final int MSG_NATIVE_REQ_VOLUME_CHANGE = 5;
    private static final int MSG_NATIVE_REQ_GET_FOLDER_ITEMS = 6;
    private static final int MSG_NATIVE_REQ_SET_ADDR_PLAYER = 7;
    private static final int MSG_NATIVE_REQ_SET_BR_PLAYER = 8;
    private static final int MSG_NATIVE_REQ_CHANGE_PATH = 9;
    private static final int MSG_NATIVE_REQ_PLAY_ITEM = 10;
    private static final int MSG_NATIVE_REQ_GET_ITEM_ATTR = 11;
    private static final int MSG_NATIVE_REQ_GET_TOTAL_NUM_OF_ITEMS = 12;
    private static final int MSG_NATIVE_REQ_PASS_THROUGH = 13;

    /* other AVRC messages */
    private static final int MSG_PLAY_INTERVAL_TIMEOUT = 14;
    private static final int MSG_ADJUST_VOLUME = 15;
    private static final int MSG_SET_ABSOLUTE_VOLUME = 16;
    private static final int MSG_ABS_VOL_TIMEOUT = 17;
    private static final int MSG_FAST_FORWARD = 18;
    private static final int MSG_REWIND = 19;
    private static final int MSG_SET_A2DP_AUDIO_STATE = 20;
    private static final int MSG_ADDRESSED_PLAYER_CHANGED_RSP = 21;
    private static final int MSG_AVAILABLE_PLAYERS_CHANGED_RSP = 22;
    private static final int MSG_NOW_PLAYING_CHANGED_RSP = 23;
    private static final int MESSAGE_DEVICE_RC_CLEANUP = 24;

    private static final int STACK_CLEANUP = 0;
    private static final int APP_CLEANUP = 1;
    private static final int CMD_TIMEOUT_DELAY = 2000;
    private static final int MAX_ERROR_RETRY_TIMES = 6;
    private static final int AVRCP_MAX_VOL = 127;
    private static final int AVRCP_BASE_VOLUME_STEP = 1;
    public static final int AVRC_ID_VOL_UP = 0x41;
    public static final int AVRC_ID_VOL_DOWN = 0x42;

    /* Communicates with MediaPlayer to fetch media content */
    private BrowsedMediaPlayer mBrowsedMediaPlayer;

    /* Addressed player handling */
    private AddressedMediaPlayer mAddressedMediaPlayer;

    /* List of Media player instances, useful for retrieving MediaPlayerList or MediaPlayerInfo */
    private SortedMap<Integer, MediaPlayerInfo> mMediaPlayerInfoList;

    /* List of media players which supports browse */
    private List<BrowsePlayerInfo> mBrowsePlayerInfoList;

    /* Manage browsed players */
    private AvrcpBrowseManager mAvrcpBrowseManager;

    /* BIP Responder */
    static private AvrcpBipRsp mAvrcpBipRsp;

    /* Broadcast receiver for device connections intent broadcasts */
    private final BroadcastReceiver mAvrcpReceiver = new AvrcpServiceBroadcastReceiver();
    private final BroadcastReceiver mBootReceiver = new AvrcpServiceBootReceiver();

    /* Recording passthrough key dispatches */
    static private final int PASSTHROUGH_LOG_MAX_SIZE = DEBUG ? 50 : 10;
    private EvictingQueue<MediaKeyLog> mPassthroughLogs; // Passthorugh keys dispatched
    private List<MediaKeyLog> mPassthroughPending; // Passthrough keys sent not dispatched yet
    private int mPassthroughDispatched; // Number of keys dispatched

    private class MediaKeyLog {
        private long mTimeSent;
        private long mTimeProcessed;
        private String mPackage;
        private KeyEvent mEvent;

        public MediaKeyLog(long time, KeyEvent event) {
            mEvent = event;
            mTimeSent = time;
        }

        public boolean addDispatch(long time, KeyEvent event, String packageName) {
            if (mPackage != null) return false;
            if (event.getAction() != mEvent.getAction()) return false;
            if (event.getKeyCode() != mEvent.getKeyCode()) return false;
            mPackage = packageName;
            mTimeProcessed = time;
            return true;
        }

        public String toString() {
            StringBuilder sb = new StringBuilder();
            sb.append(android.text.format.DateFormat.format("MM-dd HH:mm:ss", mTimeSent));
            sb.append(" " + mEvent.toString());
            if (mPackage == null) {
                sb.append(" (undispatched)");
            } else {
                sb.append(" to " + mPackage);
                sb.append(" in " + (mTimeProcessed - mTimeSent) + "ms");
            }
            return sb.toString();
        }
    }

    // Device dependent registered Notification & Variables
    private class DeviceDependentFeature {
        private Context mContext;
        private BluetoothDevice mCurrentDevice;
        private @NonNull PlaybackState mCurrentPlayState;
        private int mPlayStatusChangedNT;
        private int mNowPlayingChangedNT;
        private int mTrackChangedNT;
        private long mNextPosMs;
        private long mPrevPosMs;
        private long mPlaybackIntervalMs;
        private long mLastReportedPosition;
        private int mPlayPosChangedNT;
        private int mFeatures;
        private int mLastDirection;
        private int mAbsoluteVolume;
        private int mLastSetVolume;
        private boolean mVolCmdSetInProgress;
        private boolean mVolCmdAdjustInProgress;
        private boolean isAbsoluteVolumeSupportingDevice;
        private int mAbsVolRetryTimes;
        private int keyPressState;
        private long mTracksPlayed;
        private int mAvailablePlayersChangedNT;

        private int mRemoteVolume;
        private int mLastRemoteVolume;
        private int mInitialRemoteVolume;
        private boolean isActiveDevice;

        /* Local volume in audio index 0-15 */
        private int mLocalVolume;
        private int mLastLocalVolume;
        private int mAbsVolThreshold;
        private HashMap<Integer, Integer> mVolumeMapping;

        public DeviceDependentFeature(Context context) {
            mContext = context;
            mCurrentDevice = null;
            mCurrentPlayState = new PlaybackState.Builder().setState(PlaybackState.STATE_NONE, -1L, 0.0f).build();;
            mPlayStatusChangedNT = AvrcpConstants.NOTIFICATION_TYPE_CHANGED;
            mNowPlayingChangedNT = AvrcpConstants.NOTIFICATION_TYPE_CHANGED;
            mTrackChangedNT = AvrcpConstants.NOTIFICATION_TYPE_CHANGED;
            mNextPosMs = -1;
            mPrevPosMs = -1;
            mPlaybackIntervalMs = 0L;
            mLastReportedPosition = -1;
            mPlayPosChangedNT = AvrcpConstants.NOTIFICATION_TYPE_CHANGED;
            mFeatures = 0;
            mLastDirection = 0;
            mTracksPlayed = 0;
            mVolCmdAdjustInProgress = false;
            mVolCmdSetInProgress = false;
            isAbsoluteVolumeSupportingDevice = false;
            mAbsVolRetryTimes = 0;
            keyPressState = AvrcpConstants.KEY_STATE_RELEASE; //Key release state
            mRemoteVolume = -1;
            mAvailablePlayersChangedNT = AvrcpConstants.NOTIFICATION_TYPE_CHANGED;
            mInitialRemoteVolume = -1;
            isActiveDevice = false;
            mLastRemoteVolume = -1;
            mLocalVolume = -1;
            mLastLocalVolume = -1;
            mAbsVolThreshold = 0;
            mVolumeMapping = new HashMap<Integer, Integer>();
            Resources resources = context.getResources();
            if (resources != null) {
                mAbsVolThreshold = resources.getInteger(R.integer.a2dp_absolute_volume_initial_threshold);
            }
        }
    };
    DeviceDependentFeature[] deviceFeatures;

    static {
        classInitNative();
    }


    private Avrcp(Context context, A2dpService svc, int maxConnections ) {
        if (DEBUG) Log.v(TAG, "Avrcp");
        mAdapter = BluetoothAdapter.getDefaultAdapter();
        mMediaAttributes = new MediaAttributes(null);
        mA2dpState = BluetoothA2dp.STATE_NOT_PLAYING;
        mCurrentPlayerState = new PlaybackState.Builder().setState(PlaybackState.STATE_NONE, -1L, 0.0f).build();
        mLastStateUpdate = -1L;
        mSongLengthMs = 0L;
        sUIDCounter = AvrcpConstants.DEFAULT_UID_COUNTER;
        mCurrAddrPlayerID = NO_PLAYER_ID;
        mCurrBrowsePlayerID = 0;
        mContext = context;
        mLastUsedPlayerID = 0;
        mAddressedMediaPlayer = null;
        mAvrcpBipRsp = null;
        mA2dpService = svc;
        maxAvrcpConnections = maxConnections;
        deviceFeatures = new DeviceDependentFeature[maxAvrcpConnections];
        for(int i = 0; i < maxAvrcpConnections; i++) {
            deviceFeatures[i] = new DeviceDependentFeature(mContext);
        }
        mFastforward = false;
        mRewind = false;
        mRemotePassthroughCmd = false;

        initNative(maxAvrcpConnections);

        mMediaSessionManager = (MediaSessionManager) context.getSystemService(
            Context.MEDIA_SESSION_SERVICE);
        mAudioManager = (AudioManager) context.getSystemService(Context.AUDIO_SERVICE);
        mAudioStreamMax = mAudioManager.getStreamMaxVolume(AudioManager.STREAM_MUSIC);
        mVolumeStep = Math.max(AVRCP_BASE_VOLUME_STEP, AVRCP_MAX_VOL/mAudioStreamMax);

        mBrowsableListBuilder = new BrowsablePlayerListBuilder();
        // Register for package removal intent broadcasts for media button receiver persistence
        IntentFilter pkgFilter = new IntentFilter();
        pkgFilter.addAction(Intent.ACTION_PACKAGE_REMOVED);
        pkgFilter.addAction(Intent.ACTION_PACKAGE_ADDED);
        pkgFilter.addAction(Intent.ACTION_PACKAGE_CHANGED);
        pkgFilter.addAction(Intent.ACTION_PACKAGE_DATA_CLEARED);
        pkgFilter.addDataScheme("package");
        context.registerReceiver(mAvrcpReceiver, pkgFilter);

        IntentFilter bootFilter = new IntentFilter();
        bootFilter.addAction(Intent.ACTION_BOOT_COMPLETED);
        context.registerReceiver(mBootReceiver, bootFilter);
    }

    private void start() {
        if (DEBUG) Log.v(TAG, "start");
        HandlerThread thread = new HandlerThread("BluetoothAvrcpHandler");
        thread.start();
        Looper looper = thread.getLooper();
        mHandler = new AvrcpMessageHandler(looper);
        mMediaControllerCb = new MediaControllerListener();
        mAvrcpMediaRsp = new AvrcpMediaRsp();
        mMediaPlayerInfoList = new TreeMap<Integer, MediaPlayerInfo>();
        mBrowsePlayerInfoList = Collections.synchronizedList(new ArrayList<BrowsePlayerInfo>());
        mPassthroughDispatched = 0;
        mPassthroughLogs = new EvictingQueue<MediaKeyLog>(PASSTHROUGH_LOG_MAX_SIZE);
        mPassthroughPending = Collections.synchronizedList(new ArrayList<MediaKeyLog>());
        if (mMediaSessionManager != null) {
            mMediaSessionManager.addOnActiveSessionsChangedListener(mActiveSessionListener, null,
                    mHandler);
            mMediaSessionManager.setCallback(mButtonDispatchCallback, null);
        }
        mPackageManager = mContext.getApplicationContext().getPackageManager();

        boolean isCoverArtSupported = mContext.getResources().getBoolean
                (R.bool.avrcp_coverart_support);
        if (DEBUG) Log.d(TAG, "isCoverArtSupported: " + isCoverArtSupported);
        String avrcpVersion = SystemProperties.get(AVRCP_VERSION_PROPERTY, AVRCP_1_4_STRING);
        if (DEBUG) Log.d(TAG, "avrcpVersion: " + avrcpVersion);
        /* Enable Cover Art support is version is 1.6 and flag is set in config */
        if (isCoverArtSupported && avrcpVersion != null &&
            avrcpVersion.equals(AVRCP_1_6_STRING))
            mAvrcpBipRsp = new AvrcpBipRsp(mContext);
        if (mAvrcpBipRsp != null) {
            if (DEBUG) Log.d(TAG, "Starting AVRCP BIP Responder Service");
            mAvrcpBipRsp.start();
        }
        /* create object to communicate with addressed player */
        mAddressedMediaPlayer = new AddressedMediaPlayer(mAvrcpMediaRsp);

        /* initialize BrowseMananger which manages Browse commands and response */
        mAvrcpBrowseManager = new AvrcpBrowseManager(mContext, mAvrcpMediaRsp);

        initMediaPlayersList();

        UserManager manager = UserManager.get(mContext);
        if (manager == null || manager.isUserUnlocked()) {
            if (DEBUG) Log.d(TAG, "User already unlocked, initializing player lists");
            // initialize browsable player list and build media player list
            mBrowsableListBuilder.start();
        }
    }

    public static Avrcp make(Context context, A2dpService svc,
                             int maxConnections) {
        if (DEBUG) Log.v(TAG, "make");
        Avrcp ar = new Avrcp(context, svc, maxConnections);
        ar.start();
        return ar;
    }

    public void doQuit() {
        if (DEBUG) Log.d(TAG, "doQuit");
        synchronized (this) {
            if (mMediaController != null) mMediaController.unregisterCallback(mMediaControllerCb);
        }
        if (mMediaSessionManager != null) {
            mMediaSessionManager.setCallback(null, null);
            mMediaSessionManager.removeOnActiveSessionsChangedListener(mActiveSessionListener);
        }

        mHandler.removeCallbacksAndMessages(null);
        Looper looper = mHandler.getLooper();
        if (looper != null) {
            looper.quit();
        }

        if (mAvrcpBipRsp != null) {
            mAvrcpBipRsp.stop();
            mAvrcpBipRsp = null;
        }
        mHandler = null;
        mContext.unregisterReceiver(mAvrcpReceiver);
        mContext.unregisterReceiver(mBootReceiver);

        mBrowsableListBuilder.cleanup();
        mAddressedMediaPlayer.cleanup();
        mAvrcpBrowseManager.cleanup();
    }

    public void clearDeviceDependentFeature() {
        Log.d(TAG, "Enter clearDeviceDependentFeature()");
        for (int i = 0; i < maxAvrcpConnections; i++) {
            deviceFeatures[i].keyPressState =
                AvrcpConstants.KEY_STATE_RELEASE; //Key release state
            if (deviceFeatures[i].mVolumeMapping != null)
                deviceFeatures[i].mVolumeMapping.clear();
        }
        Log.d(TAG, "Exit clearDeviceDependentFeature()");
    }

    public void cleanup() {
        if (DEBUG) Log.d(TAG, "cleanup");
        cleanupNative();
        if (mVolumeMapping != null)
            mVolumeMapping.clear();
    }

    private class MediaControllerListener extends MediaController.Callback {
        @Override
        public void onMetadataChanged(MediaMetadata metadata) {
            if (DEBUG) Log.v(TAG, "onMetadataChanged");
            Log.v(TAG, "MediaController metadata changed");
            updateMetadata(metadata);
        }
        @Override
        public synchronized void onPlaybackStateChanged(PlaybackState state) {
            if (DEBUG) Log.v(TAG, "onPlaybackStateChanged: state " + state.toString());
            updateMetadata(null);
            updatePlaybackState(state, null);

            byte stateBytes = (byte) convertPlayStateToBytes(state.getState());

            /* updating play status in global media player list */
            MediaPlayerInfo player = getAddressedPlayerInfo();
            if (player != null) {
                player.setPlayStatus(stateBytes);
            } else {
                Log.w(TAG, "onPlaybackStateChanged: no addressed player id=" + mCurrAddrPlayerID);
            }
        }

        @Override
        public void onSessionDestroyed() {
            Log.v(TAG, "MediaController session destroyed");
            synchronized (Avrcp.this) {
                if (mMediaController != null)
                    removeMediaController(mMediaController.getWrappedInstance());
            }
        }


        @Override
        public void onQueueChanged(List<MediaSession.QueueItem> queue) {
            if (queue == null) {
                Log.v(TAG, "onQueueChanged: received null queue");
                return;
            }

            Log.v(TAG, "onQueueChanged: NowPlaying list changed, Queue Size = "+ queue.size());
            mAddressedMediaPlayer.updateNowPlayingList(queue);

            for (int i = 0; i < maxAvrcpConnections; i++) {
                if (deviceFeatures[i].mNowPlayingChangedNT ==
                    AvrcpConstants.NOTIFICATION_TYPE_INTERIM) {
                    Log.v(TAG, "Notify peer on onQueueChanged");
                    deviceFeatures[i].mNowPlayingChangedNT =
                              AvrcpConstants.NOTIFICATION_TYPE_CHANGED;
                    if (!registerNotificationRspNowPlayingChangedNative(
                              deviceFeatures[i].mNowPlayingChangedNT ,
                              getByteAddress(deviceFeatures[i].mCurrentDevice)))
                        Log.e(TAG, "onQueueChanged-registerNotificationRspNowPlayingChangedNative failed");
                    Message msg1 = mHandler.obtainMessage(MSG_NOW_PLAYING_CHANGED_RSP,
                            0, 0);
                    msg1.obj = getByteAddress(deviceFeatures[i].mCurrentDevice);
                    mHandler.sendMessage(msg1);
               }
            }
        }
    }

    /** Handles Avrcp messages. */
    private final class AvrcpMessageHandler extends Handler {
        private AvrcpMessageHandler(Looper looper) {
            super(looper);
        }

        @Override
        public void handleMessage(Message msg) {
            int deviceIndex  = INVALID_DEVICE_INDEX;
            if (DEBUG) Log.v(TAG, "AvrcpMessageHandler: received message=" + msg.what);

            switch (msg.what) {
            case MSG_NATIVE_REQ_GET_RC_FEATURES:
            {
                String address = (String) msg.obj;
                if (DEBUG)
                    Log.v(TAG, "MSG_GET_RC_FEATURES: address="+address+
                            ", features="+msg.arg1);
                BluetoothDevice device = mAdapter.getRemoteDevice(address);
                if (deviceIndex == INVALID_DEVICE_INDEX) {
                    Log.v(TAG,"device entry not present, bailing out");
                    return;
                }
                deviceFeatures[deviceIndex].mFeatures = msg.arg1;
                deviceFeatures[deviceIndex].mFeatures =
                    modifyRcFeatureFromBlacklist(deviceFeatures[deviceIndex].mFeatures,
                    address);
                Log.d(TAG, "avrcpct-passthrough pts_test = " + pts_test);
                if (pts_test) {
                    Log.v(TAG,"fake BTRC_FEAT_ABSOLUTE_VOLUME remote feat support for pts test");
                    deviceFeatures[deviceIndex].mFeatures =
                                 deviceFeatures[deviceIndex].mFeatures | BTRC_FEAT_ABSOLUTE_VOLUME;
                }
                deviceFeatures[deviceIndex].isAbsoluteVolumeSupportingDevice =
                        ((deviceFeatures[deviceIndex].mFeatures &
                        BTRC_FEAT_ABSOLUTE_VOLUME) != 0);
                mAudioManager.avrcpSupportsAbsoluteVolume(device.getAddress(),
                        isAbsoluteVolumeSupported());
                Log.v(TAG," update audio manager for abs vol state = "
                        + isAbsoluteVolumeSupported());
                deviceFeatures[deviceIndex].mLastLocalVolume = -1;
                deviceFeatures[deviceIndex].mRemoteVolume = -1;
                deviceFeatures[deviceIndex].mLocalVolume = -1;
                deviceFeatures[deviceIndex].mInitialRemoteVolume = -1;
                if (deviceFeatures[deviceIndex].mVolumeMapping != null)
                    deviceFeatures[deviceIndex].mVolumeMapping.clear();

                if ((deviceFeatures[deviceIndex].mFeatures &
                        BTRC_FEAT_AVRC_UI_UPDATE) != 0)
                {
                    int NOTIFICATION_ID = android.R.drawable.stat_sys_data_bluetooth;
                    Notification notification = new Notification.Builder(mContext)
                        .setContentTitle("Bluetooth Media Browsing")
                        .setContentText("Peer supports advanced feature")
                        .setSubText("Re-pair from peer to enable it")
                        .setSmallIcon(android.R.drawable.stat_sys_data_bluetooth)
                        .setDefaults(Notification.DEFAULT_ALL)
                        .build();
                    NotificationManager manager = (NotificationManager)
                        mContext.getSystemService(Context.NOTIFICATION_SERVICE);
                    manager.notify(NOTIFICATION_ID, notification);
                    Log.v(TAG," update notification manager on remote repair request");
                }
                break;
            }

            case MSG_NATIVE_REQ_GET_PLAY_STATUS:
            {
                BluetoothDevice device;
                int playState = PLAYSTATUS_ERROR;
                int position;

                String address = Utils.getAddressStringFromByte((byte[]) msg.obj);
                Log.v(TAG, "Event for device address " + address);

                device = mAdapter.getRemoteDevice(address);
                deviceIndex = getIndexForDevice(device);
                if (deviceIndex == INVALID_DEVICE_INDEX) {
                    Log.e(TAG,"Invalid device index for play status");
                    break;
                }
                playState = convertPlayStateToPlayStatus(deviceFeatures[deviceIndex].mCurrentPlayState);
                if (mFastforward) {
                    playState = PLAYSTATUS_FWD_SEEK;
                }
                if (mRewind) {
                    playState = PLAYSTATUS_REV_SEEK;
                }
                if (!mFastforward && !mRewind) {
                    playState = convertPlayStateToPlayStatus(deviceFeatures[deviceIndex].mCurrentPlayState);
                }
                position = (int)getPlayPosition(device);
                if (DEBUG)
                    Log.v(TAG, "Play Status for : " + device.getName() +
                          " state: " + playState + " position: " + position);
                if (position == -1) {
                    Log.v(TAG, "Force play postion to 0, for getPlayStatus Rsp");
                    position = 0;
                }

                getPlayStatusRspNative(getByteAddress(device), playState, (int)mSongLengthMs, position);
                break;
            }

            case MSG_NATIVE_REQ_GET_ELEM_ATTRS:
            {
                String[] textArray;
                AvrcpCmd.ElementAttrCmd elem = (AvrcpCmd.ElementAttrCmd) msg.obj;
                byte numAttr = elem.mNumAttr;
                int[] attrIds = elem.mAttrIDs;
                if (DEBUG) Log.v(TAG, "MSG_NATIVE_REQ_GET_ELEM_ATTRS:numAttr=" + numAttr);
                textArray = new String[numAttr];
                StringBuilder responseDebug = new StringBuilder();
                responseDebug.append("getElementAttr response: ");
                for (int i = 0; i < numAttr; ++i) {
                    textArray[i] = mMediaAttributes.getString(attrIds[i]);
                    responseDebug.append("[" + attrIds[i] + "=" + textArray[i] + "] ");
                }
                Log.v(TAG, responseDebug.toString());
                byte[] bdaddr = elem.mAddress;
                getElementAttrRspNative(bdaddr, numAttr, attrIds, textArray);
                break;
            }

            case MSG_NATIVE_REQ_REGISTER_NOTIFICATION:
                if (DEBUG) Log.v(TAG, "MSG_NATIVE_REQ_REGISTER_NOTIFICATION:event=" + msg.arg1 +
                        " param=" + msg.arg2);
                processRegisterNotification((byte[]) msg.obj, msg.arg1, msg.arg2);
                break;

            case MSG_AVAILABLE_PLAYERS_CHANGED_RSP: {
                if (DEBUG) Log.v(TAG, "MSG_AVAILABLE_PLAYERS_CHANGED_RSP");
                removeMessages(MSG_AVAILABLE_PLAYERS_CHANGED_RSP);
                for (int i = 0; i < maxAvrcpConnections; i++) {
                    if (deviceFeatures[i].mCurrentDevice != null) {
                        registerNotificationRspAvalPlayerChangedNative(
                            AvrcpConstants.NOTIFICATION_TYPE_CHANGED,
                            getByteAddress(deviceFeatures[i].mCurrentDevice));
                    }
                }
            }   break;

            case MSG_NOW_PLAYING_CHANGED_RSP: {
                String address = Utils.getAddressStringFromByte((byte[]) msg.obj);
                if (DEBUG)
                    Log.v(TAG, "MSG_NOW_PLAYING_CHANGED_RSP: address="+address+
                            ", features="+msg.arg1);
                BluetoothDevice device = mAdapter.getRemoteDevice(address);
                deviceIndex = getIndexForDevice(device);
                if (DEBUG) Log.v(TAG, "MSG_NOW_PLAYING_CHANGED_RSP");
                removeMessages(MSG_NOW_PLAYING_CHANGED_RSP);
                registerNotificationRspNowPlayingChangedNative(
                        AvrcpConstants.NOTIFICATION_TYPE_CHANGED,
                        getByteAddress(deviceFeatures[deviceIndex].mCurrentDevice));
            }   break;

            case MSG_ADDRESSED_PLAYER_CHANGED_RSP:
                // Later addressed players override earlier ones.
                if (hasMessages(MSG_ADDRESSED_PLAYER_CHANGED_RSP)) {
                    Log.i(TAG, "MSG_ADDRESSED_PLAYER_CHANGED_RSP: skip, more changes in queue");
                    break;
                }
                if (DEBUG)
                    Log.v(TAG, "MSG_ADDRESSED_PLAYER_CHANGED_RSP: newAddrPlayer = " + msg.arg1);
                for (int i = 0; i < maxAvrcpConnections; i++) {
                    if (deviceFeatures[i].mCurrentDevice != null) {
                        registerNotificationRspAddrPlayerChangedNative(
                            AvrcpConstants.NOTIFICATION_TYPE_CHANGED, msg.arg1, sUIDCounter,
                            getByteAddress(deviceFeatures[i].mCurrentDevice));
                    }
                } 
                break;

            case MSG_PLAY_INTERVAL_TIMEOUT:
                if (DEBUG) Log.v(TAG, "MSG_PLAY_INTERVAL_TIMEOUT");
                Log.v(TAG, "event for device address " + (BluetoothDevice)msg.obj);
                deviceIndex = getIndexForDevice((BluetoothDevice) msg.obj);
                if (deviceIndex == INVALID_DEVICE_INDEX) {
                    Log.e(TAG,"invalid index for device");
                    break;
                }
                sendPlayPosNotificationRsp(false, deviceIndex);
                break;

            case MSG_NATIVE_REQ_VOLUME_CHANGE: {
                if (!isAbsoluteVolumeSupported()) {
                    if (DEBUG) Log.v(TAG, "MSG_NATIVE_REQ_VOLUME_CHANGE ignored, not supported");
                    break;
                }
                byte absVol = (byte) ((byte) msg.arg1 & 0x7f); // discard MSB as it is RFD
                if (DEBUG)
                    Log.v(TAG, "MSG_NATIVE_REQ_VOLUME_CHANGE: volume=" + absVol + " ctype="
                                    + msg.arg2);

                String address = Utils.getAddressStringFromByte((byte[]) msg.obj);
                Log.v(TAG, "event for device address " + address);
                deviceIndex = getIndexForDevice(mAdapter.getRemoteDevice(address));
                if (deviceIndex == INVALID_DEVICE_INDEX) {
                    Log.e(TAG,"invalid index for device");
                    break;
                }
                boolean volAdj = false;
                if (msg.arg2 == AVRC_RSP_ACCEPT || msg.arg2 == AVRC_RSP_REJ) {
                    if (mVolCmdAdjustInProgress == false && mVolCmdSetInProgress == false) {
                        Log.e(TAG, "Unsolicited response, ignored");
                        break;
                    }
                    removeMessages(MSG_ABS_VOL_TIMEOUT);

                    volAdj = mVolCmdAdjustInProgress;
                    mVolCmdAdjustInProgress = false;
                    mVolCmdSetInProgress = false;
                    mAbsVolRetryTimes = 0;
                }

                // convert remote volume to local volume
                int volIndex = convertToAudioStreamVolume(absVol);
                if (DEBUG) Log.v(TAG,"Volume Index = " + volIndex);
                if (deviceFeatures[deviceIndex].mInitialRemoteVolume == -1) {
                    deviceFeatures[deviceIndex].mInitialRemoteVolume = absVol;
                    if (deviceFeatures[deviceIndex].mAbsVolThreshold > 0 &&
                        deviceFeatures[deviceIndex].mAbsVolThreshold <
                        mAudioStreamMax &&
                        volIndex > deviceFeatures[deviceIndex].mAbsVolThreshold) {
                        if (DEBUG) Log.v(TAG, "remote inital volume too high " + volIndex + ">" +
                            deviceFeatures[deviceIndex].mAbsVolThreshold);
                        Message msg1 = mHandler.obtainMessage(MSG_SET_ABSOLUTE_VOLUME,
                            deviceFeatures[deviceIndex].mAbsVolThreshold , 0);
                        mHandler.sendMessage(msg1);
                        deviceFeatures[deviceIndex].mRemoteVolume = absVol;
                        deviceFeatures[deviceIndex].mLocalVolume = volIndex;
                        break;
                    }
                }
                if (deviceFeatures[deviceIndex].mLocalVolume != volIndex &&
                                                (msg.arg2 == AVRC_RSP_ACCEPT ||
                                                 msg.arg2 == AVRC_RSP_CHANGED ||
                                                 msg.arg2 == AVRC_RSP_INTERIM)) {
                    /* If the volume has successfully changed */
                    if (!deviceFeatures[deviceIndex].isActiveDevice &&
                           (msg.arg2 == AVRC_RSP_CHANGED || msg.arg2 == AVRC_RSP_INTERIM)) {
                        Log.d(TAG, "Do not change volume from an inactive device");
                        break;
                    }

                    deviceFeatures[deviceIndex].mLocalVolume = volIndex;
                    if (deviceFeatures[deviceIndex].mLastLocalVolume != -1
                        && msg.arg2 == AVRC_RSP_ACCEPT) {
                        if (deviceFeatures[deviceIndex].mLastLocalVolume != volIndex) {
                            /* remote volume changed more than requested due to
                             * local and remote has different volume steps */
                            if (DEBUG) Log.d(TAG, "Remote returned volume does not match desired volume "
                                + deviceFeatures[deviceIndex].mLastLocalVolume + " vs "
                                + volIndex);
                            deviceFeatures[deviceIndex].mLastLocalVolume =
                                deviceFeatures[deviceIndex].mLocalVolume;
                        }
                    }
                    // remember the remote volume value, as it's the one supported by remote
                    if (volAdj) {
                        synchronized (deviceFeatures[deviceIndex].mVolumeMapping) {
                            deviceFeatures[deviceIndex].mVolumeMapping.put(volIndex, (int)absVol);
                            if (DEBUG) Log.v(TAG, "remember volume mapping " +volIndex+ "-"+absVol);
                        }
                    }
                    notifyVolumeChanged(deviceFeatures[deviceIndex].mLocalVolume);
                    deviceFeatures[deviceIndex].mRemoteVolume = absVol;
                    long pecentVolChanged = ((long)absVol * 100) / 0x7f;
                    Log.e(TAG, "percent volume changed: " + pecentVolChanged + "%");
                } else if (msg.arg2 == AVRC_RSP_REJ) {
                    Log.e(TAG, "setAbsoluteVolume call rejected");
                } else if (volAdj && deviceFeatures[deviceIndex].mLastRemoteVolume > 0
                            && deviceFeatures[deviceIndex].mLastRemoteVolume < AVRCP_MAX_VOL &&
                            deviceFeatures[deviceIndex].mLocalVolume == volIndex &&
                            (msg.arg2 == AVRC_RSP_ACCEPT )) {
                    /* oops, the volume is still same, remote does not like the value
                     * retry a volume one step up/down */
                    if (DEBUG) Log.d(TAG, "Remote device didn't tune volume, let's try one more step.");
                    int retry_volume = Math.min(AVRCP_MAX_VOL,
                            Math.max(0, deviceFeatures[deviceIndex].mLastRemoteVolume +
                                        deviceFeatures[deviceIndex].mLastDirection));
                    if (setVolumeNative(retry_volume,
                            getByteAddress(deviceFeatures[deviceIndex].mCurrentDevice))) {
                        deviceFeatures[deviceIndex].mLastRemoteVolume = retry_volume;
                        sendMessageDelayed(obtainMessage(MSG_ABS_VOL_TIMEOUT,
                            0, 0, deviceFeatures[deviceIndex].mCurrentDevice), CMD_TIMEOUT_DELAY);
                        deviceFeatures[deviceIndex].mVolCmdAdjustInProgress = true;
                    }
                } else if (msg.arg2 == AVRC_RSP_REJ) {
                    if (DEBUG)
                        Log.v(TAG, "setAbsoluteVolume call rejected");
                }
            }   break;

            case MSG_ADJUST_VOLUME:
            {
                if (!isAbsoluteVolumeSupported()) {
                    if (DEBUG) Log.v(TAG, "ignore MSG_ADJUST_VOLUME");
                    break;
                }

                if (mA2dpService.isMulticastFeatureEnabled() &&
                        areMultipleDevicesConnected()) {
                    if (DEBUG) Log.v(TAG, "Volume change not entertained as multicast is enabled & multiple devices are connected");
                    break;
                }

                if (DEBUG) Log.d(TAG, "MSG_ADJUST_VOLUME: direction=" + msg.arg1);
                for (int i = 0; i < maxAvrcpConnections; i++) {
                    if (deviceFeatures[i].mCurrentDevice != null &&
                            deviceFeatures[i].isActiveDevice) {
                          deviceIndex = i;
                          if ((deviceFeatures[deviceIndex].mVolCmdAdjustInProgress) ||
                                (deviceFeatures[deviceIndex].mVolCmdSetInProgress)){
                          if (DEBUG)
                               Log.w(TAG, "already a volume command in progress" +
                                       "for this device.");
                              continue;
                          }
                          if (deviceFeatures[deviceIndex].mInitialRemoteVolume == -1) {
                              if (DEBUG) Log.d(TAG, "remote never tell us initial volume, black list it.");
                              blackListCurrentDevice(deviceIndex);
                              break;
                          }
                              // Wait on verification on volume from device, before changing the volume.
                          if (deviceFeatures[deviceIndex].mRemoteVolume != -1 &&
                                   (msg.arg1 == -1 || msg.arg1 == 1)) {
                              int setVol = -1;
                              int targetVolIndex = -1;
                              if (deviceFeatures[deviceIndex].mLocalVolume == 0 && msg.arg1 == -1) {
                                 if (DEBUG) Log.w(TAG, "No need to Vol down from 0.");
                              break;
                              }
                              if (deviceFeatures[deviceIndex].mLocalVolume ==
                                      mAudioStreamMax && msg.arg1 == 1) {
                                  if (DEBUG) Log.w(TAG, "No need to Vol up from max.");
                                  break;
                              }

                              targetVolIndex = deviceFeatures[deviceIndex].mLocalVolume + msg.arg1;
                              if (DEBUG) Log.d(TAG, "Adjusting volume to  " + targetVolIndex);

                              Integer j;
                              synchronized (deviceFeatures[deviceIndex].mVolumeMapping) {
                                  j = deviceFeatures[deviceIndex].mVolumeMapping.get(targetVolIndex);
                           }
                           if (j != null) {
                                /* if we already know this volume mapping, use it */
                               setVol = j.byteValue();
                               if (setVol == deviceFeatures[deviceIndex].mRemoteVolume) {
                                    if (DEBUG) Log.d(TAG, "got same volume from mapping for " +
                                         targetVolIndex + ", ignore.");
                                    setVol = -1;
                               }
                               if (DEBUG) Log.d(TAG, "set volume from mapping " + targetVolIndex + "-" + setVol);
                           }
                           if (setVol == -1) {
                               /* otherwise use phone steps */
                               setVol = Math.min(AVRCP_MAX_VOL,
                                        convertToAvrcpVolume(Math.max(0, targetVolIndex)));
                               if (DEBUG) Log.d(TAG, "set volume from local volume "+ targetVolIndex+"-"+ setVol);
                           }
                           boolean isSetVol = setVolumeNative(setVol ,
                                   getByteAddress(deviceFeatures[deviceIndex].mCurrentDevice));
                           if (isSetVol) {
                                sendMessageDelayed(obtainMessage(MSG_ABS_VOL_TIMEOUT,
                                    0, 0, deviceFeatures[deviceIndex].mCurrentDevice), CMD_TIMEOUT_DELAY);
                                deviceFeatures[deviceIndex].mVolCmdAdjustInProgress = true;
                                deviceFeatures[deviceIndex].mLastDirection = msg.arg1;
                                deviceFeatures[deviceIndex].mLastRemoteVolume = setVol;
                                deviceFeatures[deviceIndex].mLastLocalVolume = targetVolIndex;
                           } else {
                                if (DEBUG) Log.d(TAG, "adjustVolumeNative failed");
                           }
                        } else {
                             Log.e(TAG, "Unknown direction in MSG_ADJUST_VOLUME");
                        }
                    }
                }
                break;
            }

            case MSG_SET_ABSOLUTE_VOLUME:
            {
                if (!isAbsoluteVolumeSupported()) {
                    if (DEBUG) Log.v(TAG, "ignore MSG_SET_ABSOLUTE_VOLUME");
                    break;
                }

                if (mA2dpService.isMulticastFeatureEnabled() &&
                        areMultipleDevicesConnected()) {
                    if (DEBUG) Log.v(TAG, "Volume change not entertained as multicast is enabled & multiple devices are connected");
                    break;
                }

                if (DEBUG) Log.v(TAG, "MSG_SET_ABSOLUTE_VOLUME");

                int avrcpVolume = convertToAvrcpVolume(msg.arg1);
                avrcpVolume = Math.min(AVRCP_MAX_VOL, Math.max(0, avrcpVolume));
                for (int i = 0; i < maxAvrcpConnections; i++) {
                    if (deviceFeatures[i].mCurrentDevice != null &&
                            deviceFeatures[i].isActiveDevice) {

                          deviceIndex = i;

                          if ((deviceFeatures[deviceIndex].mVolCmdSetInProgress) ||
                                (deviceFeatures[deviceIndex].mVolCmdAdjustInProgress)){
                              if (DEBUG)
                                  Log.w(TAG, "There is already a volume command in progress.");
                              continue;
                          }
                          if (deviceFeatures[deviceIndex].mInitialRemoteVolume == -1) {
                              if (DEBUG) Log.d(TAG, "remote never tell us initial volume, black list it.");
                              blackListCurrentDevice(deviceIndex);
                              break;
                          }
                          Log.v(TAG, "event for device address " + getByteAddress(deviceFeatures[deviceIndex].mCurrentDevice));
                          boolean isSetVol = setVolumeNative(avrcpVolume ,
                                getByteAddress(deviceFeatures[deviceIndex].mCurrentDevice));
                          if (isSetVol) {
                              sendMessageDelayed(obtainMessage(MSG_ABS_VOL_TIMEOUT,
                                   0, 0, deviceFeatures[deviceIndex].mCurrentDevice),
                                   CMD_TIMEOUT_DELAY);
                              deviceFeatures[deviceIndex].mVolCmdSetInProgress = true;
                              deviceFeatures[deviceIndex].mLastRemoteVolume = avrcpVolume;
                              deviceFeatures[deviceIndex].mLastLocalVolume = msg.arg1;
                         } else {
                            if (DEBUG) Log.d(TAG, "setVolumeNative failed");
                         }
                    }
                }
                break;
            }
            case MSG_ABS_VOL_TIMEOUT:
                if (DEBUG) Log.v(TAG, "MSG_ABS_VOL_TIMEOUT: Volume change cmd timed out.");
                deviceIndex = getIndexForDevice((BluetoothDevice) msg.obj);
                if (deviceIndex == INVALID_DEVICE_INDEX) {
                    Log.e(TAG,"invalid device index for abs vol timeout");
                    for (int i = 0; i < maxAvrcpConnections; i++) {
                        if (deviceFeatures[i].mVolCmdSetInProgress == true)
                            deviceFeatures[i].mVolCmdSetInProgress = false;
                        if (deviceFeatures[i].mVolCmdAdjustInProgress == true)
                            deviceFeatures[i].mVolCmdAdjustInProgress = false;
                    }
                    break;
                }
                deviceFeatures[deviceIndex].mVolCmdSetInProgress = false;
                deviceFeatures[deviceIndex].mVolCmdAdjustInProgress = false;
                Log.v(TAG, "event for device address " + (BluetoothDevice)msg.obj);
                if (deviceFeatures[deviceIndex].mAbsVolRetryTimes >= MAX_ERROR_RETRY_TIMES) {
                    deviceFeatures[deviceIndex].mAbsVolRetryTimes = 0;
                    blackListCurrentDevice(deviceIndex);
                } else {
                    deviceFeatures[deviceIndex].mAbsVolRetryTimes += 1;
                    boolean isSetVol = setVolumeNative(deviceFeatures[deviceIndex].mLastRemoteVolume ,
                            getByteAddress((BluetoothDevice) msg.obj));
                    if (isSetVol) {
                        sendMessageDelayed(obtainMessage(MSG_ABS_VOL_TIMEOUT,
                                0, 0, msg.obj), CMD_TIMEOUT_DELAY);
                        deviceFeatures[deviceIndex].mVolCmdSetInProgress = true;
                    }
                }
                break;

            case MSG_SET_A2DP_AUDIO_STATE: {
                if (DEBUG) Log.v(TAG, "MSG_SET_A2DP_AUDIO_STATE:" + msg.arg1);
                mA2dpState = msg.arg1;
                BluetoothDevice playStateChangeDevice =
                        (BluetoothDevice)msg.obj;
                Log.v(TAG, "event for device address " +
                        playStateChangeDevice.getAddress());
                deviceIndex = getIndexForDevice(playStateChangeDevice);
                if (deviceIndex == INVALID_DEVICE_INDEX) {
                    Log.e(TAG,"Set A2DP state: invalid index for device");
                    break;
                }
                updateA2dpAudioState(msg.arg1, (BluetoothDevice)msg.obj);
            }   break;

            case MESSAGE_DEVICE_RC_CLEANUP:
                if (DEBUG)
                    Log.v(TAG,"MESSAGE_DEVICE_RC_CLEANUP: " + msg.arg1);
                if (msg.arg1 == STACK_CLEANUP) {
                    deviceIndex = getIndexForDevice((BluetoothDevice) msg.obj);
                    if (deviceIndex == INVALID_DEVICE_INDEX) {
                        Log.e(TAG,"invalid device index for cleanup");
                        break;
                    }
                    cleanupDeviceFeaturesIndex(deviceIndex);
                } else if (msg.arg1 == APP_CLEANUP) {
                    if (msg.obj == null) {
                        clearDeviceDependentFeature();
                        for (int i = 0; i < maxAvrcpConnections; i++) {
                            cleanupDeviceFeaturesIndex(i);
                        }
                    } else {
                        Log.v(TAG, "Invalid message params");
                        break;
                    }
                } else {
                    Log.v(TAG, "Invalid Arguments to MESSAGE_DEVICE_RC_CLEANUP");
                }
                break;

            case MSG_NATIVE_REQ_GET_FOLDER_ITEMS: {
                AvrcpCmd.FolderItemsCmd folderObj = (AvrcpCmd.FolderItemsCmd) msg.obj;
                if (DEBUG) Log.v(TAG, "MSG_NATIVE_REQ_GET_FOLDER_ITEMS " + folderObj);
                switch (folderObj.mScope) {
                    case AvrcpConstants.BTRC_SCOPE_PLAYER_LIST:
                        handleMediaPlayerListRsp(folderObj);
                        break;
                    case AvrcpConstants.BTRC_SCOPE_FILE_SYSTEM:
                    case AvrcpConstants.BTRC_SCOPE_NOW_PLAYING:
                        handleGetFolderItemBrowseResponse(folderObj, folderObj.mAddress);
                        break;
                    default:
                        Log.e(TAG, "unknown scope for getfolderitems. scope = "
                                + folderObj.mScope);
                        getFolderItemsRspNative(folderObj.mAddress,
                                AvrcpConstants.RSP_INV_SCOPE, (short) 0, (byte) 0, 0,
                                null, null, null, null, null, null, null, null);
                }
                break;
            }

            case MSG_NATIVE_REQ_SET_ADDR_PLAYER:
                // object is bdaddr, argument 1 is the selected player id
                if (DEBUG) Log.v(TAG, "MSG_NATIVE_REQ_SET_ADDR_PLAYER id=" + msg.arg1);
                setAddressedPlayer((byte[]) msg.obj, msg.arg1);
                break;

            case MSG_NATIVE_REQ_GET_ITEM_ATTR:
                // msg object contains the item attribute object
                AvrcpCmd.ItemAttrCmd cmd = (AvrcpCmd.ItemAttrCmd) msg.obj;
                if (DEBUG) Log.v(TAG, "MSG_NATIVE_REQ_GET_ITEM_ATTR " + cmd);
                handleGetItemAttr(cmd);
                break;

            case MSG_NATIVE_REQ_SET_BR_PLAYER:
                // argument 1 is the selected player id
                if (DEBUG) Log.v(TAG, "MSG_NATIVE_REQ_SET_BR_PLAYER id=" + msg.arg1);
                setBrowsedPlayer((byte[]) msg.obj, msg.arg1);
                break;

            case MSG_NATIVE_REQ_CHANGE_PATH:
            {
                if (DEBUG) Log.v(TAG, "MSG_NATIVE_REQ_CHANGE_PATH");
                Bundle data = msg.getData();
                byte[] bdaddr = data.getByteArray("BdAddress");
                byte[] folderUid = data.getByteArray("folderUid");
                byte direction = data.getByte("direction");
                if (mAvrcpBrowseManager.getBrowsedMediaPlayer(bdaddr) != null) {
                        mAvrcpBrowseManager.getBrowsedMediaPlayer(bdaddr).changePath(folderUid,
                        direction);
                } else {
                    Log.e(TAG, "Remote requesting change path before setbrowsedplayer");
                    changePathRspNative(bdaddr, AvrcpConstants.RSP_BAD_CMD, 0);
                }
                break;
            }

            case MSG_NATIVE_REQ_PLAY_ITEM:
            {
                Bundle data = msg.getData();
                byte[] bdaddr = data.getByteArray("BdAddress");
                byte[] uid = data.getByteArray("uid");
                byte scope = data.getByte("scope");
                if (DEBUG)
                    Log.v(TAG, "MSG_NATIVE_REQ_PLAY_ITEM scope=" + scope + " id="
                                    + Utils.byteArrayToString(uid));
                handlePlayItemResponse(bdaddr, uid, scope);
                break;
            }

            case MSG_NATIVE_REQ_GET_TOTAL_NUM_OF_ITEMS:
                if (DEBUG) Log.v(TAG, "MSG_NATIVE_REQ_GET_TOTAL_NUM_OF_ITEMS scope=" + msg.arg1);
                // argument 1 is scope, object is bdaddr
                handleGetTotalNumOfItemsResponse((byte[]) msg.obj, (byte) msg.arg1);
                break;

            case MSG_NATIVE_REQ_PASS_THROUGH:
                if (DEBUG)
                    Log.v(TAG, "MSG_NATIVE_REQ_PASS_THROUGH: id=" + msg.arg1 + " st=" + msg.arg2);
                // argument 1 is id, argument 2 is keyState
                handlePassthroughCmd(msg.arg1, msg.arg2);
                break;

            default:
                Log.e(TAG, "unknown message! msg.what=" + msg.what);
                break;
            }
        }
    }

    private void updatePlayStatusForDevice(int deviceIndex, PlaybackState state) {
        if (state == null) {
            Log.i(TAG,"updatePlayStatusForDevice: device: state is =" + state);
            return;
        }
        Log.i(TAG,"updatePlayStatusForDevice: device: " +
                    deviceFeatures[deviceIndex].mCurrentDevice);

        byte stateBytes = (byte) convertPlayStateToBytes(state.getState());

        /* updating play status in global media player list */
        MediaPlayerInfo player = getAddressedPlayerInfo();
        if (player != null) {
            player.setPlayStatus(stateBytes);
        } else {
            Log.w(TAG, "onPlaybackStateChanged: no addressed player id=" + mCurrAddrPlayerID);
        }

        int newPlayStatus = convertPlayStateToPlayStatus(state);
        int oldPlayStatus = convertPlayStateToPlayStatus(deviceFeatures[deviceIndex].mCurrentPlayState);

        if (mFastforward) {
            newPlayStatus = PLAYSTATUS_FWD_SEEK;
        }
        if (mRewind) {
            newPlayStatus = PLAYSTATUS_REV_SEEK;
        }
        if (DEBUG) {
            Log.v(TAG, "updatePlaybackState (" + deviceFeatures[deviceIndex].mPlayStatusChangedNT + "): "+
                       "old=" + deviceFeatures[deviceIndex].mCurrentPlayState + "(" + oldPlayStatus + "), "+
                       "new=" + state + "(" + newPlayStatus + ")");
        }

        deviceFeatures[deviceIndex].mCurrentPlayState = state;

        if ((deviceFeatures[deviceIndex].mPlayStatusChangedNT ==
                AvrcpConstants.NOTIFICATION_TYPE_INTERIM) &&
               (oldPlayStatus != newPlayStatus) && deviceFeatures[deviceIndex].mCurrentDevice != null) {
            deviceFeatures[deviceIndex].mPlayStatusChangedNT =
                AvrcpConstants.NOTIFICATION_TYPE_CHANGED;
            registerNotificationRspPlayStatusNative(
                    deviceFeatures[deviceIndex].mPlayStatusChangedNT,
                    newPlayStatus,
                    getByteAddress(deviceFeatures[deviceIndex].mCurrentDevice));
        }
    }

    private boolean isPlayStateToBeUpdated(int deviceIndex) {
        Log.v(TAG, "isPlayStateTobeUpdated: device: "  +
                    deviceFeatures[deviceIndex].mCurrentDevice);
        if (maxAvrcpConnections < 2) {
            Log.v(TAG, "maxAvrcpConnections: " + maxAvrcpConnections);
            return true;
        } else if(mA2dpService.isMulticastFeatureEnabled()) {
            if (!areMultipleDevicesConnected()) {
                Log.v(TAG, "Single connection exists");
                return true;
            } else if (mA2dpService.isMulticastEnabled()) {
                Log.v(TAG, "Multicast is Enabled");
                return true;
            } else {
                Log.v(TAG, "Multiple connection exists, Multicast not enabled");
                if(isDeviceActiveInHandOffNative(getByteAddress(
                            deviceFeatures[deviceIndex].mCurrentDevice))) {
                    Log.v(TAG, "Device Active in handoff scenario");
                    return true;
                } else {
                    Log.v(TAG, "Device Not Active in handoff scenario");
                    return false;
                }
            }
        } else {
            if (!areMultipleDevicesConnected()) {
                Log.v(TAG, "Single connection exists");
                return true;
            } else {
                Log.v(TAG, "Multiple connection exists in handoff");
                if(isDeviceActiveInHandOffNative(getByteAddress(
                            deviceFeatures[deviceIndex].mCurrentDevice))) {
                    Log.v(TAG, "Device Active in handoff scenario");
                    return true;
                } else {
                    Log.v(TAG, "Device Not Active in handoff scenario");
                    return false;
                }
            }
        }
    }

    private boolean areMultipleDevicesConnected() {
        for (int deviceIndex = 0; deviceIndex < maxAvrcpConnections; deviceIndex++) {
            if (deviceFeatures[deviceIndex].mCurrentDevice == null) {
                return false;
            }
        }
        return true;
    }

    private void updatePlayerStateAndPosition(PlaybackState state) {
        if (DEBUG) Log.v(TAG, "updatePlayerPlayPauseState, old=" +
                            mCurrentPlayerState + ", state=" + state);
        if (state == null) {
            Log.i(TAG,"updatePlayerStateAndPosition: device: state = " + state);
            return;
        }

        if (DEBUG) Log.v(TAG, "old state = " + mCurrentPlayerState + ", new state= " + state);
        int oldPlayStatus = convertPlayStateToPlayStatus(mCurrentPlayerState);
        int newPlayStatus = convertPlayStateToPlayStatus(state);

        mCurrentPlayerState = state;
        mLastStateUpdate = SystemClock.elapsedRealtime();

        for (int deviceIndex = 0; deviceIndex < maxAvrcpConnections; deviceIndex++) {
            /*Discretion is required only when updating play state changed as playing*/
            if ((state.getState() != PlaybackState.STATE_PLAYING) ||
                                isPlayStateToBeUpdated(deviceIndex)) {
                updatePlayStatusForDevice(deviceIndex, state);
            }
        }

        for (int deviceIndex = 0; deviceIndex < maxAvrcpConnections; deviceIndex++) {
            sendPlayPosNotificationRsp(false, deviceIndex);
        }
    }

    private void updatePlaybackState(PlaybackState state, BluetoothDevice device) {
        Log.v(TAG,"updatePlayPauseState, state: " + state + " device: " + device);
        for (int i = 0; i < maxAvrcpConnections; i++) {
            Log.v(TAG,"Device: " + ((deviceFeatures[i].mCurrentDevice == null) ?
                "no name: " : deviceFeatures[i].mCurrentDevice.getName() +
                " : old state: " + deviceFeatures[i].mCurrentPlayState));
        }
        if (device == null) {
            /*Called because of player state change*/
            updatePlayerStateAndPosition(state);
            return;
        } else {
            int deviceIndex = getIndexForDevice(device);
            if (deviceIndex == INVALID_DEVICE_INDEX) {
                Log.w(TAG,"invalid device index" +
                        "Play status change for not connected device");
            } else {
                Log.v(TAG, "old state: " + deviceFeatures[deviceIndex].mCurrentPlayState
                            + " new state: " + state + " device: " +
                            device + " index: " + deviceIndex);
                updatePlayStatusForDevice(deviceIndex, state);
            }
        }
    }

    private void updateTransportControls(int transportControlFlags) {
        mTransportControlFlags = transportControlFlags;
    }

    class MediaAttributes {
        private boolean exists;
        private String title;
        private String artistName;
        private String albumName;
        private String mediaNumber;
        private String mediaTotalNumber;
        private String genre;
        private long playingTimeMs;
        private String coverArt;

        private static final int ATTR_TITLE = 1;
        private static final int ATTR_ARTIST_NAME = 2;
        private static final int ATTR_ALBUM_NAME = 3;
        private static final int ATTR_MEDIA_NUMBER = 4;
        private static final int ATTR_MEDIA_TOTAL_NUMBER = 5;
        private static final int ATTR_GENRE = 6;
        private static final int ATTR_PLAYING_TIME_MS = 7;
        private static final int ATTR_COVER_ART = 8;


        public MediaAttributes(MediaMetadata data) {
            exists = data != null;
            if (!exists)
                return;

            artistName = stringOrBlank(data.getString(MediaMetadata.METADATA_KEY_ARTIST));
            albumName = stringOrBlank(data.getString(MediaMetadata.METADATA_KEY_ALBUM));
            mediaNumber = longStringOrBlank(data.getLong(MediaMetadata.METADATA_KEY_TRACK_NUMBER));
            mediaTotalNumber = longStringOrBlank(data.getLong(MediaMetadata.METADATA_KEY_NUM_TRACKS));
            genre = stringOrBlank(data.getString(MediaMetadata.METADATA_KEY_GENRE));
            playingTimeMs = data.getLong(MediaMetadata.METADATA_KEY_DURATION);
            if (mAvrcpBipRsp != null)
                coverArt = stringOrBlank(mAvrcpBipRsp.getImgHandle(albumName));
            else coverArt = stringOrBlank(null);

            // Try harder for the title.
            title = data.getString(MediaMetadata.METADATA_KEY_TITLE);

            if (title == null) {
                MediaDescription desc = data.getDescription();
                if (desc != null) {
                    CharSequence val = desc.getDescription();
                    if (val != null)
                        title = val.toString();
                }
            }

            if (title == null)
                title = new String();
        }

        public long getLength() {
            if (!exists) return 0L;
            return playingTimeMs;
        }

        public boolean equals(MediaAttributes other) {
            if (other == null)
                return false;

            if (exists != other.exists)
                return false;

            if (exists == false)
                return true;

            return (title.equals(other.title)) && (artistName.equals(other.artistName))
                    && (albumName.equals(other.albumName))
                    && (mediaNumber.equals(other.mediaNumber))
                    && (mediaTotalNumber.equals(other.mediaTotalNumber))
                    && (genre.equals(other.genre)) && (playingTimeMs == other.playingTimeMs)
                    && (coverArt.equals(other.coverArt));
        }

        public String getString(int attrId) {
            if (!exists)
                return new String();

            switch (attrId) {
                case ATTR_TITLE:
                    return title;
                case ATTR_ARTIST_NAME:
                    return artistName;
                case ATTR_ALBUM_NAME:
                    return albumName;
                case ATTR_MEDIA_NUMBER:
                    return mediaNumber;
                case ATTR_MEDIA_TOTAL_NUMBER:
                    return mediaTotalNumber;
                case ATTR_GENRE:
                    return genre;
                case ATTR_PLAYING_TIME_MS:
                    return Long.toString(playingTimeMs);
                case ATTR_COVER_ART:
                    if (mAvrcpBipRsp != null) {
                        /* Fetch coverArt Handle now in case OBEX channel is established just
                        * before retrieving get element attribute. */
                        coverArt = stringOrBlank(mAvrcpBipRsp.getImgHandle(albumName));
                    } else {
                        coverArt = stringOrBlank(null);
                    }
                    return coverArt;
                default:
                    return new String();
            }
        }

        private String stringOrBlank(String s) {
            return s == null ? new String() : s;
        }

        private String longStringOrBlank(Long s) {
            return s == null ? new String() : s.toString();
        }

        public String toString() {
            if (!exists) {
                return "[MediaAttributes: none]";
            }

            return "[MediaAttributes: " + title + " - " + albumName + " by " + artistName + " ("
                    + playingTimeMs + " " + mediaNumber + "/" + mediaTotalNumber + ") " + genre
                    + " - " + coverArt + "]";
        }
    }

<<<<<<< HEAD
    private void updateA2dpAudioState(int state, BluetoothDevice device) {
        boolean isPlaying = (state == BluetoothA2dp.STATE_PLAYING);
        Log.v(TAG,"updateA2dpAudioState");
        if ((isPlaying) && !mAudioManager.isMusicActive()) {
            /* Play state to be updated only for music streaming, not touchtone */
            Log.v(TAG,"updateA2dpAudioState : Stream state not active ");
            return;
        }
        for (int i = 0; i < maxAvrcpConnections; i++) {
            if ((isPlaying != isPlayingState(deviceFeatures[i].mCurrentPlayState)) &&
                    (device.equals(deviceFeatures[i].mCurrentDevice))) {
                PlaybackState.Builder builder = new PlaybackState.Builder();
                if (isPlaying) {
                    deviceFeatures[i].isActiveDevice = true;
                    builder.setState(PlaybackState.STATE_PLAYING,
                                     deviceFeatures[i].mCurrentPlayState.getPosition(), 1.0f);
                    Log.v(TAG,"updateA2dpAudioState: Active device is set true at index = " + i);
                } else {
                    builder.setState(PlaybackState.STATE_PAUSED,
                                     deviceFeatures[i].mCurrentPlayState.getPosition(), 1.0f);
                }
                updatePlaybackState(builder.build(), device);
            }

            if (!device.equals(deviceFeatures[i].mCurrentDevice) &&
                    deviceFeatures[i].isActiveDevice && isPlaying) {
                deviceFeatures[i].isActiveDevice = false;
                Log.v(TAG,"updateA2dpAudioState: Active device is set false at index = " + i);
=======
    private void updateCurrentMediaState() {
        MediaAttributes currentAttributes = mMediaAttributes;
        PlaybackState newState = null;
        synchronized (this) {
            if (mMediaController == null) {
                // Use A2DP state if we don't have a MediaControlller
                boolean isPlaying = (mA2dpState == BluetoothA2dp.STATE_PLAYING)
                        && mAudioManager.isMusicActive();
                PlaybackState.Builder builder = new PlaybackState.Builder();
                if (isPlaying) {
                    builder.setState(PlaybackState.STATE_PLAYING,
                            PlaybackState.PLAYBACK_POSITION_UNKNOWN, 1.0f);
                } else {
                    builder.setState(PlaybackState.STATE_PAUSED,
                            PlaybackState.PLAYBACK_POSITION_UNKNOWN, 0.0f);
                }
                newState = builder.build();
                mMediaAttributes = new MediaAttributes(null);
            } else {
                newState = mMediaController.getPlaybackState();
                mMediaAttributes = new MediaAttributes(mMediaController.getMetadata());
>>>>>>> 4ae22085
            }
        }
    }

    private void updateMetadata(MediaMetadata data) {
        MediaAttributes currentAttributes = mMediaAttributes;
        mMediaAttributes = new MediaAttributes(data);
        PlaybackState newState = mCurrentPlayerState;
        if (data == null) {
            mSongLengthMs = 0L;
        } else {
            mSongLengthMs = data.getLong(MediaMetadata.METADATA_KEY_DURATION);
        }
        long oldQueueId = mCurrentPlayerState.getActiveQueueItemId();
        long newQueueId = MediaSession.QueueItem.UNKNOWN_ID;
        if (newState != null) newQueueId = newState.getActiveQueueItemId();
<<<<<<< HEAD

        if ((oldQueueId != newQueueId) || (!currentAttributes.equals(mMediaAttributes))) {
            Log.v(TAG, "Media change: oldQId: " + oldQueueId + " newQueueId:" + newQueueId + ":"
                            + mMediaAttributes.toString());
            for (int i = 0; i < maxAvrcpConnections; i++) {
                if ((deviceFeatures[i].mCurrentDevice != null) &&
                    (deviceFeatures[i].mTrackChangedNT == AvrcpConstants.NOTIFICATION_TYPE_INTERIM)) {
                    deviceFeatures[i].mTrackChangedNT = AvrcpConstants.NOTIFICATION_TYPE_CHANGED;
                    deviceFeatures[i].mTracksPlayed++;
                    Log.v(TAG,"sending track change for device " + i);
                    sendTrackChangedRsp(false, deviceFeatures[i].mCurrentDevice);
                }
            }
        } else {
            Log.v(TAG, "Media didn't change: id " + oldQueueId);
=======
        Log.v(TAG, "Media update: id " + oldQueueId + "➡" + newQueueId + ":"
                        + mMediaAttributes.toString());
        if (oldQueueId != newQueueId || !currentAttributes.equals(mMediaAttributes)) {
            sendTrackChangedRsp(false);
>>>>>>> 4ae22085
        }

        // Update the play state, which sends play state and play position
        // notifications if needed.
        if (mMediaController != null) {
            updatePlaybackState(mMediaController.getPlaybackState(), null);
        } else {
            updatePlaybackState(null, null);
        }
    }

    private void getRcFeaturesRequestFromNative(byte[] address, int features) {
        if (DEBUG) Log.v(TAG, "getRcFeaturesRequestFromNative: address=" + address.toString());
        Message msg = mHandler.obtainMessage(MSG_NATIVE_REQ_GET_RC_FEATURES, features, 0,
                Utils.getAddressStringFromByte(address));
        mHandler.sendMessage(msg);
    }

    private void getPlayStatusRequestFromNative(byte[] address) {
        if (DEBUG) Log.v(TAG, "getPlayStatusRequestFromNative: address" + address.toString());
        Message msg = mHandler.obtainMessage(MSG_NATIVE_REQ_GET_PLAY_STATUS);
        msg.obj = address;
        mHandler.sendMessage(msg);
    }

    private void getElementAttrRequestFromNative(byte[] address, byte numAttr, int[] attrs) {
        if (DEBUG) Log.v(TAG, "getElementAttrRequestFromNative: numAttr=" + numAttr);
        AvrcpCmd avrcpCmdobj = new AvrcpCmd();
        AvrcpCmd.ElementAttrCmd elemAttr = avrcpCmdobj.new ElementAttrCmd(address, numAttr, attrs);
        Message msg = mHandler.obtainMessage(MSG_NATIVE_REQ_GET_ELEM_ATTRS);
        msg.obj = elemAttr;
        mHandler.sendMessage(msg);
    }

    private void registerNotificationRequestFromNative(byte[] address,int eventId, int param) {
        if (DEBUG) Log.v(TAG, "registerNotificationRequestFromNative: eventId=" + eventId);
        Message msg = mHandler.obtainMessage(MSG_NATIVE_REQ_REGISTER_NOTIFICATION, eventId, param);
        msg.obj = address;
        mHandler.sendMessage(msg);
    }

    private void processRegisterNotification(byte[] address, int eventId, int param) {

        BluetoothDevice device = mAdapter.getRemoteDevice(address);
        int deviceIndex = getIndexForDevice(device);
        if (deviceIndex == INVALID_DEVICE_INDEX) {
            Log.v(TAG,"device entry not present, bailing out");
            return;
        }

        int currPlayState = convertPlayStateToPlayStatus
                (deviceFeatures[deviceIndex].mCurrentPlayState);

        if (mFastforward) {
            currPlayState = PLAYSTATUS_FWD_SEEK;
        }
        if (mRewind) {
            currPlayState = PLAYSTATUS_REV_SEEK;
        }

        Log.v(TAG,"processRegisterNotification: eventId" + eventId);
        switch (eventId) {
            case EVT_PLAY_STATUS_CHANGED:
                deviceFeatures[deviceIndex].mPlayStatusChangedNT =
                        AvrcpConstants.NOTIFICATION_TYPE_INTERIM;
                registerNotificationRspPlayStatusNative(
                        deviceFeatures[deviceIndex].mPlayStatusChangedNT,
                        currPlayState,
                        getByteAddress(deviceFeatures[deviceIndex].mCurrentDevice));
                break;

            case EVT_TRACK_CHANGED:
                Log.v(TAG, "Track changed notification enabled");
                mTrackChangedNT = AvrcpConstants.NOTIFICATION_TYPE_INTERIM;
                deviceFeatures[deviceIndex].mTrackChangedNT =
                        AvrcpConstants.NOTIFICATION_TYPE_INTERIM;
                sendTrackChangedRsp(true,
                       deviceFeatures[deviceIndex].mCurrentDevice);
                break;

            case EVT_PLAY_POS_CHANGED:
                if (param <= 0)
                   param = 1;

                deviceFeatures[deviceIndex].mPlayPosChangedNT =
                                             AvrcpConstants.NOTIFICATION_TYPE_INTERIM;
                deviceFeatures[deviceIndex].mPlaybackIntervalMs = (long)param * 1000L;
                sendPlayPosNotificationRsp(true, deviceIndex);
                Log.v(TAG,"mPlayPosChangedNT updated for index " +
                      deviceFeatures[deviceIndex].mPlayPosChangedNT +
                      " index " + deviceIndex);
                break;

            case EVT_AVBL_PLAYERS_CHANGED:
                /* Notify remote available players changed */
                if (DEBUG) Log.d (TAG, "sending availablePlayersChanged to remote ");
                deviceFeatures[deviceIndex].mAvailablePlayersChangedNT = AvrcpConstants.NOTIFICATION_TYPE_INTERIM;
                registerNotificationRspAvalPlayerChangedNative(
                        AvrcpConstants.NOTIFICATION_TYPE_CHANGED,
                        getByteAddress(deviceFeatures[deviceIndex].mCurrentDevice));
                break;

            case EVT_ADDR_PLAYER_CHANGED:
                /* Notify remote addressed players changed */
                if (DEBUG) Log.d (TAG, "sending addressedPlayersChanged to remote ");
                registerNotificationRspAddrPlayerChangedNative(
                        AvrcpConstants.NOTIFICATION_TYPE_INTERIM,
                        mCurrAddrPlayerID, sUIDCounter,
                        getByteAddress(deviceFeatures[deviceIndex].mCurrentDevice));
                break;

            case EVENT_UIDS_CHANGED:
                if (DEBUG) Log.d(TAG, "sending UIDs changed to remote");
                registerNotificationRspUIDsChangedNative(
                        AvrcpConstants.NOTIFICATION_TYPE_INTERIM, sUIDCounter,
                        getByteAddress(deviceFeatures[deviceIndex].mCurrentDevice));
                break;

            case EVENT_NOW_PLAYING_CONTENT_CHANGED:
                if (DEBUG) Log.d(TAG, "sending NowPlayingList changed to remote");
                /* send interim response to remote device */
                if (!registerNotificationRspNowPlayingChangedNative(
                        AvrcpConstants.NOTIFICATION_TYPE_INTERIM,
                        getByteAddress(deviceFeatures[deviceIndex].mCurrentDevice))) {
                    Log.e(TAG, "EVENT_NOW_PLAYING_CONTENT_CHANGED: " +
                            "registerNotificationRspNowPlayingChangedNative for Interim rsp failed!");
                }
                break;
        }
    }

    private void handlePassthroughCmdRequestFromNative(byte[] address, int id, int keyState) {
        Message msg = mHandler.obtainMessage(MSG_NATIVE_REQ_PASS_THROUGH, id, keyState);
        mHandler.sendMessage(msg);
    }

    private void sendTrackChangedRsp(boolean requested, BluetoothDevice device) {
        int deviceIndex = getIndexForDevice(device);
        MediaPlayerInfo info = getAddressedPlayerInfo();
        if (!requested && mTrackChangedNT != AvrcpConstants.NOTIFICATION_TYPE_INTERIM) {
            if (DEBUG) Log.d(TAG, "sendTrackChangedRsp: Not registered or requesting.");
            return;
        }
        if (info != null && !info.isBrowseSupported()) {
            // for players which does not support Browse or when no track is currently selected
            trackChangeRspForBrowseUnsupported(requested, device);
        } else {
            byte[] byteAddr = getByteAddress(deviceFeatures[deviceIndex].mCurrentDevice);
            boolean changed =
                    mAddressedMediaPlayer.sendTrackChangeWithId(requested, mMediaController, byteAddr);
            // for players which support browsing
            if (changed) {
               mTrackChangedNT = AvrcpConstants.NOTIFICATION_TYPE_CHANGED;
               deviceFeatures[deviceIndex].mTrackChangedNT = mTrackChangedNT;
            }
        }
    }

    private void trackChangeRspForBrowseUnsupported(boolean requested, BluetoothDevice device) {
        int deviceIndex = getIndexForDevice(device);
        byte[] byteAddr = getByteAddress(deviceFeatures[deviceIndex].mCurrentDevice);
        byte[] track = AvrcpConstants.TRACK_IS_SELECTED;
        if (requested && (deviceFeatures[deviceIndex].mTrackChangedNT ==
                 AvrcpConstants.NOTIFICATION_TYPE_INTERIM)
                && !mMediaAttributes.exists) {
            track = AvrcpConstants.NO_TRACK_SELECTED;
        } else if (!requested) {
            mTrackChangedNT = AvrcpConstants.NOTIFICATION_TYPE_CHANGED;
            deviceFeatures[deviceIndex].mTrackChangedNT = mTrackChangedNT;
        }
        registerNotificationRspTrackChangeNative(
                              deviceFeatures[deviceIndex].mTrackChangedNT,
                              track,
                              byteAddr);
    }

    private long getPlayPosition(BluetoothDevice device) {
        if (device != null) {
            int deviceIndex = getIndexForDevice(device);
            if (deviceIndex == INVALID_DEVICE_INDEX) {
                Log.e(TAG,"Device index is not valid in getPlayPosition");
                return -1L;
            }

            if (deviceFeatures[deviceIndex].mCurrentPlayState == null)
                return -1L;

            if (deviceFeatures[deviceIndex].mCurrentPlayState.getPosition() ==
                    PlaybackState.PLAYBACK_POSITION_UNKNOWN) {
                return -1L;
            }

            if (isPlayingState(deviceFeatures[deviceIndex].mCurrentPlayState)) {
                long sinceUpdate =
                    (SystemClock.elapsedRealtime() - mLastStateUpdate +
                     deviceFeatures[deviceIndex].mCurrentPlayState.getLastPositionUpdateTime());
                return sinceUpdate + deviceFeatures[deviceIndex].mCurrentPlayState.getPosition();
            }
            return deviceFeatures[deviceIndex].mCurrentPlayState.getPosition();

        } else {
            if (mCurrentPlayerState == null)
                return -1L;

            if (mCurrentPlayerState.getPosition() == PlaybackState.PLAYBACK_POSITION_UNKNOWN)
                return -1L;

            if (isPlayingState(mCurrentPlayerState)) {
                long sinceUpdate =
                    (SystemClock.elapsedRealtime() - mCurrentPlayerState.getLastPositionUpdateTime());
                return SystemClock.elapsedRealtime() - mLastStateUpdate +
                       mCurrentPlayerState.getPosition();
            }
            return mCurrentPlayerState.getPosition();

        }
    }

    private int convertPlayStateToPlayStatus(PlaybackState state) {
        int playStatus = PLAYSTATUS_ERROR;
        switch (state.getState()) {
            case PlaybackState.STATE_PLAYING:
            case PlaybackState.STATE_BUFFERING:
                playStatus = PLAYSTATUS_PLAYING;
                break;

            case PlaybackState.STATE_STOPPED:
            case PlaybackState.STATE_NONE:
                playStatus = PLAYSTATUS_STOPPED;
                break;

            case PlaybackState.STATE_PAUSED:
                playStatus = PLAYSTATUS_PAUSED;
                break;

            case PlaybackState.STATE_FAST_FORWARDING:
            case PlaybackState.STATE_SKIPPING_TO_NEXT:
            case PlaybackState.STATE_SKIPPING_TO_QUEUE_ITEM:
                playStatus = PLAYSTATUS_FWD_SEEK;
                break;

            case PlaybackState.STATE_REWINDING:
            case PlaybackState.STATE_SKIPPING_TO_PREVIOUS:
                playStatus = PLAYSTATUS_REV_SEEK;
                break;

            case PlaybackState.STATE_ERROR:
                playStatus = PLAYSTATUS_ERROR;
                break;

        }
        return playStatus;
    }

    private boolean isPlayingState(PlaybackState state) {
        return (state.getState() == PlaybackState.STATE_PLAYING) ||
                (state.getState() == PlaybackState.STATE_BUFFERING);
    }

    /**
     * Sends a play position notification, or schedules one to be
     * sent later at an appropriate time. If |requested| is true,
     * does both because this was called in reponse to a request from the
     * TG.
     */
    private void sendPlayPosNotificationRsp(boolean requested, int i) {
        if (!requested && deviceFeatures[i].mPlayPosChangedNT != AvrcpConstants.NOTIFICATION_TYPE_INTERIM) {
            if (DEBUG) Log.d(TAG, "sendPlayPosNotificationRsp: Not registered or requesting.");
            return;
        }
        long playPositionMs = getPlayPosition(deviceFeatures[i].mCurrentDevice);
        int currPlayStatus = convertPlayStateToPlayStatus(deviceFeatures[i].mCurrentPlayState);

        // Some remote devices are going to bad state when sending play position
        // as ffff for non-playing state
        if (!requested && playPositionMs == -1L && currPlayStatus != PLAYSTATUS_PLAYING) {
           if (DEBUG) Log.d(TAG, " Don't send invalid play position notification for non-playing state");
           return;
        }

        // mNextPosMs is set to -1 when the previous position was invalid
        // so this will be true if the new position is valid & old was invalid.
        // mPlayPositionMs is set to -1 when the new position is invalid,
        // and the old mPrevPosMs is >= 0 so this is true when the new is invalid
        // and the old was valid.
        if (DEBUG) Log.d(TAG, "sendPlayPosNotificationRsp: currentPlayState " + deviceFeatures[i].mCurrentPlayState);
        if (DEBUG) Log.d(TAG, "sendPlayPosNotificationRsp: (" + requested + ") "
            + deviceFeatures[i].mPrevPosMs + " <=? " + playPositionMs + " <=? " + deviceFeatures[i].mNextPosMs);
        if (requested || ((deviceFeatures[i].mLastReportedPosition != playPositionMs) &&
             (playPositionMs >= deviceFeatures[i].mNextPosMs) ||
             (playPositionMs <= deviceFeatures[i].mPrevPosMs))) {
            if (!requested) deviceFeatures[i].mPlayPosChangedNT = AvrcpConstants.NOTIFICATION_TYPE_CHANGED;
            registerNotificationRspPlayPosNative(deviceFeatures[i].mPlayPosChangedNT,
                   (int)playPositionMs, getByteAddress(deviceFeatures[i].mCurrentDevice));
            deviceFeatures[i].mLastReportedPosition = playPositionMs;
            if (playPositionMs != PlaybackState.PLAYBACK_POSITION_UNKNOWN) {
                deviceFeatures[i].mNextPosMs = playPositionMs + deviceFeatures[i].mPlaybackIntervalMs;
                deviceFeatures[i].mPrevPosMs = playPositionMs - deviceFeatures[i].mPlaybackIntervalMs;
            } else {
                deviceFeatures[i].mNextPosMs = -1;
                deviceFeatures[i].mPrevPosMs = -1;
            }
        }

        mHandler.removeMessages(MSG_PLAY_INTERVAL_TIMEOUT);
        if (deviceFeatures[i].mPlayPosChangedNT == AvrcpConstants.NOTIFICATION_TYPE_INTERIM &&
                 isPlayingState(deviceFeatures[i].mCurrentPlayState)) {
            Message msg = mHandler.obtainMessage(MSG_PLAY_INTERVAL_TIMEOUT, 0, 0,
                                                 deviceFeatures[i].mCurrentDevice);
            long delay = deviceFeatures[i].mPlaybackIntervalMs;
            if (deviceFeatures[i].mNextPosMs != -1) {
                delay = deviceFeatures[i].mNextPosMs - (playPositionMs > 0 ? playPositionMs : 0);
            }
            if (DEBUG) Log.d(TAG, "PLAY_INTERVAL_TIMEOUT set for " + delay + "ms from now");
            mHandler.sendMessageDelayed(msg, delay);
        }
    }

    /**
     * This is called from AudioService. It will return whether this device supports abs volume.
     * NOT USED AT THE MOMENT.
     */
    public boolean isAbsoluteVolumeSupported() {
        if (mA2dpService.isMulticastFeatureEnabled() &&
                areMultipleDevicesConnected()) {
            if (DEBUG) Log.v(TAG, "isAbsoluteVolumeSupported : Absolute volume false multicast is enabled & multiple devices are connected");
            return false;
        }
        List<Byte> absVolumeSupported = new ArrayList<Byte>();
        for (int i = 0; i < maxAvrcpConnections; i++) {
            if (deviceFeatures[i].mCurrentDevice != null) {
                // add 1 in byte list if absolute volume is supported
                // add 0 in byte list if absolute volume not supported
                if ((deviceFeatures[i].mFeatures &
                        BTRC_FEAT_ABSOLUTE_VOLUME) != 0) {
                    Log.v(TAG, "isAbsoluteVolumeSupported: yes, for dev: " + i);
                    absVolumeSupported.add((byte)1);
                } else {
                    Log.v(TAG, "isAbsoluteVolumeSupported: no, for dev: " + i);
                    absVolumeSupported.add((byte)0);
                }
            }
        }
        return !(absVolumeSupported.contains((byte)0) || absVolumeSupported.isEmpty());
    }

    /**
     * We get this call from AudioService. This will send a message to our handler object,
     * requesting our handler to call setVolumeNative()
     */
    public void adjustVolume(int direction) {
        Log.d(TAG, "pts_test = " + pts_test + " direction = " + direction);
        if (pts_test) {
/* TODOuv
            AvrcpControllerService avrcpCtrlService =
                    AvrcpControllerService.getAvrcpControllerService();
            if (avrcpCtrlService != null) {
                Log.d(TAG, "avrcpCtrlService not null");
                for (int i = 0; i < maxAvrcpConnections; i++) {
                    if (deviceFeatures[i].mCurrentDevice != null) {
                        Log.d(TAG, "SendPassThruPlay command sent for = "
                                + deviceFeatures[i].mCurrentDevice);
                        if (direction == 1) {
                            avrcpCtrlService.sendPassThroughCmd(
                                deviceFeatures[i].mCurrentDevice, AVRC_ID_VOL_UP,
                                AvrcpConstants.KEY_STATE_PRESS);
                            avrcpCtrlService.sendPassThroughCmd(
                                deviceFeatures[i].mCurrentDevice, AVRC_ID_VOL_UP,
                                AvrcpConstants.KEY_STATE_RELEASE);
                        } else if (direction == -1) {
                           avrcpCtrlService.sendPassThroughCmd(
                                deviceFeatures[i].mCurrentDevice, AVRC_ID_VOL_DOWN,
                                AvrcpConstants.KEY_STATE_PRESS);
                           avrcpCtrlService.sendPassThroughCmd(
                                deviceFeatures[i].mCurrentDevice, AVRC_ID_VOL_DOWN,
                                AvrcpConstants.KEY_STATE_RELEASE);
                        }
                    }
                }
            } else {
                Log.d(TAG, "passthru command not sent, connection unavailable");
            }
*/
        } else {
            Log.d(TAG, "MSG_ADJUST_VOLUME");
            Message msg = mHandler.obtainMessage(MSG_ADJUST_VOLUME, direction, 0);
            mHandler.sendMessage(msg);
        }
    }

    public void setAbsoluteVolume(int volume) {
        if (volume == mLocalVolume) {
            if (DEBUG) Log.v(TAG, "setAbsoluteVolume is setting same index, ignore "+volume);
            return;
        }

        mHandler.removeMessages(MSG_ADJUST_VOLUME);
        Message msg = mHandler.obtainMessage(MSG_SET_ABSOLUTE_VOLUME, volume, 0);
        mHandler.sendMessage(msg);
    }

    /* Called in the native layer as a btrc_callback to return the volume set on the carkit in the
     * case when the volume is change locally on the carkit. This notification is not called when
     * the volume is changed from the phone.
     *
     * This method will send a message to our handler to change the local stored volume and notify
     * AudioService to update the UI
     */
    private void volumeChangeRequestFromNative(byte[] address, int volume, int ctype) {
        Message msg = mHandler.obtainMessage(MSG_NATIVE_REQ_VOLUME_CHANGE, volume, ctype);
        Bundle data = new Bundle();
        data.putByteArray("BdAddress" , address);
        msg.setData(data);
        mHandler.sendMessage(msg);
    }

    private void getFolderItemsRequestFromNative(
        byte[] address, byte scope, long startItem, long endItem, byte numAttr, int[] attrIds) {
        if (DEBUG) Log.v(TAG, "getFolderItemsRequestFromNative: scope=" + scope + ", numAttr=" + numAttr);
        AvrcpCmd avrcpCmdobj = new AvrcpCmd();
        AvrcpCmd.FolderItemsCmd folderObj = avrcpCmdobj.new FolderItemsCmd(address, scope,
                startItem, endItem, numAttr, attrIds);
        Message msg = mHandler.obtainMessage(MSG_NATIVE_REQ_GET_FOLDER_ITEMS, 0, 0);
        msg.obj = folderObj;
        mHandler.sendMessage(msg);
    }

    private void setAddressedPlayerRequestFromNative(byte[] address, int playerId) {
        if (DEBUG) Log.v(TAG, "setAddrPlayerRequestFromNative: playerId=" + playerId);
        Message msg = mHandler.obtainMessage(MSG_NATIVE_REQ_SET_ADDR_PLAYER, playerId, 0);
        msg.obj = address;
        mHandler.sendMessage(msg);
    }

    private void setBrowsedPlayerRequestFromNative(byte[] address, int playerId) {
        if (DEBUG) Log.v(TAG, "setBrPlayerRequestFromNative: playerId=" + playerId);
        Message msg = mHandler.obtainMessage(MSG_NATIVE_REQ_SET_BR_PLAYER, playerId, 0);
        msg.obj = address;
        mHandler.sendMessage(msg);
    }

    private void changePathRequestFromNative(byte[] address, byte direction, byte[] folderUid) {
        if (DEBUG) Log.v(TAG, "changePathRequestFromNative: direction=" + direction);
        Bundle data = new Bundle();
        Message msg = mHandler.obtainMessage(MSG_NATIVE_REQ_CHANGE_PATH);
        data.putByteArray("BdAddress" , address);
        data.putByteArray("folderUid" , folderUid);
        data.putByte("direction" , direction);
        msg.setData(data);
        mHandler.sendMessage(msg);
    }

    private void getItemAttrRequestFromNative(byte[] address, byte scope, byte[] itemUid, int uidCounter,
            byte numAttr, int[] attrs) {
        AvrcpCmd avrcpCmdobj = new AvrcpCmd();
        AvrcpCmd.ItemAttrCmd itemAttr = avrcpCmdobj.new ItemAttrCmd(address, scope,
                itemUid, uidCounter, numAttr, attrs);
        Message msg = mHandler.obtainMessage(MSG_NATIVE_REQ_GET_ITEM_ATTR);
        msg.obj = itemAttr;
        mHandler.sendMessage(msg);
    }

    private void searchRequestFromNative(byte[] address, int charsetId, byte[] searchStr) {
        /* Search is not supported */
        Log.w(TAG, "searchRequestFromNative: search is not supported");
        searchRspNative(address, AvrcpConstants.RSP_SRCH_NOT_SPRTD, 0, 0);
    }

    private void playItemRequestFromNative(byte[] address, byte scope, int uidCounter, byte[] uid) {
        if (DEBUG) Log.v(TAG, "playItemRequestFromNative: scope=" + scope);
        Bundle data = new Bundle();
        Message msg = mHandler.obtainMessage(MSG_NATIVE_REQ_PLAY_ITEM);
        data.putByteArray("BdAddress" , address);
        data.putByteArray("uid" , uid);
        data.putInt("uidCounter" , uidCounter);
        data.putByte("scope" , scope);
        msg.setData(data);
        mHandler.sendMessage(msg);
    }

    private void addToPlayListRequestFromNative(byte[] address, byte scope, byte[] uid, int uidCounter) {
        /* add to NowPlaying not supported */
        Log.w(TAG, "addToPlayListRequestFromNative: not supported! scope=" + scope);
        addToNowPlayingRspNative(address, AvrcpConstants.RSP_INTERNAL_ERR);
    }

    private void getTotalNumOfItemsRequestFromNative(byte[] address, byte scope) {
        if (DEBUG) Log.v(TAG, "getTotalNumOfItemsRequestFromNative: scope=" + scope);
        Bundle data = new Bundle();
        Message msg = mHandler.obtainMessage(MSG_NATIVE_REQ_GET_TOTAL_NUM_OF_ITEMS);
        msg.arg1 = scope;
        msg.obj = address;
        mHandler.sendMessage(msg);
    }

    private void notifyVolumeChanged(int volume) {
        mAudioManager.setStreamVolume(AudioManager.STREAM_MUSIC, volume,
                      AudioManager.FLAG_SHOW_UI | AudioManager.FLAG_BLUETOOTH_ABS_VOLUME);
    }

    private int convertToAudioStreamVolume(int volume) {
        // Rescale volume to match AudioSystem's volume
        return (int) Math.floor((double) volume*mAudioStreamMax/AVRCP_MAX_VOL);
    }

    private int convertToAvrcpVolume(int volume) {
        return (int) Math.ceil((double) volume*AVRCP_MAX_VOL/mAudioStreamMax);
    }

    private void blackListCurrentDevice(int i) {
        String mAddress = null;
        if (deviceFeatures[i].mCurrentDevice == null) {
            Log.v(TAG, "blackListCurrentDevice: Device is null");
            return;
        }
        mAddress  = deviceFeatures[i].mCurrentDevice.getAddress();
        deviceFeatures[i].mFeatures &= ~BTRC_FEAT_ABSOLUTE_VOLUME;
        mAudioManager.avrcpSupportsAbsoluteVolume(mAddress, isAbsoluteVolumeSupported());

        SharedPreferences pref = mContext.getSharedPreferences(ABSOLUTE_VOLUME_BLACKLIST,
                Context.MODE_PRIVATE);
        SharedPreferences.Editor editor = pref.edit();
        editor.putBoolean(mAddress, true);
        editor.commit();
    }


    private int modifyRcFeatureFromBlacklist(int feature, String address) {
        SharedPreferences pref = mContext.getSharedPreferences(ABSOLUTE_VOLUME_BLACKLIST,
                Context.MODE_PRIVATE);
        if (!pref.contains(address)) {
            return feature;
        }
        if (pref.getBoolean(address, false)) {
            feature &= ~BTRC_FEAT_ABSOLUTE_VOLUME;
        }
        return feature;
    }

    public void resetBlackList(String address) {
        SharedPreferences pref = mContext.getSharedPreferences(ABSOLUTE_VOLUME_BLACKLIST,
                Context.MODE_PRIVATE);
        SharedPreferences.Editor editor = pref.edit();
        editor.remove(address);
        editor.apply();
    }

    /**
     * This is called from A2dpStateMachine to set A2dp audio state.
     */
    public void setA2dpAudioState(int state, BluetoothDevice device) {
        Message msg = mHandler.obtainMessage(MSG_SET_A2DP_AUDIO_STATE, state, 0, device);
        mHandler.sendMessage(msg);
    }

    public void setAvrcpConnectedDevice(BluetoothDevice device) {
        Log.i(TAG,"Device added is " + device);
        for (int i = 0; i < maxAvrcpConnections; i++) {
            if (deviceFeatures[i].mCurrentDevice != null &&
                    deviceFeatures[i].mCurrentDevice.equals(device)) {
                Log.v(TAG,"device is already added in connected list, ignore now");
                return;
            }
        }
        for (int i = 0; i < maxAvrcpConnections; i++ ) {
            if (deviceFeatures[i].mCurrentDevice == null) {
                deviceFeatures[i].mCurrentDevice = device;
                deviceFeatures[i].isActiveDevice = true;
                /*Playstate is explicitly updated here to take care of cases
                        where play state update is missed because of that happening
                        even before Avrcp connects*/
                deviceFeatures[i].mCurrentPlayState = mCurrentPlayerState;
                if (isPlayingState(mCurrentPlayerState)) {
                /* In dual a2dp connection mode, if music is streaming on other device and
                ** avrcp connection was delayed to second device and is not in playing state
                ** check for playing device and update play status accordingly
                */
                    if (!isPlayStateToBeUpdated(i)) {
                        PlaybackState.Builder playState = new PlaybackState.Builder();
                        playState.setState(PlaybackState.STATE_PAUSED,
                                       PlaybackState.PLAYBACK_POSITION_UNKNOWN, 1.0f);
                        deviceFeatures[i].mCurrentPlayState = playState.build();
                    }
                }
                if (!isPlayingState(mCurrentPlayerState) &&
                     mA2dpService.getA2dpPlayingDevice().size() > 0) {
                /*A2DP playstate updated for video playback scenario, where a2dp play status is
                    updated when avrcp connection was not up yet.*/
                    Log.i(TAG,"A2dp playing device found");
                    List<BluetoothDevice> playingDevice = mA2dpService.getA2dpPlayingDevice();
                    for (int j = 0; j < playingDevice.size(); j++) {
                        if (playingDevice.get(j).equals(device)) {
                            PlaybackState.Builder playState = new PlaybackState.Builder();
                            playState.setState(PlaybackState.STATE_PLAYING,
                                           PlaybackState.PLAYBACK_POSITION_UNKNOWN, 1.0f);
                            deviceFeatures[i].mCurrentPlayState = playState.build();
                        }
                    }
                }
                Log.i(TAG,"play status updated on Avrcp connection as: " +
                                                    deviceFeatures[i].mCurrentPlayState);
                Log.i(TAG,"device added at " + i);
                Log.i(TAG,"Active device set to true at index =  " + i);
                break;
            }
        }

        for (int i = 0; i < maxAvrcpConnections; i++ ) {
            if (isPlayingState(mCurrentPlayerState)) {
                if (deviceFeatures[i].mCurrentDevice != null &&
                    !isPlayStateToBeUpdated(i) &&
                    deviceFeatures[i].isActiveDevice) {
                    deviceFeatures[i].isActiveDevice = false;
                    Log.i(TAG,"Active device set to false at index =  " + i);
                }
            }
            else if (deviceFeatures[i].mCurrentDevice != null &&
                    !(deviceFeatures[i].mCurrentDevice.equals(device)) &&
                    deviceFeatures[i].isActiveDevice) {
                deviceFeatures[i].isActiveDevice = false;
                Log.i(TAG,"Active device set to false at index =  " + i);
            }
        }
    }

    /**
     * This is called from A2dpStateMachine to set A2dp Connected device to null on disconnect.
     */
    public void setAvrcpDisconnectedDevice(BluetoothDevice device) {
        for (int i = 0; i < maxAvrcpConnections; i++ ) {
            if (deviceFeatures[i].mCurrentDevice !=null &&
                    deviceFeatures[i].mCurrentDevice.equals(device)) {
                // initiate cleanup for all variables;
                Message msg = mHandler.obtainMessage(MESSAGE_DEVICE_RC_CLEANUP, STACK_CLEANUP,
                       0, device);
                mHandler.sendMessage(msg);
                Log.i(TAG,"Device removed is " + device);
                Log.i(TAG,"removed at " + i);
                /* device is disconnect and some response form music app was
                 * pending for this device clear it.*/
// TODOuv
//                if (mBrowserDevice != null &&
//                        mBrowserDevice.equals(device)) {
//                    Log.i(TAG,"clearing mBrowserDevice on disconnect");
//                    mBrowserDevice = null;
//                }
            }
            /* Multicast scenario both abs vol supported
               Active device got disconnected so make other
               device which is left supporting absolute
               volume as active device
            */
            if (deviceFeatures[i].mCurrentDevice != null &&
                    !(deviceFeatures[i].mCurrentDevice.equals(device))) {
                deviceFeatures[i].isActiveDevice = true;
                Log.i(TAG,"setAvrcpDisconnectedDevice : Active device changed to index = " + i);
            }
        }
        mAudioManager.avrcpSupportsAbsoluteVolume(device.getAddress(),
                isAbsoluteVolumeSupported());
        Log.v(TAG," update audio manager for abs vol state = "
                + isAbsoluteVolumeSupported());
        for (int i = 0; i < maxAvrcpConnections; i++ ) {
            if (deviceFeatures[i].mCurrentDevice != null) {
                if (isAbsoluteVolumeSupported() &&
                        deviceFeatures[i].mAbsoluteVolume != -1) {
                    notifyVolumeChanged(deviceFeatures[i].mAbsoluteVolume);
                    Log.v(TAG," update audio manager for abs vol  = "
                            + deviceFeatures[i].mAbsoluteVolume);
                }
                break;
            }
        }
    }

    private class AvrcpServiceBootReceiver extends BroadcastReceiver {
        @Override
        public void onReceive(Context context, Intent intent) {
            String action = intent.getAction();
            if (action.equals(Intent.ACTION_BOOT_COMPLETED)) {
                if (DEBUG) Log.d(TAG, "Boot completed, initializing player lists");
                /* initializing media player's list */
                mBrowsableListBuilder.start();
            }
        }
    }

    private class AvrcpServiceBroadcastReceiver extends BroadcastReceiver {
        @Override
        public void onReceive(Context context, Intent intent) {
            String action = intent.getAction();
            if (DEBUG) Log.d(TAG, "AvrcpServiceBroadcastReceiver-> Action: " + action);

            if (action.equals(Intent.ACTION_PACKAGE_REMOVED)
                    || action.equals(Intent.ACTION_PACKAGE_DATA_CLEARED)) {
                if (!intent.getBooleanExtra(Intent.EXTRA_REPLACING, false)) {
                    // a package is being removed, not replaced
                    String packageName = intent.getData().getSchemeSpecificPart();
                    if (packageName != null) {
                        handlePackageModified(packageName, true);
                    }
                }

            } else if (action.equals(Intent.ACTION_PACKAGE_ADDED)
                    || action.equals(Intent.ACTION_PACKAGE_CHANGED)) {
                String packageName = intent.getData().getSchemeSpecificPart();
                if (DEBUG) Log.d(TAG,"AvrcpServiceBroadcastReceiver-> packageName: "
                        + packageName);
                if (packageName != null) {
                    handlePackageModified(packageName, false);
                }
            }
        }
    }

    private void handlePackageModified(String packageName, boolean removed) {
        if (DEBUG) Log.d(TAG, "packageName: " + packageName + " removed: " + removed);

        if (removed) {
            removeMediaPlayerInfo(packageName);
            // old package is removed, updating local browsable player's list
            if (isBrowseSupported(packageName)) {
                removePackageFromBrowseList(packageName);
            }
        } else {
            // new package has been added.
            if (isBrowsableListUpdated(packageName)) {
                // Rebuilding browsable players list
                mBrowsableListBuilder.start();
            }
        }
    }

    private boolean isBrowsableListUpdated(String newPackageName) {
        // getting the browsable media players list from package manager
        Intent intent = new Intent("android.media.browse.MediaBrowserService");
        List<ResolveInfo> resInfos = mPackageManager.queryIntentServices(intent,
                                         PackageManager.MATCH_ALL);
        for (ResolveInfo resolveInfo : resInfos) {
            if (resolveInfo.serviceInfo.packageName.equals(newPackageName)) {
                if (DEBUG)
                    Log.d(TAG,
                            "isBrowsableListUpdated: package includes MediaBrowserService, true");
                return true;
            }
        }

        // if list has different size
        if (resInfos.size() != mBrowsePlayerInfoList.size()) {
            if (DEBUG) Log.d(TAG, "isBrowsableListUpdated: browsable list size mismatch, true");
            return true;
        }

        Log.d(TAG, "isBrowsableListUpdated: false");
        return false;
    }

    private void removePackageFromBrowseList(String packageName) {
        if (DEBUG) Log.d(TAG, "removePackageFromBrowseList: " + packageName);
        synchronized (mBrowsePlayerInfoList) {
            int browseInfoID = getBrowseId(packageName);
            if (browseInfoID != -1) {
                mBrowsePlayerInfoList.remove(browseInfoID);
            }
        }
    }

    /*
     * utility function to get the browse player index from global browsable
     * list. It may return -1 if specified package name is not in the list.
     */
    private int getBrowseId(String packageName) {
        boolean response = false;
        int browseInfoID = 0;
        synchronized (mBrowsePlayerInfoList) {
            for (BrowsePlayerInfo info : mBrowsePlayerInfoList) {
                if (info.packageName.equals(packageName)) {
                    response = true;
                    break;
                }
                browseInfoID++;
            }
        }

        if (!response) {
            browseInfoID = -1;
        }

        if (DEBUG) Log.d(TAG, "getBrowseId for packageName: " + packageName +
                " , browseInfoID: " + browseInfoID);
        return browseInfoID;
    }

    private void setAddressedPlayer(byte[] bdaddr, int selectedId) {
        String functionTag = "setAddressedPlayer(" + selectedId + "): ";

        synchronized (mMediaPlayerInfoList) {
            if (mMediaPlayerInfoList.isEmpty()) {
                Log.w(TAG, functionTag + "no players, send no available players");
                setAddressedPlayerRspNative(bdaddr, AvrcpConstants.RSP_NO_AVBL_PLAY);
                return;
            }
            if (!mMediaPlayerInfoList.containsKey(selectedId)) {
                Log.w(TAG, functionTag + "invalid id, sending response back ");
                setAddressedPlayerRspNative(bdaddr, AvrcpConstants.RSP_INV_PLAYER);
                return;
            }

            if (isPlayerAlreadyAddressed(selectedId)) {
                MediaPlayerInfo info = getAddressedPlayerInfo();
                Log.i(TAG, functionTag + "player already addressed: " + info);
                setAddressedPlayerRspNative(bdaddr, AvrcpConstants.RSP_NO_ERROR);
                return;
            }
            // register new Media Controller Callback and update the current IDs
            if (!updateCurrentController(selectedId, mCurrBrowsePlayerID)) {
                Log.e(TAG, functionTag + "updateCurrentController failed!");
                setAddressedPlayerRspNative(bdaddr, AvrcpConstants.RSP_INTERNAL_ERR);
                return;
            }
            // If we don't have a controller, try to launch the player
            MediaPlayerInfo info = getAddressedPlayerInfo();
            if (info.getMediaController() == null) {
                Intent launch = mPackageManager.getLaunchIntentForPackage(info.getPackageName());
                Log.i(TAG, functionTag + "launching player " + launch);
                mContext.startActivity(launch);
            }
        }
        setAddressedPlayerRspNative(bdaddr, AvrcpConstants.RSP_NO_ERROR);
    }

    private void setBrowsedPlayer(byte[] bdaddr, int selectedId) {
        int status = AvrcpConstants.RSP_NO_ERROR;

        // checking for error cases
        if (mMediaPlayerInfoList.isEmpty()) {
            status = AvrcpConstants.RSP_NO_AVBL_PLAY;
            Log.w(TAG, " No Available Players to set, sending response back ");
        } else {
            // update current browse player id and start browsing service
            updateNewIds(mCurrAddrPlayerID, selectedId);
            String browsedPackage = getPackageName(selectedId);

            if (!isPackageNameValid(browsedPackage)) {
                Log.w(TAG, " Invalid package for id:" + mCurrBrowsePlayerID);
                status = AvrcpConstants.RSP_INV_PLAYER;
            } else if (!isBrowseSupported(browsedPackage)) {
                Log.w(TAG, "Browse unsupported for id:" + mCurrBrowsePlayerID
                        + ", packagename : " + browsedPackage);
                status = AvrcpConstants.RSP_PLAY_NOT_BROW;
            } else if (!startBrowseService(bdaddr, browsedPackage)) {
                Log.e(TAG, "service cannot be started for browse player id:" + mCurrBrowsePlayerID
                        + ", packagename : " + browsedPackage);
                status = AvrcpConstants.RSP_INTERNAL_ERR;
            }
        }

        if (status != AvrcpConstants.RSP_NO_ERROR) {
            setBrowsedPlayerRspNative(bdaddr, status, (byte) 0x00, 0, null);
        }

        if (DEBUG) Log.d(TAG, "setBrowsedPlayer for selectedId: " + selectedId +
                " , status: " + status);
    }

    private MediaSessionManager.OnActiveSessionsChangedListener mActiveSessionListener =
            new MediaSessionManager.OnActiveSessionsChangedListener() {

                @Override
                public void onActiveSessionsChanged(
                        List<android.media.session.MediaController> newControllers) {
                    boolean playersChanged = false;

                    // Update the current players
                    for (android.media.session.MediaController controller : newControllers) {
                        addMediaPlayerController(controller);
                        playersChanged = true;
                    }

                    if (playersChanged) {
                        mHandler.sendEmptyMessage(MSG_AVAILABLE_PLAYERS_CHANGED_RSP);
                        if (newControllers.size() > 0 && getAddressedPlayerInfo() == null) {
                            if (DEBUG)
                                Log.v(TAG,
                                        "No addressed player but active sessions, taking first.");
                            setAddressedMediaSessionPackage(newControllers.get(0).getPackageName());
                        }
                    }
                }
            };

    private void setAddressedMediaSessionPackage(@Nullable String packageName) {
        if (packageName == null) {
            // Should only happen when there's no media players, reset to no available player.
            updateCurrentController(0, mCurrBrowsePlayerID);
            return;
        }
        // No change.
        if (getPackageName(mCurrAddrPlayerID).equals(packageName)) return;
        if (DEBUG) Log.v(TAG, "Changing addressed media session to " + packageName);
        // If the player doesn't exist, we need to add it.
        if (getMediaPlayerInfo(packageName) == null) {
            addMediaPlayerPackage(packageName);
            mHandler.sendEmptyMessage(MSG_AVAILABLE_PLAYERS_CHANGED_RSP);
        }
        synchronized (mMediaPlayerInfoList) {
            for (Map.Entry<Integer, MediaPlayerInfo> entry : mMediaPlayerInfoList.entrySet()) {
                if (entry.getValue().getPackageName().equals(packageName)) {
                    int newAddrID = entry.getKey();
                    if (DEBUG) Log.v(TAG, "Set addressed #" + newAddrID + " " + entry.getValue());
                    updateCurrentController(newAddrID, mCurrBrowsePlayerID);
                    mHandler.obtainMessage(MSG_ADDRESSED_PLAYER_CHANGED_RSP, newAddrID, 0)
                            .sendToTarget();
                    return;
                }
            }
        }
        // We shouldn't ever get here.
        Log.e(TAG, "Player info for " + packageName + " doesn't exist!");
    }

    private void setActiveMediaSession(MediaSession.Token token) {
        android.media.session.MediaController activeController =
                new android.media.session.MediaController(mContext, token);
        if (DEBUG) Log.v(TAG, "Set active media session " + activeController.getPackageName());
        addMediaPlayerController(activeController);
        setAddressedMediaSessionPackage(activeController.getPackageName());
    }

    private boolean startBrowseService(byte[] bdaddr, String packageName) {
        boolean status = true;

        /* creating new instance for Browse Media Player */
        String browseService = getBrowseServiceName(packageName);
        if (!browseService.isEmpty()) {
            mAvrcpBrowseManager.getBrowsedMediaPlayer(bdaddr).setBrowsed(
                    packageName, browseService);
        } else {
            Log.w(TAG, "No Browser service available for " + packageName);
            status = false;
        }

        if (DEBUG) Log.d(TAG, "startBrowseService for packageName: " + packageName +
                ", status = " + status);
        return status;
    }

    private String getBrowseServiceName(String packageName) {
        String browseServiceName = "";

        // getting the browse service name from browse player info
        synchronized (mBrowsePlayerInfoList) {
            int browseInfoID = getBrowseId(packageName);
            if (browseInfoID != -1) {
                browseServiceName = mBrowsePlayerInfoList.get(browseInfoID).serviceClass;
            }
        }

        if (DEBUG) Log.d(TAG, "getBrowseServiceName for packageName: " + packageName +
                ", browseServiceName = " + browseServiceName);
        return browseServiceName;
    }

    private class BrowsablePlayerListBuilder extends MediaBrowser.ConnectionCallback {
        List<ResolveInfo> mWaiting;
        BrowsePlayerInfo mCurrentPlayer;
        MediaBrowser mCurrentBrowser;
        boolean mPlayersChanged;

        public BrowsablePlayerListBuilder() {}

        public void start() {
            mBrowsePlayerInfoList.clear();
            cleanup();
            Intent intent = new Intent(android.service.media.MediaBrowserService.SERVICE_INTERFACE);
            mWaiting = mPackageManager.queryIntentServices(intent, PackageManager.MATCH_ALL);
            connectNextPlayer();
        }

        public void cleanup() {
            if (mWaiting != null) mWaiting.clear();
            mPlayersChanged = false;
            if (mCurrentBrowser != null) mCurrentBrowser.disconnect();
        }

        private void connectNextPlayer() {
            if (mWaiting.isEmpty()) {
                // Done. Send players changed if needed.
                if (mPlayersChanged) {
                   for (int i = 0; i < maxAvrcpConnections; i++) {
                       if (deviceFeatures[i].mAvailablePlayersChangedNT ==
                               AvrcpConstants.NOTIFICATION_TYPE_INTERIM) {
                           deviceFeatures[i].mAvailablePlayersChangedNT = AvrcpConstants.NOTIFICATION_TYPE_CHANGED;
                           if (DEBUG)
                               Log.v(TAG, "send AvailableMediaPlayers to stack");
                           registerNotificationRspAvalPlayerChangedNative(
                                   deviceFeatures[i].mAvailablePlayersChangedNT,
                                   getByteAddress(deviceFeatures[i].mCurrentDevice));
                       }
                   }
                }
                return;
            }
            ResolveInfo info = mWaiting.remove(0);
            String displayableName = info.loadLabel(mPackageManager).toString();
            String serviceName = info.serviceInfo.name;
            String packageName = info.serviceInfo.packageName;

            mCurrentPlayer = new BrowsePlayerInfo(packageName, displayableName, serviceName);
            mCurrentBrowser = new MediaBrowser(
                    mContext, new ComponentName(packageName, serviceName), this, null);
            if (DEBUG) Log.d(TAG, "Trying to connect to " + serviceName);
            mCurrentBrowser.connect();
        }

        @Override
        public void onConnected() {
            Log.d(TAG, "BrowsablePlayerListBuilder: " + mCurrentPlayer.packageName + " OK");
            mCurrentBrowser.disconnect();
            mCurrentBrowser = null;
            mBrowsePlayerInfoList.add(mCurrentPlayer);
            MediaPlayerInfo info = getMediaPlayerInfo(mCurrentPlayer.packageName);
            MediaController controller = (info == null) ? null : info.getMediaController();
            // Refresh the media player entry so it notices we can browse
            if (controller != null) {
                addMediaPlayerController(controller.getWrappedInstance());
            } else {
                addMediaPlayerPackage(mCurrentPlayer.packageName);
            }
            mPlayersChanged = true;
            connectNextPlayer();
        }

        @Override
        public void onConnectionFailed() {
            Log.d(TAG, "BrowsablePlayerListBuilder: " + mCurrentPlayer.packageName + " FAIL");
            connectNextPlayer();
        }
    }

    /* Initializes list of media players identified from session manager active sessions */
    private void initMediaPlayersList() {
        synchronized (mMediaPlayerInfoList) {
            // Clearing old browsable player's list
            mMediaPlayerInfoList.clear();

            if (mMediaSessionManager == null) {
                if (DEBUG) Log.w(TAG, "initMediaPlayersList: no media session manager!");
                return;
            }

            List<android.media.session.MediaController> controllers =
                    mMediaSessionManager.getActiveSessions(null);
            if (DEBUG)
                Log.v(TAG, "initMediaPlayerInfoList: " + controllers.size() + " controllers");
            /* Initializing all media players */
            for (android.media.session.MediaController controller : controllers) {
                addMediaPlayerController(controller);
            }
            if (controllers.size() > 0) {
                mHandler.sendEmptyMessage(MSG_AVAILABLE_PLAYERS_CHANGED_RSP);
            }

            if (mMediaPlayerInfoList.size() > 0) {
                // Set the first one as the Addressed Player
                updateCurrentController(mMediaPlayerInfoList.firstKey(), -1);
            }
        }
    }

    private List<android.media.session.MediaController> getMediaControllers() {
        List<android.media.session.MediaController> controllers =
                new ArrayList<android.media.session.MediaController>();
        synchronized (mMediaPlayerInfoList) {
            for (MediaPlayerInfo info : mMediaPlayerInfoList.values()) {
                MediaController controller = info.getMediaController();
                if (controller != null) {
                    controllers.add(controller.getWrappedInstance());
                }
            }
        }
        return controllers;
    }

    /** Add (or update) a player to the media player list without a controller */
    private boolean addMediaPlayerPackage(String packageName) {
        MediaPlayerInfo info = new MediaPlayerInfo(null, AvrcpConstants.PLAYER_TYPE_AUDIO,
                AvrcpConstants.PLAYER_SUBTYPE_NONE, getPlayStateBytes(null),
                getFeatureBitMask(packageName), packageName, getAppLabel(packageName));
        return addMediaPlayerInfo(info);
    }

    /** Add (or update) a player to the media player list given an active controller */
    private boolean addMediaPlayerController(android.media.session.MediaController controller) {
        String packageName = controller.getPackageName();
        MediaPlayerInfo info = new MediaPlayerInfo(MediaController.wrap(controller),
                AvrcpConstants.PLAYER_TYPE_AUDIO, AvrcpConstants.PLAYER_SUBTYPE_NONE,
                getPlayStateBytes(controller.getPlaybackState()), getFeatureBitMask(packageName),
                controller.getPackageName(), getAppLabel(packageName));
        return addMediaPlayerInfo(info);
    }

    /** Add or update a player to the media player list given the MediaPlayerInfo object.
     *  @return true if an item was updated, false if it was added instead
     */
    private boolean addMediaPlayerInfo(MediaPlayerInfo info) {
        int updateId = -1;
        boolean updated = false;
        synchronized (mMediaPlayerInfoList) {
            for (Map.Entry<Integer, MediaPlayerInfo> entry : mMediaPlayerInfoList.entrySet()) {
                if (info.getPackageName().equals(entry.getValue().getPackageName())) {
                    updateId = entry.getKey();
                    updated = true;
                    break;
                }
            }
            if (updateId == -1) {
                // New player
                mLastUsedPlayerID++;
                updateId = mLastUsedPlayerID;
            }
            mMediaPlayerInfoList.put(updateId, info);
            if (DEBUG)
                Log.d(TAG, (updated ? "update #" : "add #") + updateId + ":" + info.toString());
            if (updateId == mCurrAddrPlayerID) {
                updateCurrentController(mCurrAddrPlayerID, mCurrBrowsePlayerID);
            }
        }
        return updated;
    }

    /** Remove all players related to |packageName| from the media player info list */
    private MediaPlayerInfo removeMediaPlayerInfo(String packageName) {
        synchronized (mMediaPlayerInfoList) {
            int removeKey = -1;
            for (Map.Entry<Integer, MediaPlayerInfo> entry : mMediaPlayerInfoList.entrySet()) {
                if (entry.getValue().getPackageName().equals(packageName)) {
                    removeKey = entry.getKey();
                    break;
                }
            }
            if (removeKey != -1) {
                if (DEBUG)
                    Log.d(TAG, "remove #" + removeKey + ":" + mMediaPlayerInfoList.get(removeKey));
                return mMediaPlayerInfoList.remove(removeKey);
            }

            return null;
        }
    }

    /** Remove the controller referenced by |controller| from any player in the list */
    private void removeMediaController(@Nullable android.media.session.MediaController controller) {
        if (controller == null) return;
        synchronized (mMediaPlayerInfoList) {
            for (Map.Entry<Integer, MediaPlayerInfo> entry : mMediaPlayerInfoList.entrySet()) {
                MediaPlayerInfo info = entry.getValue();
                MediaController c = info.getMediaController();
                if (c != null && c.equals(controller)) {
                    info.setMediaController(null);
                    if (entry.getKey() == mCurrAddrPlayerID) {
                        updateCurrentController(mCurrAddrPlayerID, mCurrBrowsePlayerID);
                    }
                }
            }
        }
    }

    /*
     * utility function to get the playback state of any media player through
     * media controller APIs.
     */
    private byte getPlayStateBytes(PlaybackState pbState) {
        byte playStateBytes = PLAYSTATUS_STOPPED;

        if (pbState != null) {
            playStateBytes = (byte)convertPlayStateToBytes(pbState.getState());
            Log.v(TAG, "getPlayBackState: playStateBytes = " + playStateBytes);
        } else {
            Log.w(TAG, "playState object null, sending playStateBytes = " + playStateBytes);
        }

        return playStateBytes;
    }

    /*
     * utility function to map framework's play state values to AVRCP spec
     * defined play status values
     */
    private int convertPlayStateToBytes(int playState) {
        switch (playState) {
            case PlaybackState.STATE_PLAYING:
            case PlaybackState.STATE_BUFFERING:
                return PLAYSTATUS_PLAYING;

            case PlaybackState.STATE_STOPPED:
            case PlaybackState.STATE_NONE:
            case PlaybackState.STATE_CONNECTING:
                return PLAYSTATUS_STOPPED;

            case PlaybackState.STATE_PAUSED:
                return PLAYSTATUS_PAUSED;

            case PlaybackState.STATE_FAST_FORWARDING:
            case PlaybackState.STATE_SKIPPING_TO_NEXT:
            case PlaybackState.STATE_SKIPPING_TO_QUEUE_ITEM:
                return PLAYSTATUS_FWD_SEEK;

            case PlaybackState.STATE_REWINDING:
            case PlaybackState.STATE_SKIPPING_TO_PREVIOUS:
                return PLAYSTATUS_REV_SEEK;

            case PlaybackState.STATE_ERROR:
            default:
                return PLAYSTATUS_ERROR;
        }
    }

    /*
     * utility function to get the feature bit mask of any media player through
     * package name
     */
    private short[] getFeatureBitMask(String packageName) {

        ArrayList<Short> featureBitsList = new ArrayList<Short>();

        /* adding default feature bits */
        featureBitsList.add(AvrcpConstants.AVRC_PF_PLAY_BIT_NO);
        featureBitsList.add(AvrcpConstants.AVRC_PF_STOP_BIT_NO);
        featureBitsList.add(AvrcpConstants.AVRC_PF_PAUSE_BIT_NO);
        featureBitsList.add(AvrcpConstants.AVRC_PF_REWIND_BIT_NO);
        featureBitsList.add(AvrcpConstants.AVRC_PF_FAST_FWD_BIT_NO);
        featureBitsList.add(AvrcpConstants.AVRC_PF_FORWARD_BIT_NO);
        featureBitsList.add(AvrcpConstants.AVRC_PF_BACKWARD_BIT_NO);
        featureBitsList.add(AvrcpConstants.AVRC_PF_ADV_CTRL_BIT_NO);

        /* Add/Modify browse player supported features. */
        if (isBrowseSupported(packageName)) {
            featureBitsList.add(AvrcpConstants.AVRC_PF_BROWSE_BIT_NO);
            featureBitsList.add(AvrcpConstants.AVRC_PF_UID_UNIQUE_BIT_NO);
            featureBitsList.add(AvrcpConstants.AVRC_PF_NOW_PLAY_BIT_NO);
            featureBitsList.add(AvrcpConstants.AVRC_PF_GET_NUM_OF_ITEMS_BIT_NO);
            if (mAvrcpBipRsp != null)
                featureBitsList.add(AvrcpConstants.AVRC_PF_COVER_ART_BIT_NO);
        }

        // converting arraylist to array for response
        short[] featureBitsArray = new short[featureBitsList.size()];

        for (int i = 0; i < featureBitsList.size(); i++) {
            featureBitsArray[i] = featureBitsList.get(i).shortValue();
        }

        return featureBitsArray;
    }

    /**
     * Checks the Package name if it supports Browsing or not.
     *
     * @param packageName - name of the package to get the Id.
     * @return true if it supports browsing, else false.
     */
    private boolean isBrowseSupported(String packageName) {
        synchronized (mBrowsePlayerInfoList) {
            /* check if Browsable Player's list contains this package name */
            for (BrowsePlayerInfo info : mBrowsePlayerInfoList) {
                if (info.packageName.equals(packageName)) {
                    if (DEBUG) Log.v(TAG, "isBrowseSupported for " + packageName + ": true");
                    return true;
                }
            }
        }

        if (DEBUG) Log.v(TAG, "isBrowseSupported for " + packageName + ": false");
        return false;
    }

    private String getPackageName(int id) {
        MediaPlayerInfo player = null;
        synchronized (mMediaPlayerInfoList) {
            player = mMediaPlayerInfoList.getOrDefault(id, null);
        }

        if (player == null) {
            Log.w(TAG, "No package name for player (" + id + " not valid)");
            return "";
        }

        String packageName = player.getPackageName();
        if (DEBUG) Log.v(TAG, "Player " + id + " package: " + packageName);
        return packageName;
    }

    /* from the global object, getting the current browsed player's package name */
    private String getCurrentBrowsedPlayer(byte[] bdaddr) {
        String browsedPlayerPackage = "";

        Map<String, BrowsedMediaPlayer> connList = mAvrcpBrowseManager.getConnList();
        String bdaddrStr = new String(bdaddr);
        if(connList.containsKey(bdaddrStr)){
            browsedPlayerPackage = connList.get(bdaddrStr).getPackageName();
        }
        if (DEBUG) Log.v(TAG, "getCurrentBrowsedPlayerPackage: " + browsedPlayerPackage);
        return browsedPlayerPackage;
    }

    /* Returns the MediaPlayerInfo for the currently addressed media player */
    private MediaPlayerInfo getAddressedPlayerInfo() {
        synchronized (mMediaPlayerInfoList) {
            return mMediaPlayerInfoList.getOrDefault(mCurrAddrPlayerID, null);
        }
    }

    /*
     * Utility function to get the Media player info from package name returns
     * null if package name not found in media players list
     */
    private MediaPlayerInfo getMediaPlayerInfo(String packageName) {
        synchronized (mMediaPlayerInfoList) {
            if (mMediaPlayerInfoList.isEmpty()) {
                if (DEBUG) Log.v(TAG, "getMediaPlayerInfo: Media players list empty");
                return null;
            }

            for (MediaPlayerInfo info : mMediaPlayerInfoList.values()) {
                if (packageName.equals(info.getPackageName())) {
                    if (DEBUG) Log.v(TAG, "getMediaPlayerInfo: Found " + packageName);
                    return info;
                }
            }
            if (DEBUG) Log.w(TAG, "getMediaPlayerInfo: " + packageName + " not found");
            return null;
        }
    }

    /* prepare media list & return the media player list response object */
    private MediaPlayerListRsp prepareMediaPlayerRspObj() {
        synchronized (mMediaPlayerInfoList) {
            int numPlayers = mMediaPlayerInfoList.size();

            int[] playerIds = new int[numPlayers];
            byte[] playerTypes = new byte[numPlayers];
            int[] playerSubTypes = new int[numPlayers];
            String[] displayableNameArray = new String[numPlayers];
            byte[] playStatusValues = new byte[numPlayers];
            short[] featureBitMaskValues =
                    new short[numPlayers * AvrcpConstants.AVRC_FEATURE_MASK_SIZE];

            int players = 0;
            for (Map.Entry<Integer, MediaPlayerInfo> entry : mMediaPlayerInfoList.entrySet()) {
                MediaPlayerInfo info = entry.getValue();
                playerIds[players] = entry.getKey();
                playerTypes[players] = info.getMajorType();
                playerSubTypes[players] = info.getSubType();
                displayableNameArray[players] = info.getDisplayableName();
                playStatusValues[players] = info.getPlayStatus();

                short[] featureBits = info.getFeatureBitMask();
                for (int numBit = 0; numBit < featureBits.length; numBit++) {
                    /* gives which octet this belongs to */
                    byte octet = (byte) (featureBits[numBit] / 8);
                    /* gives the bit position within the octet */
                    byte bit = (byte) (featureBits[numBit] % 8);
                    featureBitMaskValues[(players * AvrcpConstants.AVRC_FEATURE_MASK_SIZE)
                            + octet] |= (1 << bit);
                }

                /* printLogs */
                if (DEBUG) {
                    Log.d(TAG, "Player " + playerIds[players] + ": " + displayableNameArray[players]
                                    + " type: " + playerTypes[players] + ", "
                                    + playerSubTypes[players] + " status: "
                                    + playStatusValues[players]);
                }

                players++;
            }

            if (DEBUG) Log.d(TAG, "prepareMediaPlayerRspObj: numPlayers = " + numPlayers);

            return new MediaPlayerListRsp(AvrcpConstants.RSP_NO_ERROR, sUIDCounter, numPlayers,
                    AvrcpConstants.BTRC_ITEM_PLAYER, playerIds, playerTypes, playerSubTypes,
                    playStatusValues, featureBitMaskValues, displayableNameArray);
        }
    }

     /* build media player list and send it to remote. */
    private void handleMediaPlayerListRsp(AvrcpCmd.FolderItemsCmd folderObj) {
        MediaPlayerListRsp rspObj = null;
        synchronized (mMediaPlayerInfoList) {
            int numPlayers = mMediaPlayerInfoList.size();
            if (numPlayers == 0) {
                mediaPlayerListRspNative(folderObj.mAddress, AvrcpConstants.RSP_NO_AVBL_PLAY,
                        (short) 0, (byte) 0, 0, null, null, null, null, null, null);
                return;
            }
            if (folderObj.mStartItem >= numPlayers) {
                Log.i(TAG, "handleMediaPlayerListRsp: start = " + folderObj.mStartItem
                                + " > num of items = " + numPlayers);
                mediaPlayerListRspNative(folderObj.mAddress, AvrcpConstants.RSP_INV_RANGE,
                        (short) 0, (byte) 0, 0, null, null, null, null, null, null);
                return;
            }
            rspObj = prepareMediaPlayerRspObj();
        }
        if (DEBUG) Log.d(TAG, "handleMediaPlayerListRsp: sending " + rspObj.mNumItems + " players");
        mediaPlayerListRspNative(folderObj.mAddress, rspObj.mStatus, rspObj.mUIDCounter,
                rspObj.itemType, rspObj.mNumItems, rspObj.mPlayerIds, rspObj.mPlayerTypes,
                rspObj.mPlayerSubTypes, rspObj.mPlayStatusValues, rspObj.mFeatureBitMaskValues,
                rspObj.mPlayerNameList);
    }

    /* unregister to the old controller, update new IDs and register to the new controller */
    private boolean updateCurrentController(int addrId, int browseId) {
        boolean registerRsp = true;

        updateNewIds(addrId, browseId);

        MediaController newController = null;
        MediaPlayerInfo info = getAddressedPlayerInfo();
        if (info != null) newController = info.getMediaController();

        if (DEBUG)
            Log.d(TAG, "updateCurrentController: " + mMediaController + " to " + newController);
        synchronized (this) {
            if (mMediaController == null || (!mMediaController.equals(newController))) {
                if (mMediaController != null) {
                    mMediaController.unregisterCallback(mMediaControllerCb);
                }
                mMediaController = newController;
                if (mMediaController != null) {
                    mMediaController.registerCallback(mMediaControllerCb, mHandler);
                    updateMetadata(mMediaController.getMetadata());
                    mAddressedMediaPlayer.updateNowPlayingList(mMediaController.getQueue());
                } else {
                    updateMetadata(null);
                    mAddressedMediaPlayer.updateNowPlayingList(null);
                    registerRsp = false;
                }
            }
        }
        updateCurrentMediaState();
        return registerRsp;
    }

    /* Handle getfolderitems for scope = VFS, Search, NowPlayingList */
    private void handleGetFolderItemBrowseResponse(AvrcpCmd.FolderItemsCmd folderObj, byte[] bdaddr) {
        int status = AvrcpConstants.RSP_NO_ERROR;

        /* Browsed player is already set */
        if (folderObj.mScope == AvrcpConstants.BTRC_SCOPE_FILE_SYSTEM) {
            if (mAvrcpBrowseManager.getBrowsedMediaPlayer(bdaddr) == null) {
                Log.e(TAG, "handleGetFolderItemBrowseResponse: no browsed player set for "
                                + Utils.getAddressStringFromByte(bdaddr));
                getFolderItemsRspNative(bdaddr, AvrcpConstants.RSP_INTERNAL_ERR, (short) 0,
                        (byte) 0x00, 0, null, null, null, null, null, null, null, null);
                return;
            }
            mAvrcpBrowseManager.getBrowsedMediaPlayer(bdaddr).getFolderItemsVFS(folderObj);
            return;
        }
        if (folderObj.mScope == AvrcpConstants.BTRC_SCOPE_NOW_PLAYING) {
            mAddressedMediaPlayer.getFolderItemsNowPlaying(bdaddr, folderObj, mMediaController);
            return;
        }

        /* invalid scope */
        Log.e(TAG, "handleGetFolderItemBrowseResponse: unknown scope " + folderObj.mScope);
        getFolderItemsRspNative(bdaddr, AvrcpConstants.RSP_INV_SCOPE, (short) 0, (byte) 0x00, 0,
                null, null, null, null, null, null, null, null);
    }

    /* utility function to update the global values of current Addressed and browsed player */
    private void updateNewIds(int addrId, int browseId) {
        if (DEBUG)
            Log.v(TAG, "updateNewIds: Addressed:" + mCurrAddrPlayerID + " to " + addrId
                            + ", Browse:" + mCurrBrowsePlayerID + " to " + browseId);
        mCurrAddrPlayerID = addrId;
        mCurrBrowsePlayerID = browseId;
    }

    /* Getting the application's displayable name from package name */
    private String getAppLabel(String packageName) {
        ApplicationInfo appInfo = null;
        try {
            appInfo = mPackageManager.getApplicationInfo(packageName, 0);
        } catch (NameNotFoundException e) {
            e.printStackTrace();
        }

        return (String) (appInfo != null ? mPackageManager
                .getApplicationLabel(appInfo) : "Unknown");
    }

    private void handlePlayItemResponse(byte[] bdaddr, byte[] uid, byte scope) {
        if (scope == AvrcpConstants.BTRC_SCOPE_NOW_PLAYING) {
            mAddressedMediaPlayer.playItem(bdaddr, uid, mMediaController);
        }
        else {
            if(!isAddrPlayerSameAsBrowsed(bdaddr)) {
                Log.w(TAG, "Remote requesting play item on uid which may not be recognized by" +
                        "current addressed player");
                playItemRspNative(bdaddr, AvrcpConstants.RSP_INV_ITEM);
            }

            if (mAvrcpBrowseManager.getBrowsedMediaPlayer(bdaddr) != null) {
                mAvrcpBrowseManager.getBrowsedMediaPlayer(bdaddr).playItem(uid, scope);
            } else {
                Log.e(TAG, "handlePlayItemResponse: Remote requested playitem " +
                        "before setbrowsedplayer");
                playItemRspNative(bdaddr, AvrcpConstants.RSP_INTERNAL_ERR);
            }
        }
    }

    private void handleGetItemAttr(AvrcpCmd.ItemAttrCmd itemAttr) {
        if (itemAttr.mScope == AvrcpConstants.BTRC_SCOPE_NOW_PLAYING) {
            if (mCurrAddrPlayerID == NO_PLAYER_ID) {
                getItemAttrRspNative(
                        itemAttr.mAddress, AvrcpConstants.RSP_NO_AVBL_PLAY, (byte) 0, null, null);
                return;
            }
            mAddressedMediaPlayer.getItemAttr(itemAttr.mAddress, itemAttr, mMediaController);
            return;
        }
        // All other scopes use browsed player
        if (mAvrcpBrowseManager.getBrowsedMediaPlayer(itemAttr.mAddress) != null) {
            mAvrcpBrowseManager.getBrowsedMediaPlayer(itemAttr.mAddress).getItemAttr(itemAttr);
        } else {
            Log.e(TAG, "Could not get attributes. mBrowsedMediaPlayer is null");
            getItemAttrRspNative(
                    itemAttr.mAddress, AvrcpConstants.RSP_INTERNAL_ERR, (byte) 0, null, null);
        }
    }

    private void handleGetTotalNumOfItemsResponse(byte[] bdaddr, byte scope) {
        // for scope as media player list
        if (scope == AvrcpConstants.BTRC_SCOPE_PLAYER_LIST) {
            int numPlayers = 0;
            synchronized (mMediaPlayerInfoList) {
                numPlayers = mMediaPlayerInfoList.size();
            }
            if (DEBUG) Log.d(TAG, "handleGetTotalNumOfItemsResponse: " + numPlayers + " players.");
            getTotalNumOfItemsRspNative(bdaddr, AvrcpConstants.RSP_NO_ERROR, 0, numPlayers);
        } else if (scope == AvrcpConstants.BTRC_SCOPE_NOW_PLAYING) {
            mAddressedMediaPlayer.getTotalNumOfItems(bdaddr, mMediaController);
        } else {
            // for FileSystem browsing scopes as VFS, Now Playing
            if (mAvrcpBrowseManager.getBrowsedMediaPlayer(bdaddr) != null) {
                mAvrcpBrowseManager.getBrowsedMediaPlayer(bdaddr).getTotalNumOfItems(scope);
            } else {
                Log.e(TAG, "Could not get Total NumOfItems. mBrowsedMediaPlayer is null");
                getTotalNumOfItemsRspNative(bdaddr, AvrcpConstants.RSP_INTERNAL_ERR, 0, 0);
            }
        }

    }

    /* check if browsed player and addressed player are same */
    private boolean isAddrPlayerSameAsBrowsed(byte[] bdaddr) {
        String browsedPlayer = getCurrentBrowsedPlayer(bdaddr);

        if (!isPackageNameValid(browsedPlayer)) {
            Log.w(TAG, "Browsed player name empty");
            return false;
        }

        MediaPlayerInfo info = getAddressedPlayerInfo();
        String packageName = (info == null) ? "<none>" : info.getPackageName();
        if (info == null || !packageName.equals(browsedPlayer)) {
            if (DEBUG) Log.d(TAG, browsedPlayer + " is not addressed player " + packageName);
            return false;
        }
        return true;
    }

    /* checks if package name is not null or empty */
    private boolean isPackageNameValid(String browsedPackage) {
        boolean isValid = (browsedPackage != null && browsedPackage.length() > 0);
        if (DEBUG) Log.d(TAG, "isPackageNameValid: browsedPackage = " + browsedPackage +
                "isValid = " + isValid);
        return isValid;
    }

    /* checks if selected addressed player is already addressed */
    private boolean isPlayerAlreadyAddressed(int selectedId) {
        // checking if selected ID is same as the current addressed player id
        boolean isAddressed = (mCurrAddrPlayerID == selectedId);
        if (DEBUG) Log.d(TAG, "isPlayerAlreadyAddressed: isAddressed = " + isAddressed);
        return isAddressed;
    }

    private byte[] getByteAddress(BluetoothDevice device) {
        return Utils.getBytesFromAddress(device.getAddress());
    }

    public void cleanupDeviceFeaturesIndex (int index) {
        Log.i(TAG,"cleanupDeviceFeaturesIndex index:" + index);
        deviceFeatures[index].mCurrentDevice = null;
        deviceFeatures[index].mCurrentPlayState = new PlaybackState.Builder().setState(PlaybackState.STATE_NONE, -1L, 0.0f).build();;
        deviceFeatures[index].mPlayStatusChangedNT = AvrcpConstants.NOTIFICATION_TYPE_CHANGED;
        deviceFeatures[index].mTrackChangedNT = AvrcpConstants.NOTIFICATION_TYPE_CHANGED;
        deviceFeatures[index].mPlaybackIntervalMs = 0L;
        deviceFeatures[index].mPlayPosChangedNT = AvrcpConstants.NOTIFICATION_TYPE_CHANGED;
        deviceFeatures[index].mFeatures = 0;
        deviceFeatures[index].mAbsoluteVolume = -1;
        deviceFeatures[index].mLastSetVolume = -1;
        deviceFeatures[index].mLastDirection = 0;
        deviceFeatures[index].mVolCmdSetInProgress = false;
        deviceFeatures[index].mVolCmdAdjustInProgress = false;
        deviceFeatures[index].mAbsVolRetryTimes = 0;
        deviceFeatures[index].mAvailablePlayersChangedNT = AvrcpConstants.NOTIFICATION_TYPE_CHANGED;
    }

    private synchronized void onConnectionStateChanged(
            boolean rc_connected, boolean br_connected, byte[] address) {
        BluetoothDevice device = BluetoothAdapter.getDefaultAdapter().getRemoteDevice(address);
        Log.d(TAG, "onConnectionStateChanged " + rc_connected + " " + br_connected + " Addr:"
            + device);
        if (device == null) {
            Log.e(TAG, "onConnectionStateChanged Device is null");
            return;
        }

        if (rc_connected) {
            setAvrcpConnectedDevice(device);
        } else {
            setAvrcpDisconnectedDevice(device);
        }
    }

    public void dump(StringBuilder sb) {
        sb.append("AVRCP:\n");
<<<<<<< HEAD
        for (int i = 0; i < maxAvrcpConnections; i++) {
            Log.v(TAG,"for index " + i);
            ProfileService.println(sb, "mMediaAttributes: " + mMediaAttributes);
            ProfileService.println(sb, "mTransportControlFlags: " + mTransportControlFlags);
            ProfileService.println(sb, "mTracksPlayed: " + deviceFeatures[i].mTracksPlayed);
            ProfileService.println(sb, "mCurrentPlayState: " + deviceFeatures[i].mCurrentPlayState);
            ProfileService.println(sb, "mLastStateUpdate: " + mLastStateUpdate);
            ProfileService.println(sb, "mPlayStatusChangedNT: " + deviceFeatures[i].mPlayStatusChangedNT);
            ProfileService.println(sb, "mTrackChangedNT: " + deviceFeatures[i].mTrackChangedNT);
            ProfileService.println(sb, "mLastStateUpdate: " + mLastStateUpdate);
            ProfileService.println(sb, "mSongLengthMs: " + mSongLengthMs);
            ProfileService.println(sb, "mPlaybackIntervalMs: " + deviceFeatures[i].mPlaybackIntervalMs);
            ProfileService.println(sb, "mPlayPosChangedNT: " + deviceFeatures[i].mPlayPosChangedNT);
            ProfileService.println(sb, "mNextPosMs: " + deviceFeatures[i].mNextPosMs);
            ProfileService.println(sb, "mPrevPosMs: " + deviceFeatures[i].mPrevPosMs);
            ProfileService.println(sb, "mFeatures: " + deviceFeatures[i].mFeatures);
            ProfileService.println(sb, "mRemoteVolume: " + deviceFeatures[i].mRemoteVolume);
            ProfileService.println(sb, "mLastRemoteVolume: " + deviceFeatures[i].mLastRemoteVolume);
            ProfileService.println(sb, "mAbsoluteVolume: " + deviceFeatures[i].mAbsoluteVolume);
            ProfileService.println(sb, "mLastSetVolume: " + deviceFeatures[i].mLastSetVolume);
            ProfileService.println(sb, "mLastDirection: " + deviceFeatures[i].mLastDirection);
            ProfileService.println(sb, "mVolumeStep: " + mVolumeStep);
            ProfileService.println(sb, "mAudioStreamMax: " + mAudioStreamMax);
            ProfileService.println(sb, "mVolCmdSetInProgress: " + deviceFeatures[i].mVolCmdSetInProgress);
            ProfileService.println(sb, "mVolCmdAdjustInProgress: " + deviceFeatures[i].mVolCmdAdjustInProgress);
            ProfileService.println(sb, "mAbsVolRetryTimes: " + deviceFeatures[i].mAbsVolRetryTimes);
            ProfileService.println(sb, "mAudioStreamMax: " + mAudioStreamMax);
            ProfileService.println(sb, "mVolumeMapping: " + deviceFeatures[i].mVolumeMapping.toString());

        }
        if (mMediaController != null)
            ProfileService.println(sb, "mMediaController: " + mMediaController.getWrappedInstance()
                            + " pkg " + mMediaController.getPackageName());

=======
        ProfileService.println(sb, "mMediaAttributes: " + mMediaAttributes);
        ProfileService.println(sb, "mTransportControlFlags: " + mTransportControlFlags);
        ProfileService.println(sb, "mCurrentPlayState: " + mCurrentPlayState);
        ProfileService.println(sb, "mPlayStatusChangedNT: " + mPlayStatusChangedNT);
        ProfileService.println(sb, "mTrackChangedNT: " + mTrackChangedNT);
        ProfileService.println(sb, "mPlaybackIntervalMs: " + mPlaybackIntervalMs);
        ProfileService.println(sb, "mPlayPosChangedNT: " + mPlayPosChangedNT);
        ProfileService.println(sb, "mNextPosMs: " + mNextPosMs);
        ProfileService.println(sb, "mPrevPosMs: " + mPrevPosMs);
        ProfileService.println(sb, "mFeatures: " + mFeatures);
        ProfileService.println(sb, "mRemoteVolume: " + mRemoteVolume);
        ProfileService.println(sb, "mLastRemoteVolume: " + mLastRemoteVolume);
        ProfileService.println(sb, "mLastDirection: " + mLastDirection);
        ProfileService.println(sb, "mVolumeStep: " + mVolumeStep);
        ProfileService.println(sb, "mAudioStreamMax: " + mAudioStreamMax);
        ProfileService.println(sb, "mVolCmdAdjustInProgress: " + mVolCmdAdjustInProgress);
        ProfileService.println(sb, "mVolCmdSetInProgress: " + mVolCmdSetInProgress);
        ProfileService.println(sb, "mAbsVolRetryTimes: " + mAbsVolRetryTimes);
        ProfileService.println(sb, "mVolumeMapping: " + mVolumeMapping.toString());
        synchronized (this) {
            if (mMediaController != null)
                ProfileService.println(sb, "mMediaController: "
                                + mMediaController.getWrappedInstance() + " pkg "
                                + mMediaController.getPackageName());
        }
>>>>>>> 4ae22085
        ProfileService.println(sb, "");
        ProfileService.println(sb, "Media Players:");
        synchronized (mMediaPlayerInfoList) {
            for (Map.Entry<Integer, MediaPlayerInfo> entry : mMediaPlayerInfoList.entrySet()) {
                int key = entry.getKey();
                ProfileService.println(sb, ((mCurrAddrPlayerID == key) ? " *#" : "  #")
                                + entry.getKey() + ": " + entry.getValue());
            }
        }

        ProfileService.println(sb, "");
        mAddressedMediaPlayer.dump(sb, mMediaController);

        ProfileService.println(sb, "");
        ProfileService.println(sb, mPassthroughDispatched + " passthrough operations: ");
        if (mPassthroughDispatched > mPassthroughLogs.size())
            ProfileService.println(sb, "  (last " + mPassthroughLogs.size() + ")");
        synchronized (mPassthroughLogs) {
            for (MediaKeyLog log : mPassthroughLogs) {
                ProfileService.println(sb, "  " + log);
            }
        }
        synchronized (mPassthroughPending) {
            for (MediaKeyLog log : mPassthroughPending) {
                ProfileService.println(sb, "  " + log);
            }
        }
    }

    public class AvrcpBrowseManager {
        Map<String, BrowsedMediaPlayer> connList = new HashMap<String, BrowsedMediaPlayer>();
        private AvrcpMediaRspInterface mMediaInterface;
        private Context mContext;

        public AvrcpBrowseManager(Context context, AvrcpMediaRspInterface mediaInterface) {
            mContext = context;
            mMediaInterface = mediaInterface;
        }

        public void cleanup() {
            Iterator entries = connList.entrySet().iterator();
            while (entries.hasNext()) {
                Map.Entry entry = (Map.Entry) entries.next();
                BrowsedMediaPlayer browsedMediaPlayer = (BrowsedMediaPlayer) entry.getValue();
                if (browsedMediaPlayer != null) {
                    browsedMediaPlayer.cleanup();
                }
            }
            // clean up the map
            connList.clear();
        }

        // get the a free media player interface based on the passed bd address
        // if the no items is found for the passed media player then it assignes a
        // available media player interface
        public BrowsedMediaPlayer getBrowsedMediaPlayer(byte[] bdaddr) {
            BrowsedMediaPlayer mediaPlayer;
            String bdaddrStr = new String(bdaddr);
            if (connList.containsKey(bdaddrStr)) {
                mediaPlayer = connList.get(bdaddrStr);
            } else {
                mediaPlayer = new BrowsedMediaPlayer(bdaddr, mContext, mMediaInterface);
                connList.put(bdaddrStr, mediaPlayer);
            }
            return mediaPlayer;
        }

        // clears the details pertaining to passed bdaddres
        public boolean clearBrowsedMediaPlayer(byte[] bdaddr) {
            String bdaddrStr = new String(bdaddr);
            if (connList.containsKey(bdaddrStr)) {
                connList.remove(bdaddrStr);
                return true;
            }
            return false;
        }

        public Map<String, BrowsedMediaPlayer> getConnList() {
            return connList;
        }

        /* Helper function to convert colon separated bdaddr to byte string */
        private byte[] hexStringToByteArray(String s) {
            int len = s.length();
            byte[] data = new byte[len / 2];
            for (int i = 0; i < len; i += 2) {
                data[i / 2] = (byte) ((Character.digit(s.charAt(i), 16) << 4)
                        + Character.digit(s.charAt(i+1), 16));
            }
            return data;
        }
    }

    /*
     * private class which handles responses from AvrcpMediaManager. Maps responses to native
     * responses. This class implements the AvrcpMediaRspInterface interface.
     */
    private class AvrcpMediaRsp implements AvrcpMediaRspInterface {
        private static final String TAG = "AvrcpMediaRsp";

        public void setAddrPlayerRsp(byte[] address, int rspStatus) {
            if (!setAddressedPlayerRspNative(address, rspStatus)) {
                Log.e(TAG, "setAddrPlayerRsp failed!");
            }
        }

        public void setBrowsedPlayerRsp(byte[] address, int rspStatus, byte depth, int numItems,
                String[] textArray) {
            if (!setBrowsedPlayerRspNative(address, rspStatus, depth, numItems, textArray)) {
                Log.e(TAG, "setBrowsedPlayerRsp failed!");
            }
        }

        public void mediaPlayerListRsp(byte[] address, int rspStatus, MediaPlayerListRsp rspObj) {
            if (rspObj != null && rspStatus == AvrcpConstants.RSP_NO_ERROR) {
                if (!mediaPlayerListRspNative(address, rspStatus, sUIDCounter, rspObj.itemType,
                            rspObj.mNumItems, rspObj.mPlayerIds, rspObj.mPlayerTypes,
                            rspObj.mPlayerSubTypes, rspObj.mPlayStatusValues,
                            rspObj.mFeatureBitMaskValues, rspObj.mPlayerNameList))
                    Log.e(TAG, "mediaPlayerListRsp failed!");
            } else {
                Log.e(TAG, "mediaPlayerListRsp: rspObj is null");
                if (!mediaPlayerListRspNative(address, rspStatus, sUIDCounter, (byte) 0x00, 0, null,
                            null, null, null, null, null))
                    Log.e(TAG, "mediaPlayerListRsp failed!");
            }
        }

        public void folderItemsRsp(byte[] address, int rspStatus, FolderItemsRsp rspObj) {
            if (rspObj != null && rspStatus == AvrcpConstants.RSP_NO_ERROR) {
                if (!getFolderItemsRspNative(address, rspStatus, sUIDCounter, rspObj.mScope,
                        rspObj.mNumItems, rspObj.mFolderTypes, rspObj.mPlayable, rspObj.mItemTypes,
                        rspObj.mItemUid, rspObj.mDisplayNames, rspObj.mAttributesNum,
                        rspObj.mAttrIds, rspObj.mAttrValues))
                    Log.e(TAG, "getFolderItemsRspNative failed!");
            } else {
                Log.e(TAG, "folderItemsRsp: rspObj is null or rspStatus is error:" + rspStatus);
                if (!getFolderItemsRspNative(address, rspStatus, sUIDCounter, (byte) 0x00, 0,
                        null, null, null, null, null, null, null, null))
                    Log.e(TAG, "getFolderItemsRspNative failed!");
            }

        }

        public void changePathRsp(byte[] address, int rspStatus, int numItems) {
            if (!changePathRspNative(address, rspStatus, numItems))
                Log.e(TAG, "changePathRspNative failed!");
        }

        public void getItemAttrRsp(byte[] address, int rspStatus, ItemAttrRsp rspObj) {
            if (rspObj != null && rspStatus == AvrcpConstants.RSP_NO_ERROR) {
                if (!getItemAttrRspNative(address, rspStatus, rspObj.mNumAttr,
                        rspObj.mAttributesIds, rspObj.mAttributesArray))
                    Log.e(TAG, "getItemAttrRspNative failed!");
            } else {
                Log.e(TAG, "getItemAttrRsp: rspObj is null or rspStatus is error:" + rspStatus);
                if (!getItemAttrRspNative(address, rspStatus, (byte) 0x00, null, null))
                    Log.e(TAG, "getItemAttrRspNative failed!");
            }
        }

        public void playItemRsp(byte[] address, int rspStatus) {
            if (!playItemRspNative(address, rspStatus)) {
                Log.e(TAG, "playItemRspNative failed!");
            }
        }

        public void getTotalNumOfItemsRsp(byte[] address, int rspStatus, int uidCounter,
                int numItems) {
            if (!getTotalNumOfItemsRspNative(address, rspStatus, sUIDCounter, numItems)) {
                Log.e(TAG, "getTotalNumOfItemsRspNative failed!");
            }
        }

        public void addrPlayerChangedRsp(int type, int playerId, int uidCounter, byte[] address) {
            if (!registerNotificationRspAddrPlayerChangedNative(type, playerId, sUIDCounter, address)) {
                Log.e(TAG, "registerNotificationRspAddrPlayerChangedNative failed!");
            }
        }

        public void avalPlayerChangedRsp(byte[] address, int type) {
            if (!registerNotificationRspAvalPlayerChangedNative(type, address)) {
                Log.e(TAG, "registerNotificationRspAvalPlayerChangedNative failed!");
            }
        }

        public void uidsChangedRsp(byte[] address, int type, int uidCounter) {
            if (!registerNotificationRspUIDsChangedNative(type, sUIDCounter, address)) {
                Log.e(TAG, "registerNotificationRspUIDsChangedNative failed!");
            }
        }

        public void nowPlayingChangedRsp(int type, byte[] address) {
            if (!registerNotificationRspNowPlayingChangedNative(type, address)) {
                Log.e(TAG, "registerNotificationRspNowPlayingChangedNative failed!");
            }
        }

        public void nowPlayingChangedRsp(int type) {
            if (!registerNotificationRspNowPlayingChangedNative(type, null)) {
                Log.e(TAG, "registerNotificationRspNowPlayingChangedNative failed!");
            }
        }

        public void trackChangedRsp(int type, byte[] uid, byte[] addr) {
            if (!registerNotificationRspTrackChangeNative(type, uid, addr)) {
                Log.e(TAG, "registerNotificationRspTrackChangeNative failed!");
            }
        }
    }

    private int getIndexForDevice(BluetoothDevice device) {
        for (int i = 0; i < maxAvrcpConnections; i++) {
            if (deviceFeatures[i].mCurrentDevice != null &&
                    deviceFeatures[i].mCurrentDevice.equals(device)) {
                Log.i(TAG,"device found at index " + i);
                return i;
            }
        }
        Log.e(TAG, "returning invalid index");
        return INVALID_DEVICE_INDEX;
    }

    /* getters for some private variables */
    public AvrcpBrowseManager getAvrcpBrowseManager() {
        return mAvrcpBrowseManager;
    }

    /* PASSTHROUGH COMMAND MANAGEMENT */

    void handlePassthroughCmd(int op, int state) {
        int code = avrcpPassthroughToKeyCode(op);
        if (code == KeyEvent.KEYCODE_UNKNOWN) {
            Log.w(TAG, "Ignoring passthrough of unknown key " + op + " state " + state);
            return;
        }
        int action = KeyEvent.ACTION_DOWN;
        if (state == AvrcpConstants.KEY_STATE_RELEASE) action = KeyEvent.ACTION_UP;
        KeyEvent event = new KeyEvent(action, code);
        if (!KeyEvent.isMediaKey(code)) {
            Log.w(TAG, "Passthrough non-media key " + op + " (code " + code + ") state " + state);
        }
        mMediaSessionManager.dispatchMediaKeyEvent(event);
        addKeyPending(event);
    }

    private int avrcpPassthroughToKeyCode(int operation) {
        switch (operation) {
            case BluetoothAvrcp.PASSTHROUGH_ID_UP:
                return KeyEvent.KEYCODE_DPAD_UP;
            case BluetoothAvrcp.PASSTHROUGH_ID_DOWN:
                return KeyEvent.KEYCODE_DPAD_DOWN;
            case BluetoothAvrcp.PASSTHROUGH_ID_LEFT:
                return KeyEvent.KEYCODE_DPAD_LEFT;
            case BluetoothAvrcp.PASSTHROUGH_ID_RIGHT:
                return KeyEvent.KEYCODE_DPAD_RIGHT;
            case BluetoothAvrcp.PASSTHROUGH_ID_RIGHT_UP:
                return KeyEvent.KEYCODE_DPAD_UP_RIGHT;
            case BluetoothAvrcp.PASSTHROUGH_ID_RIGHT_DOWN:
                return KeyEvent.KEYCODE_DPAD_DOWN_RIGHT;
            case BluetoothAvrcp.PASSTHROUGH_ID_LEFT_UP:
                return KeyEvent.KEYCODE_DPAD_UP_LEFT;
            case BluetoothAvrcp.PASSTHROUGH_ID_LEFT_DOWN:
                return KeyEvent.KEYCODE_DPAD_DOWN_LEFT;
            case BluetoothAvrcp.PASSTHROUGH_ID_0:
                return KeyEvent.KEYCODE_NUMPAD_0;
            case BluetoothAvrcp.PASSTHROUGH_ID_1:
                return KeyEvent.KEYCODE_NUMPAD_1;
            case BluetoothAvrcp.PASSTHROUGH_ID_2:
                return KeyEvent.KEYCODE_NUMPAD_2;
            case BluetoothAvrcp.PASSTHROUGH_ID_3:
                return KeyEvent.KEYCODE_NUMPAD_3;
            case BluetoothAvrcp.PASSTHROUGH_ID_4:
                return KeyEvent.KEYCODE_NUMPAD_4;
            case BluetoothAvrcp.PASSTHROUGH_ID_5:
                return KeyEvent.KEYCODE_NUMPAD_5;
            case BluetoothAvrcp.PASSTHROUGH_ID_6:
                return KeyEvent.KEYCODE_NUMPAD_6;
            case BluetoothAvrcp.PASSTHROUGH_ID_7:
                return KeyEvent.KEYCODE_NUMPAD_7;
            case BluetoothAvrcp.PASSTHROUGH_ID_8:
                return KeyEvent.KEYCODE_NUMPAD_8;
            case BluetoothAvrcp.PASSTHROUGH_ID_9:
                return KeyEvent.KEYCODE_NUMPAD_9;
            case BluetoothAvrcp.PASSTHROUGH_ID_DOT:
                return KeyEvent.KEYCODE_NUMPAD_DOT;
            case BluetoothAvrcp.PASSTHROUGH_ID_ENTER:
                return KeyEvent.KEYCODE_NUMPAD_ENTER;
            case BluetoothAvrcp.PASSTHROUGH_ID_CLEAR:
                return KeyEvent.KEYCODE_CLEAR;
            case BluetoothAvrcp.PASSTHROUGH_ID_CHAN_UP:
                return KeyEvent.KEYCODE_CHANNEL_UP;
            case BluetoothAvrcp.PASSTHROUGH_ID_CHAN_DOWN:
                return KeyEvent.KEYCODE_CHANNEL_DOWN;
            case BluetoothAvrcp.PASSTHROUGH_ID_PREV_CHAN:
                return KeyEvent.KEYCODE_LAST_CHANNEL;
            case BluetoothAvrcp.PASSTHROUGH_ID_INPUT_SEL:
                return KeyEvent.KEYCODE_TV_INPUT;
            case BluetoothAvrcp.PASSTHROUGH_ID_DISP_INFO:
                return KeyEvent.KEYCODE_INFO;
            case BluetoothAvrcp.PASSTHROUGH_ID_HELP:
                return KeyEvent.KEYCODE_HELP;
            case BluetoothAvrcp.PASSTHROUGH_ID_PAGE_UP:
                return KeyEvent.KEYCODE_PAGE_UP;
            case BluetoothAvrcp.PASSTHROUGH_ID_PAGE_DOWN:
                return KeyEvent.KEYCODE_PAGE_DOWN;
            case BluetoothAvrcp.PASSTHROUGH_ID_POWER:
                return KeyEvent.KEYCODE_POWER;
            case BluetoothAvrcp.PASSTHROUGH_ID_VOL_UP:
                return KeyEvent.KEYCODE_VOLUME_UP;
            case BluetoothAvrcp.PASSTHROUGH_ID_VOL_DOWN:
                return KeyEvent.KEYCODE_VOLUME_DOWN;
            case BluetoothAvrcp.PASSTHROUGH_ID_MUTE:
                return KeyEvent.KEYCODE_MUTE;
            case BluetoothAvrcp.PASSTHROUGH_ID_PLAY:
                return KeyEvent.KEYCODE_MEDIA_PLAY;
            case BluetoothAvrcp.PASSTHROUGH_ID_STOP:
                return KeyEvent.KEYCODE_MEDIA_STOP;
            case BluetoothAvrcp.PASSTHROUGH_ID_PAUSE:
                return KeyEvent.KEYCODE_MEDIA_PAUSE;
            case BluetoothAvrcp.PASSTHROUGH_ID_RECORD:
                return KeyEvent.KEYCODE_MEDIA_RECORD;
            case BluetoothAvrcp.PASSTHROUGH_ID_REWIND:
                return KeyEvent.KEYCODE_MEDIA_REWIND;
            case BluetoothAvrcp.PASSTHROUGH_ID_FAST_FOR:
                return KeyEvent.KEYCODE_MEDIA_FAST_FORWARD;
            case BluetoothAvrcp.PASSTHROUGH_ID_EJECT:
                return KeyEvent.KEYCODE_MEDIA_EJECT;
            case BluetoothAvrcp.PASSTHROUGH_ID_FORWARD:
                return KeyEvent.KEYCODE_MEDIA_NEXT;
            case BluetoothAvrcp.PASSTHROUGH_ID_BACKWARD:
                return KeyEvent.KEYCODE_MEDIA_PREVIOUS;
            case BluetoothAvrcp.PASSTHROUGH_ID_F1:
                return KeyEvent.KEYCODE_F1;
            case BluetoothAvrcp.PASSTHROUGH_ID_F2:
                return KeyEvent.KEYCODE_F2;
            case BluetoothAvrcp.PASSTHROUGH_ID_F3:
                return KeyEvent.KEYCODE_F3;
            case BluetoothAvrcp.PASSTHROUGH_ID_F4:
                return KeyEvent.KEYCODE_F4;
            case BluetoothAvrcp.PASSTHROUGH_ID_F5:
                return KeyEvent.KEYCODE_F5;
            // Fallthrough for all unknown key mappings
            case BluetoothAvrcp.PASSTHROUGH_ID_SELECT:
            case BluetoothAvrcp.PASSTHROUGH_ID_ROOT_MENU:
            case BluetoothAvrcp.PASSTHROUGH_ID_SETUP_MENU:
            case BluetoothAvrcp.PASSTHROUGH_ID_CONT_MENU:
            case BluetoothAvrcp.PASSTHROUGH_ID_FAV_MENU:
            case BluetoothAvrcp.PASSTHROUGH_ID_EXIT:
            case BluetoothAvrcp.PASSTHROUGH_ID_SOUND_SEL:
            case BluetoothAvrcp.PASSTHROUGH_ID_ANGLE:
            case BluetoothAvrcp.PASSTHROUGH_ID_SUBPICT:
            case BluetoothAvrcp.PASSTHROUGH_ID_VENDOR:
            default:
                return KeyEvent.KEYCODE_UNKNOWN;
        }
    }

    private void addKeyPending(KeyEvent event) {
        mPassthroughPending.add(new MediaKeyLog(System.currentTimeMillis(), event));
    }

    private void recordKeyDispatched(KeyEvent event, String packageName) {
        long time = System.currentTimeMillis();
        Log.v(TAG, "recordKeyDispatched: " + event + " dispatched to " + packageName);
        setAddressedMediaSessionPackage(packageName);
        synchronized (mPassthroughPending) {
            Iterator<MediaKeyLog> pending = mPassthroughPending.iterator();
            while (pending.hasNext()) {
                MediaKeyLog log = pending.next();
                if (log.addDispatch(time, event, packageName)) {
                    mPassthroughDispatched++;
                    mPassthroughLogs.add(log);
                    pending.remove();
                    return;
                }
            }
            Log.w(TAG, "recordKeyDispatch: can't find matching log!");
        }
    }

    private final MediaSessionManager.Callback mButtonDispatchCallback =
            new MediaSessionManager.Callback() {
                @Override
                public void onMediaKeyEventDispatched(KeyEvent event, MediaSession.Token token) {
                    // Get the package name
                    android.media.session.MediaController controller =
                            new android.media.session.MediaController(mContext, token);
                    String targetPackage = controller.getPackageName();
                    recordKeyDispatched(event, targetPackage);
                }

                @Override
                public void onMediaKeyEventDispatched(KeyEvent event, ComponentName receiver) {
                    recordKeyDispatched(event, receiver.getPackageName());
                }

                @Override
                public void onAddressedPlayerChanged(MediaSession.Token token) {
                    setActiveMediaSession(token);
                }

                @Override
                public void onAddressedPlayerChanged(ComponentName receiver) {
                    if (receiver == null) {
                        // No active sessions, and no session to revive, give up.
                        setAddressedMediaSessionPackage(null);
                        return;
                    }
                    // We can still get a passthrough which will revive this player.
                    setAddressedMediaSessionPackage(receiver.getPackageName());
                }
            };

    // Do not modify without updating the HAL bt_rc.h files.

    // match up with btrc_play_status_t enum of bt_rc.h
    final static int PLAYSTATUS_STOPPED = 0;
    final static int PLAYSTATUS_PLAYING = 1;
    final static int PLAYSTATUS_PAUSED = 2;
    final static int PLAYSTATUS_FWD_SEEK = 3;
    final static int PLAYSTATUS_REV_SEEK = 4;
    final static int PLAYSTATUS_ERROR = 255;

    // match up with btrc_media_attr_t enum of bt_rc.h
    final static int MEDIA_ATTR_TITLE = 1;
    final static int MEDIA_ATTR_ARTIST = 2;
    final static int MEDIA_ATTR_ALBUM = 3;
    final static int MEDIA_ATTR_TRACK_NUM = 4;
    final static int MEDIA_ATTR_NUM_TRACKS = 5;
    final static int MEDIA_ATTR_GENRE = 6;
    final static int MEDIA_ATTR_PLAYING_TIME = 7;

    // match up with btrc_event_id_t enum of bt_rc.h
    final static int EVT_PLAY_STATUS_CHANGED = 1;
    final static int EVT_TRACK_CHANGED = 2;
    final static int EVT_TRACK_REACHED_END = 3;
    final static int EVT_TRACK_REACHED_START = 4;
    final static int EVT_PLAY_POS_CHANGED = 5;
    final static int EVT_BATT_STATUS_CHANGED = 6;
    final static int EVT_SYSTEM_STATUS_CHANGED = 7;
    final static int EVT_APP_SETTINGS_CHANGED = 8;
    final static int EVENT_NOW_PLAYING_CONTENT_CHANGED = 9;
    final static int EVT_AVBL_PLAYERS_CHANGED = 0xa;
    final static int EVT_ADDR_PLAYER_CHANGED = 0xb;
    final static int EVENT_UIDS_CHANGED = 0x0c;

    private native static void classInitNative();
    private native void initNative(int maxConnections);
    private native void cleanupNative();
    private native boolean getPlayStatusRspNative(byte[] address, int playStatus, int songLen, int position);
    private native boolean getElementAttrRspNative(byte[] address, byte numAttr, int[] attrIds,
            String[] textArray);
    private native boolean registerNotificationRspPlayStatusNative(int type, int
            playStatus, byte[] address);
    private native boolean registerNotificationRspTrackChangeNative(int type, byte[]
            track, byte[] address);
    private native boolean registerNotificationRspPlayPosNative(int type, int
            playPos, byte[] address);
    private native boolean setVolumeNative(int volume, byte[] address);
    private native boolean sendPassThroughCommandNative(int keyCode, int keyState,
            byte[] address);
    private native boolean setAddressedPlayerRspNative(byte[] address, int rspStatus);
    private native boolean setBrowsedPlayerRspNative(byte[] address, int rspStatus, byte depth,
            int numItems, String[] textArray);
    private native boolean mediaPlayerListRspNative(byte[] address, int rsStatus, int uidCounter,
            byte item_type, int numItems, int[] playerIds, byte[] playerTypes, int[] playerSubTypes,
            byte[] playStatusValues, short[] featureBitMaskValues, String[] textArray);
    private native boolean getFolderItemsRspNative(byte[] address, int rspStatus, short uidCounter,
            byte scope, int numItems, byte[] folderTypes, byte[] playable, byte[] itemTypes,
            byte[] itemUidArray, String[] textArray, int[] AttributesNum, int[] AttributesIds,
            String[] attributesArray);
    private native boolean changePathRspNative(byte[] address, int rspStatus, int numItems);
    private native boolean getItemAttrRspNative(byte[] address, int rspStatus, byte numAttr,
            int[] attrIds, String[] textArray);
    private native boolean playItemRspNative(byte[] address, int rspStatus);
    private native boolean getTotalNumOfItemsRspNative(byte[] address, int rspStatus,
            int uidCounter, int numItems);
    private native boolean isDeviceActiveInHandOffNative(byte[] address);
    private native boolean searchRspNative(byte[] address, int rspStatus, int uidCounter,
            int numItems);
    private native boolean addToNowPlayingRspNative(byte[] address, int rspStatus);
    private native boolean registerNotificationRspAddrPlayerChangedNative(int type,
            int playerId, int uidCounter, byte[] address);
    private native boolean registerNotificationRspAvalPlayerChangedNative(int type, byte[] address);
    private native boolean registerNotificationRspUIDsChangedNative(int type, int uidCounter,
            byte[] address);
    private native boolean registerNotificationRspNowPlayingChangedNative(int type,
            byte[] address);

    public static String getImgHandleFromTitle(String title) {
        if (mAvrcpBipRsp != null && title != null)
            return mAvrcpBipRsp.getImgHandle(mAvrcpBipRsp.getAlbumName(title));
        return null;
    }
}<|MERGE_RESOLUTION|>--- conflicted
+++ resolved
@@ -1430,7 +1430,6 @@
         }
     }
 
-<<<<<<< HEAD
     private void updateA2dpAudioState(int state, BluetoothDevice device) {
         boolean isPlaying = (state == BluetoothA2dp.STATE_PLAYING);
         Log.v(TAG,"updateA2dpAudioState");
@@ -1459,29 +1458,6 @@
                     deviceFeatures[i].isActiveDevice && isPlaying) {
                 deviceFeatures[i].isActiveDevice = false;
                 Log.v(TAG,"updateA2dpAudioState: Active device is set false at index = " + i);
-=======
-    private void updateCurrentMediaState() {
-        MediaAttributes currentAttributes = mMediaAttributes;
-        PlaybackState newState = null;
-        synchronized (this) {
-            if (mMediaController == null) {
-                // Use A2DP state if we don't have a MediaControlller
-                boolean isPlaying = (mA2dpState == BluetoothA2dp.STATE_PLAYING)
-                        && mAudioManager.isMusicActive();
-                PlaybackState.Builder builder = new PlaybackState.Builder();
-                if (isPlaying) {
-                    builder.setState(PlaybackState.STATE_PLAYING,
-                            PlaybackState.PLAYBACK_POSITION_UNKNOWN, 1.0f);
-                } else {
-                    builder.setState(PlaybackState.STATE_PAUSED,
-                            PlaybackState.PLAYBACK_POSITION_UNKNOWN, 0.0f);
-                }
-                newState = builder.build();
-                mMediaAttributes = new MediaAttributes(null);
-            } else {
-                newState = mMediaController.getPlaybackState();
-                mMediaAttributes = new MediaAttributes(mMediaController.getMetadata());
->>>>>>> 4ae22085
             }
         }
     }
@@ -1498,7 +1474,6 @@
         long oldQueueId = mCurrentPlayerState.getActiveQueueItemId();
         long newQueueId = MediaSession.QueueItem.UNKNOWN_ID;
         if (newState != null) newQueueId = newState.getActiveQueueItemId();
-<<<<<<< HEAD
 
         if ((oldQueueId != newQueueId) || (!currentAttributes.equals(mMediaAttributes))) {
             Log.v(TAG, "Media change: oldQId: " + oldQueueId + " newQueueId:" + newQueueId + ":"
@@ -1514,12 +1489,6 @@
             }
         } else {
             Log.v(TAG, "Media didn't change: id " + oldQueueId);
-=======
-        Log.v(TAG, "Media update: id " + oldQueueId + "➡" + newQueueId + ":"
-                        + mMediaAttributes.toString());
-        if (oldQueueId != newQueueId || !currentAttributes.equals(mMediaAttributes)) {
-            sendTrackChangedRsp(false);
->>>>>>> 4ae22085
         }
 
         // Update the play state, which sends play state and play position
@@ -2961,7 +2930,6 @@
                 }
             }
         }
-        updateCurrentMediaState();
         return registerRsp;
     }
 
@@ -3153,7 +3121,6 @@
 
     public void dump(StringBuilder sb) {
         sb.append("AVRCP:\n");
-<<<<<<< HEAD
         for (int i = 0; i < maxAvrcpConnections; i++) {
             Log.v(TAG,"for index " + i);
             ProfileService.println(sb, "mMediaAttributes: " + mMediaAttributes);
@@ -3180,41 +3147,15 @@
             ProfileService.println(sb, "mVolCmdSetInProgress: " + deviceFeatures[i].mVolCmdSetInProgress);
             ProfileService.println(sb, "mVolCmdAdjustInProgress: " + deviceFeatures[i].mVolCmdAdjustInProgress);
             ProfileService.println(sb, "mAbsVolRetryTimes: " + deviceFeatures[i].mAbsVolRetryTimes);
-            ProfileService.println(sb, "mAudioStreamMax: " + mAudioStreamMax);
             ProfileService.println(sb, "mVolumeMapping: " + deviceFeatures[i].mVolumeMapping.toString());
 
         }
-        if (mMediaController != null)
-            ProfileService.println(sb, "mMediaController: " + mMediaController.getWrappedInstance()
-                            + " pkg " + mMediaController.getPackageName());
-
-=======
-        ProfileService.println(sb, "mMediaAttributes: " + mMediaAttributes);
-        ProfileService.println(sb, "mTransportControlFlags: " + mTransportControlFlags);
-        ProfileService.println(sb, "mCurrentPlayState: " + mCurrentPlayState);
-        ProfileService.println(sb, "mPlayStatusChangedNT: " + mPlayStatusChangedNT);
-        ProfileService.println(sb, "mTrackChangedNT: " + mTrackChangedNT);
-        ProfileService.println(sb, "mPlaybackIntervalMs: " + mPlaybackIntervalMs);
-        ProfileService.println(sb, "mPlayPosChangedNT: " + mPlayPosChangedNT);
-        ProfileService.println(sb, "mNextPosMs: " + mNextPosMs);
-        ProfileService.println(sb, "mPrevPosMs: " + mPrevPosMs);
-        ProfileService.println(sb, "mFeatures: " + mFeatures);
-        ProfileService.println(sb, "mRemoteVolume: " + mRemoteVolume);
-        ProfileService.println(sb, "mLastRemoteVolume: " + mLastRemoteVolume);
-        ProfileService.println(sb, "mLastDirection: " + mLastDirection);
-        ProfileService.println(sb, "mVolumeStep: " + mVolumeStep);
-        ProfileService.println(sb, "mAudioStreamMax: " + mAudioStreamMax);
-        ProfileService.println(sb, "mVolCmdAdjustInProgress: " + mVolCmdAdjustInProgress);
-        ProfileService.println(sb, "mVolCmdSetInProgress: " + mVolCmdSetInProgress);
-        ProfileService.println(sb, "mAbsVolRetryTimes: " + mAbsVolRetryTimes);
-        ProfileService.println(sb, "mVolumeMapping: " + mVolumeMapping.toString());
         synchronized (this) {
             if (mMediaController != null)
                 ProfileService.println(sb, "mMediaController: "
                                 + mMediaController.getWrappedInstance() + " pkg "
                                 + mMediaController.getPackageName());
         }
->>>>>>> 4ae22085
         ProfileService.println(sb, "");
         ProfileService.println(sb, "Media Players:");
         synchronized (mMediaPlayerInfoList) {
