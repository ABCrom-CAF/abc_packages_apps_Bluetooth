--- conflicted
+++ resolved
@@ -114,12 +114,9 @@
     private long mLastStateUpdate;
     private boolean mAudioManagerIsPlaying;
     private int mPlayStatusChangedNT;
-<<<<<<< HEAD
     private byte mReportedPlayStatus;
-=======
     private int mPlayerStatusChangeNT;
-    private int mReportedPlayStatus;
->>>>>>> 79c8a213
+    //private int mReportedPlayStatus;
     private int mTrackChangedNT;
     private int mPlayPosChangedNT;
     private long mSongLengthMs;
@@ -134,12 +131,7 @@
     private int mRemoteVolume;
     private int mLastRemoteVolume;
     private int mInitialRemoteVolume;
-<<<<<<< HEAD
-=======
-    private BrowsablePlayerListBuilder mBrowsableListBuilder;
     private NotificationManager mNotificationManager;
->>>>>>> 79c8a213
-
     /* Local volume in audio index 0-15 */
     private int mLocalVolume;
     private int mLastLocalVolume;
@@ -293,17 +285,13 @@
         private BluetoothDevice mCurrentDevice;
         private @NonNull PlaybackState mCurrentPlayState;
         private int mPlayStatusChangedNT;
-<<<<<<< HEAD
-        private int mAddrPlayerChangedNT;
         private int mNowPlayingListChangedNT;
-=======
-        private int mPlayerStatusChangeNT;
         private int mNowPlayingChangedNT;
->>>>>>> 79c8a213
         private int mTrackChangedNT;
         private long mNextPosMs;
         private long mPrevPosMs;
         private long mPlaybackIntervalMs;
+        private int mPlayerStatusChangeNT;
         private long mLastReportedPosition;
         private int mPlayPosChangedNT;
         private int mFeatures;
@@ -531,11 +519,7 @@
             // initialize browsable player list and build media player list
             buildBrowsablePlayerList();
         }
-<<<<<<< HEAD
-
-=======
         Log.v(TAG, "Exit start");
->>>>>>> 79c8a213
     }
 
     public static Avrcp make(Context context, A2dpService svc,
@@ -639,7 +623,6 @@
         @Override
         public synchronized void onPlaybackStateChanged(PlaybackState state) {
             if (DEBUG) Log.v(TAG, "onPlaybackStateChanged: state " + state.toString());
-<<<<<<< HEAD
             int newPlayStatus = state.getState();
             List<BluetoothDevice> mConnectedDevices = mA2dpService.getConnectedDevices();
             if (!mConnectedDevices.isEmpty()) {
@@ -650,12 +633,8 @@
                     return;
                 }
             }
-
             updateCurrentMediaState(null);
-=======
-            scheduleMediaUpdate();
             Log.v(TAG, " Exit onPlaybackStateChanged");
->>>>>>> 79c8a213
         }
 
         @Override
@@ -1583,85 +1562,8 @@
         }
     }
 
-<<<<<<< HEAD
     private void updateCurrentMediaState(BluetoothDevice device) {
         // Only do player updates when we aren't registering for track changes.
-=======
-    private void scheduleMediaUpdate() {
-        if (mHandler == null) return;
-        Message msg = mHandler.obtainMessage(MSG_UPDATE_MEDIA);
-        mHandler.sendMessageDelayed(msg, MEDIA_DWELL_TIME);
-    }
-
-    private void updateCurrentMediaState(boolean registering, BluetoothDevice device) {
-        // Only do player updates when we aren't registering for track changes.
-        if (!registering && device == null) {
-            byte[] addr = null;
-            int i;
-            for (i = 0; i < maxAvrcpConnections; i++) {
-                if (deviceFeatures[i].isActiveDevice) {
-                    addr = getByteAddress(deviceFeatures[i].mCurrentDevice);
-                    break;
-                }
-            }
-            if (mAvailablePlayerViewChanged && addr != null) {
-                deviceFeatures[i].mAvailablePlayersChangedNT =
-                                   AvrcpConstants.NOTIFICATION_TYPE_CHANGED;
-                registerNotificationRspAvalPlayerChangedNative(
-                        AvrcpConstants.NOTIFICATION_TYPE_CHANGED, addr);
-                mAvailablePlayerViewChanged = false;
-            }
-            if (addr != null &&
-                deviceFeatures[i].mAddrPlayerChangedNT == AvrcpConstants.NOTIFICATION_TYPE_INTERIM
-                    && mReportedPlayerID != mCurrAddrPlayerID) {
-
-                if (deviceFeatures[i].mPlayerStatusChangeNT ==
-                        AvrcpConstants.NOTIFICATION_TYPE_INTERIM) {
-                    deviceFeatures[i].mPlayerStatusChangeNT =
-                            AvrcpConstants.NOTIFICATION_TYPE_CHANGED;
-                    String address = Utils.getAddressStringFromByte(addr);
-                    BluetoothDevice dev = mAdapter.getRemoteDevice(address);
-                    mAvrcpPlayerAppSettings.sendPlayerAppChangedRsp(
-                            AvrcpConstants.NOTIFICATION_TYPE_CHANGED, dev);
-                }
-
-                registerNotificationRspAvalPlayerChangedNative(
-                        AvrcpConstants.NOTIFICATION_TYPE_CHANGED, addr);
-                registerNotificationRspAddrPlayerChangedNative(
-                        AvrcpConstants.NOTIFICATION_TYPE_CHANGED, mCurrAddrPlayerID, sUIDCounter, addr);
-                deviceFeatures[i].mAddrPlayerChangedNT = AvrcpConstants.NOTIFICATION_TYPE_CHANGED;
-                mReportedPlayerID = mCurrAddrPlayerID;
-                // Changing player sends reject to anything else we would notify...
-                if (deviceFeatures[i].mPlayStatusChangedNT ==
-                        AvrcpConstants.NOTIFICATION_TYPE_INTERIM) {
-                    deviceFeatures[i].mPlayStatusChangedNT =
-                            AvrcpConstants.NOTIFICATION_TYPE_CHANGED;
-                    registerNotificationRspPlayStatusNative(AvrcpConstants.NOTIFICATION_TYPE_CHANGED
-                             ,PLAYSTATUS_STOPPED, addr);
-                }
-
-                if (deviceFeatures[i].mTrackChangedNT ==
-                        AvrcpConstants.NOTIFICATION_TYPE_INTERIM) {
-                    String address = Utils.getAddressStringFromByte(addr);
-                    BluetoothDevice dev = mAdapter.getRemoteDevice(address);
-                    sendTrackChangedRsp(false, dev);
-                }
-
-                if (deviceFeatures[i].mPlayPosChangedNT ==
-                        AvrcpConstants.NOTIFICATION_TYPE_INTERIM) {
-                    deviceFeatures[i].mPlayPosChangedNT = AvrcpConstants.NOTIFICATION_TYPE_CHANGED;
-                    registerNotificationRspPlayPosNative(AvrcpConstants.NOTIFICATION_TYPE_CHANGED,
-                            -1, addr);
-                }
-                //Update the current time when player is switched.
-               deviceFeatures[i].mLastStateUpdate = SystemClock.elapsedRealtime();
-                // If the player changed, they need to re-request anything here again
-                // so we can skip the rest of the update.
-                return;
-            }
-        }
-
->>>>>>> 79c8a213
         MediaAttributes currentAttributes;
         PlaybackState newState = new PlaybackState.Builder().setState(PlaybackState.STATE_NONE,
                                                PlaybackState.PLAYBACK_POSITION_UNKNOWN, 0.0f).build();
@@ -1669,7 +1571,7 @@
 
         synchronized (this) {
             if (mMediaController == null ||
-                !registering && device != null) { //Update playstate for a2dp play state change
+                device != null) { //Update playstate for a2dp play state change
                 boolean isPlaying = (mA2dpState == BluetoothA2dp.STATE_PLAYING) && mAudioManager.isMusicActive();
                 // Use A2DP state if we don't have a MediaControlller
                 PlaybackState.Builder builder = new PlaybackState.Builder();
@@ -1720,7 +1622,13 @@
             }
         }
 
-<<<<<<< HEAD
+        if (mMediaController != null) {
+            MediaMetadata data = mMediaController.getMetadata();
+            mSongLengthMs = (data != null) ? (data.getLong(MediaMetadata.METADATA_KEY_DURATION)):0L;
+        } else {
+            mSongLengthMs = 0L;
+        }
+
         byte newPlayStatus = getBluetoothPlayState(newState);
 
         byte[] addr = null;
@@ -1803,46 +1711,6 @@
                             Log.v(TAG,"sending track change for device " + i);
                             sendTrackChangedRsp(false, deviceFeatures[i].mCurrentDevice);
                         }
-=======
-        if (mMediaController != null) {
-            MediaMetadata data = mMediaController.getMetadata();
-            mSongLengthMs = (data != null) ? (data.getLong(MediaMetadata.METADATA_KEY_DURATION)):0L;
-        } else {
-            mSongLengthMs = 0L;
-        }
-
-        long newQueueId = MediaSession.QueueItem.UNKNOWN_ID;
-        if (newState != null) newQueueId = newState.getActiveQueueItemId();
-        Log.v(TAG, "Media update: id " + mLastQueueId + "➡" + newQueueId + "? "
-                + "currentAttribute : " + currentAttributes.toRedactedString()
-                + "previousAttribute: " + mMediaAttributes.toRedactedString());
-        // Notify track changed if:
-        //  - The CT is registering for the notification
-        //  - Queue ID is UNKNOWN and MediaMetadata is different
-        //  - Queue ID is valid and different and MediaMetadata is different
-        if (registering || (((newQueueId == -1) || (newQueueId != mLastQueueId))
-                                   && !currentAttributes.equals(mMediaAttributes))) {
-            mMediaAttributes = currentAttributes;
-            mLastQueueId = newQueueId;
-
-            if (registering && (device != null)) {
-                sendTrackChangedRsp(registering, device);
-                /* Do not update playstatus while processing track change notification */
-                return;
-            }
-            else {
-                Log.v(TAG, "maxAvmaxAvrcpConnections " + maxAvrcpConnections);
-                for (int i = 0; i < maxAvrcpConnections; i++) {
-                    if (deviceFeatures[i].mCurrentDevice != null)
-                     Log.v(TAG, "deviceFeatures[i].mCurrentDevice "+deviceFeatures[i].mCurrentDevice
-                             + "deviceFeatures[i].mTrackChangedNT : " + deviceFeatures[i].mTrackChangedNT);
-
-                    if ((deviceFeatures[i].mCurrentDevice != null) &&
-                        (deviceFeatures[i].mTrackChangedNT == AvrcpConstants.NOTIFICATION_TYPE_INTERIM)) {
-                        deviceFeatures[i].mTracksPlayed++;
-                        Log.v(TAG,"sending track change for device " + i);
-                        sendTrackChangedRsp(registering, deviceFeatures[i].mCurrentDevice);
->>>>>>> 79c8a213
                     }
                 }
 
@@ -1850,17 +1718,13 @@
                 mMediaAttributes = currentAttributes;
                 mLastQueueId = newQueueId;
             }
-<<<<<<< HEAD
         } else {
             Log.i(TAG, "Skipping update due to invalid playback state");
         }
 
         // still send the updated play state if the playback state is none or buffering
-        updatePlaybackState(newState, device);
-=======
-        }
-
-        if (registering || device == null || updateA2dpPlayState)
+
+        if (device == null || updateA2dpPlayState)
             updatePlaybackState(newState, device);
 
         if (updateA2dpPlayState && newState != null && newState.getState() == PlaybackState.STATE_PLAYING) {
@@ -1869,7 +1733,6 @@
                     sendPlayPosNotificationRsp(false, i);
             }
         }
->>>>>>> 79c8a213
     }
 
     private void getRcFeaturesRequestFromNative(byte[] address, int features) {
@@ -3414,7 +3277,6 @@
             // we have one
             int players = mMediaPlayerInfoList.containsKey(mCurrAddrPlayerID) ? 1 : 0;
             for (Map.Entry<Integer, MediaPlayerInfo> entry : mMediaPlayerInfoList.entrySet()) {
-<<<<<<< HEAD
                 int idx = players;
                 if (entry.getKey() == mCurrAddrPlayerID)
                     idx = 0;
@@ -3446,36 +3308,6 @@
                 }
 
                 if (idx != 0) players++;
-=======
-                if (entry.getKey() == mCurrAddrPlayerID) {
-                    MediaPlayerInfo info = entry.getValue();
-                    playerIds[players] = entry.getKey();
-                    playerTypes[players] = info.getMajorType();
-                    playerSubTypes[players] = info.getSubType();
-                    displayableNameArray[players] = info.getDisplayableName();
-                    playStatusValues[players] = info.getPlayStatus();
-
-                    short[] featureBits = info.getFeatureBitMask();
-                    for (int numBit = 0; numBit < featureBits.length; numBit++) {
-                        /* gives which octet this belongs to */
-                        byte octet = (byte) (featureBits[numBit] / 8);
-                        /* gives the bit position within the octet */
-                        byte bit = (byte) (featureBits[numBit] % 8);
-                        featureBitMaskValues[(players * AvrcpConstants.AVRC_FEATURE_MASK_SIZE)
-                                + octet] |= (1 << bit);
-                    }
-
-                    /* printLogs */
-                    if (DEBUG) {
-                        Log.d(TAG, "Player " + playerIds[players] + ": " + displayableNameArray[players]
-                                        + " type: " + playerTypes[players] + ", "
-                                        + playerSubTypes[players] + " status: "
-                                        + playStatusValues[players]);
-                    }
-
-                    players++;
-                }
->>>>>>> 79c8a213
             }
 
             if (DEBUG) Log.d(TAG, "prepareMediaPlayerRspObj: numPlayers = " + numPlayers);
@@ -3540,11 +3372,7 @@
                 }
             }
         }
-<<<<<<< HEAD
         updateCurrentMediaState(null);
-=======
-        updateCurrentMediaState(false, null);
->>>>>>> 79c8a213
         return registerRsp;
     }
 
@@ -4085,13 +3913,8 @@
             for (int i = 0; i < maxAvrcpConnections; i++) {
                 if (deviceFeatures[i].isActiveDevice) {
                     addr = getByteAddress(deviceFeatures[i].mCurrentDevice);
-<<<<<<< HEAD
                     deviceFeatures[i].mNowPlayingListChangedNT = type;
                     break; 
-=======
-                    deviceFeatures[i].mNowPlayingChangedNT = type;
-                    break;
->>>>>>> 79c8a213
                 }
             }
             if (addr == null) {
@@ -4259,8 +4082,12 @@
                 return KeyEvent.KEYCODE_VOLUME_DOWN;
             case BluetoothAvrcp.PASSTHROUGH_ID_MUTE:
                 return KeyEvent.KEYCODE_MUTE;
+            case BluetoothAvrcp.PASSTHROUGH_ID_PLAY:
+                return KeyEvent.KEYCODE_MEDIA_PLAY;
             case BluetoothAvrcp.PASSTHROUGH_ID_STOP:
                 return KeyEvent.KEYCODE_MEDIA_STOP;
+            case BluetoothAvrcp.PASSTHROUGH_ID_PAUSE:
+                return KeyEvent.KEYCODE_MEDIA_PAUSE;
             case BluetoothAvrcp.PASSTHROUGH_ID_RECORD:
                 return KeyEvent.KEYCODE_MEDIA_RECORD;
             case BluetoothAvrcp.PASSTHROUGH_ID_REWIND:
@@ -4283,12 +4110,6 @@
                 return KeyEvent.KEYCODE_F4;
             case BluetoothAvrcp.PASSTHROUGH_ID_F5:
                 return KeyEvent.KEYCODE_F5;
-            // Interop workaround for headphones/car kits
-            // which do not properly key track of playback
-            // state...
-            case BluetoothAvrcp.PASSTHROUGH_ID_PLAY:
-            case BluetoothAvrcp.PASSTHROUGH_ID_PAUSE:
-                return KeyEvent.KEYCODE_MEDIA_PLAY_PAUSE;
             // Fallthrough for all unknown key mappings
             case BluetoothAvrcp.PASSTHROUGH_ID_SELECT:
             case BluetoothAvrcp.PASSTHROUGH_ID_ROOT_MENU:
