/*
 * Copyright (C) 2017, The Linux Foundation. All rights reserved.
 * Not a Contribution.
 */
/*
 * Copyright (C) 2016 The Android Open Source Project
 *
 * Licensed under the Apache License, Version 2.0 (the "License");
 * you may not use this file except in compliance with the License.
 * You may obtain a copy of the License at
 *
 *      http://www.apache.org/licenses/LICENSE-2.0
 *
 * Unless required by applicable law or agreed to in writing, software
 * distributed under the License is distributed on an "AS IS" BASIS,
 * WITHOUT WARRANTIES OR CONDITIONS OF ANY KIND, either express or implied.
 * See the License for the specific language governing permissions and
 * limitations under the License.
 */

package com.android.bluetooth.avrcp;

import android.annotation.NonNull;
import android.annotation.Nullable;
import android.bluetooth.BluetoothA2dp;
import android.bluetooth.BluetoothAdapter;
import android.bluetooth.BluetoothAvrcp;
import android.bluetooth.BluetoothDevice;
import android.content.BroadcastReceiver;
import com.android.bluetooth.a2dp.A2dpService;
import android.content.ComponentName;
import android.content.Context;
import android.content.Intent;
import android.content.IntentFilter;
import android.content.pm.ApplicationInfo;
import android.content.pm.PackageManager;
import android.content.pm.PackageManager.NameNotFoundException;
import android.content.pm.ResolveInfo;
import android.content.res.Resources;
import android.content.SharedPreferences;
import android.media.AudioManager;
import android.media.MediaDescription;
import android.media.MediaMetadata;
import android.media.browse.MediaBrowser;
import android.media.session.MediaSession;
import android.media.session.MediaSession.QueueItem;
import android.media.session.MediaSessionManager;
import android.media.session.PlaybackState;
import android.os.Bundle;
import android.os.Handler;
import android.os.HandlerThread;
import android.os.Looper;
import android.os.Message;
import android.os.SystemClock;
import android.os.SystemProperties;
import android.os.UserManager;
import android.util.Log;
import android.view.KeyEvent;
import com.android.bluetooth.Utils;
import android.app.Notification;
import android.app.NotificationManager;

import com.android.bluetooth.btservice.ProfileService;
import com.android.bluetooth.R;
import com.android.bluetooth.Utils;

import java.util.ArrayList;
import java.util.Collections;
import java.util.HashMap;
import java.util.Iterator;
import java.util.List;
import java.util.Map;
import java.util.SortedMap;
import java.util.TreeMap;

/******************************************************************************
 * support Bluetooth AVRCP profile. support metadata, play status, event
 * notifications, address player selection and browse feature implementation.
 ******************************************************************************/

public final class Avrcp {
    private static final boolean DEBUG = true;
    private static final String TAG = "Avrcp";
    private static final String ABSOLUTE_VOLUME_BLACKLIST = "absolute_volume_blacklist";
    private static final String AVRCP_VERSION_PROPERTY = "persist.bluetooth.avrcpversion";
    private static final String AVRCP_1_4_STRING = "avrcp14";
    private static final String AVRCP_1_5_STRING = "avrcp15";
    private static final String AVRCP_1_6_STRING = "avrcp16";

    private Context mContext;
    private final AudioManager mAudioManager;
    private AvrcpMessageHandler mHandler;
    private final BluetoothAdapter mAdapter;
    private A2dpService mA2dpService;
    private MediaSessionManager mMediaSessionManager;
    private @Nullable MediaController mMediaController;
    private MediaControllerListener mMediaControllerCb;
    private MediaAttributes mMediaAttributes;
    private long mLastQueueId;
    private PackageManager mPackageManager;
    private int mTransportControlFlags;
    private int mA2dpState;
    private @NonNull PlaybackState mCurrentPlayerState;
    private long mLastStateUpdate;
    private int mPlayStatusChangedNT;
    private int mReportedPlayStatus;
    private int mTrackChangedNT;
    private int mPlayPosChangedNT;
<<<<<<< HEAD
    private long mSongLengthMs;
=======
    private int mAddrPlayerChangedNT;
    private int mReportedPlayerID;
>>>>>>> c379b32f
    private long mPlaybackIntervalMs;
    private long mLastReportedPosition;
    private long mNextPosMs;
    private long mPrevPosMs;
    private int mFeatures;
    private int mRemoteVolume;
    private int mLastRemoteVolume;
    private int mInitialRemoteVolume;
    private BrowsablePlayerListBuilder mBrowsableListBuilder;

    /* Local volume in audio index 0-15 */
    private int mLocalVolume;
    private int mLastLocalVolume;
    private int mAbsVolThreshold;

    private boolean mFastforward;
    private boolean mRewind;
    private boolean mRemotePassthroughCmd;

    private String mAddress;
    private HashMap<Integer, Integer> mVolumeMapping;

    private int mLastDirection;
    private final int mVolumeStep;
    private final int mAudioStreamMax;
    private boolean mVolCmdAdjustInProgress;
    private boolean mVolCmdSetInProgress;
    private int mAbsVolRetryTimes;

    private static final int NO_PLAYER_ID = 0;

    private int mCurrAddrPlayerID;
    private int mCurrBrowsePlayerID;
    private int mLastUsedPlayerID;
    private AvrcpMediaRsp mAvrcpMediaRsp;
    private int maxAvrcpConnections = 1; // Max Avrcp connections at any time
    private static final int INVALID_DEVICE_INDEX = 0xFF;
    private boolean pts_test = false;

    /* UID counter to be shared across different files. */
    static short sUIDCounter = AvrcpConstants.DEFAULT_UID_COUNTER;

    /* BTRC features */
    public static final int BTRC_FEAT_METADATA = 0x01;
    public static final int BTRC_FEAT_ABSOLUTE_VOLUME = 0x02;
    public static final int BTRC_FEAT_BROWSE = 0x04;
    public static final int BTRC_FEAT_AVRC_UI_UPDATE = 0x08;

    /* AVRC response codes, from avrc_defs */
    private static final int AVRC_RSP_NOT_IMPL = 8;
    private static final int AVRC_RSP_ACCEPT = 9;
    private static final int AVRC_RSP_REJ = 10;
    private static final int AVRC_RSP_IN_TRANS = 11;
    private static final int AVRC_RSP_IMPL_STBL = 12;
    private static final int AVRC_RSP_CHANGED = 13;
    private static final int AVRC_RSP_INTERIM = 15;

    /* AVRC request commands from Native */
    private static final int MSG_NATIVE_REQ_GET_RC_FEATURES = 1;
    private static final int MSG_NATIVE_REQ_GET_PLAY_STATUS = 2;
    private static final int MSG_NATIVE_REQ_GET_ELEM_ATTRS = 3;
    private static final int MSG_NATIVE_REQ_REGISTER_NOTIFICATION = 4;
    private static final int MSG_NATIVE_REQ_VOLUME_CHANGE = 5;
    private static final int MSG_NATIVE_REQ_GET_FOLDER_ITEMS = 6;
    private static final int MSG_NATIVE_REQ_SET_ADDR_PLAYER = 7;
    private static final int MSG_NATIVE_REQ_SET_BR_PLAYER = 8;
    private static final int MSG_NATIVE_REQ_CHANGE_PATH = 9;
    private static final int MSG_NATIVE_REQ_PLAY_ITEM = 10;
    private static final int MSG_NATIVE_REQ_GET_ITEM_ATTR = 11;
    private static final int MSG_NATIVE_REQ_GET_TOTAL_NUM_OF_ITEMS = 12;
    private static final int MSG_NATIVE_REQ_PASS_THROUGH = 13;

    /* other AVRC messages */
    private static final int MSG_PLAY_INTERVAL_TIMEOUT = 14;
    private static final int MSG_ADJUST_VOLUME = 15;
    private static final int MSG_SET_ABSOLUTE_VOLUME = 16;
    private static final int MSG_ABS_VOL_TIMEOUT = 17;
<<<<<<< HEAD
    private static final int MSG_FAST_FORWARD = 18;
    private static final int MSG_REWIND = 19;
    private static final int MSG_SET_A2DP_AUDIO_STATE = 20;
    private static final int MSG_ADDRESSED_PLAYER_CHANGED_RSP = 21;
    private static final int MSG_AVAILABLE_PLAYERS_CHANGED_RSP = 22;
    private static final int MSG_NOW_PLAYING_CHANGED_RSP = 23;
    private static final int MESSAGE_DEVICE_RC_CLEANUP = 24;
=======
    private static final int MSG_SET_A2DP_AUDIO_STATE = 18;
    private static final int MSG_NOW_PLAYING_CHANGED_RSP = 19;
    private static final int MSG_UPDATE_MEDIA = 20;
>>>>>>> c379b32f

    private static final int STACK_CLEANUP = 0;
    private static final int APP_CLEANUP = 1;
    private static final int CMD_TIMEOUT_DELAY = 2000;
    private static final int MEDIA_DWELL_TIME = 1000;
    private static final int MAX_ERROR_RETRY_TIMES = 6;
    private static final int AVRCP_MAX_VOL = 127;
    private static final int AVRCP_BASE_VOLUME_STEP = 1;
    public static final int AVRC_ID_VOL_UP = 0x41;
    public static final int AVRC_ID_VOL_DOWN = 0x42;

    /* Communicates with MediaPlayer to fetch media content */
    private BrowsedMediaPlayer mBrowsedMediaPlayer;

    /* Addressed player handling */
    private AddressedMediaPlayer mAddressedMediaPlayer;

    /* List of Media player instances, useful for retrieving MediaPlayerList or MediaPlayerInfo */
    private SortedMap<Integer, MediaPlayerInfo> mMediaPlayerInfoList;
    private boolean mAvailablePlayerViewChanged;

    /* List of media players which supports browse */
    private List<BrowsePlayerInfo> mBrowsePlayerInfoList;

    /* Manage browsed players */
    private AvrcpBrowseManager mAvrcpBrowseManager;

    /* BIP Responder */
    static private AvrcpBipRsp mAvrcpBipRsp;

    /* Broadcast receiver for device connections intent broadcasts */
    private final BroadcastReceiver mAvrcpReceiver = new AvrcpServiceBroadcastReceiver();
    private final BroadcastReceiver mBootReceiver = new AvrcpServiceBootReceiver();

    /* Recording passthrough key dispatches */
    static private final int PASSTHROUGH_LOG_MAX_SIZE = DEBUG ? 50 : 10;
    private EvictingQueue<MediaKeyLog> mPassthroughLogs; // Passthorugh keys dispatched
    private List<MediaKeyLog> mPassthroughPending; // Passthrough keys sent not dispatched yet
    private int mPassthroughDispatched; // Number of keys dispatched

    private class MediaKeyLog {
        private long mTimeSent;
        private long mTimeProcessed;
        private String mPackage;
        private KeyEvent mEvent;

        public MediaKeyLog(long time, KeyEvent event) {
            mEvent = event;
            mTimeSent = time;
        }

        public boolean addDispatch(long time, KeyEvent event, String packageName) {
            if (mPackage != null) return false;
            if (event.getAction() != mEvent.getAction()) return false;
            if (event.getKeyCode() != mEvent.getKeyCode()) return false;
            mPackage = packageName;
            mTimeProcessed = time;
            return true;
        }

        public String toString() {
            StringBuilder sb = new StringBuilder();
            sb.append(android.text.format.DateFormat.format("MM-dd HH:mm:ss", mTimeSent));
            sb.append(" " + mEvent.toString());
            if (mPackage == null) {
                sb.append(" (undispatched)");
            } else {
                sb.append(" to " + mPackage);
                sb.append(" in " + (mTimeProcessed - mTimeSent) + "ms");
            }
            return sb.toString();
        }
    }

    // Device dependent registered Notification & Variables
    private class DeviceDependentFeature {
        private Context mContext;
        private BluetoothDevice mCurrentDevice;
        private @NonNull PlaybackState mCurrentPlayState;
        private int mPlayStatusChangedNT;
        private int mNowPlayingChangedNT;
        private int mTrackChangedNT;
        private long mNextPosMs;
        private long mPrevPosMs;
        private long mPlaybackIntervalMs;
        private long mLastReportedPosition;
        private int mPlayPosChangedNT;
        private int mFeatures;
        private int mLastDirection;
        private int mAbsoluteVolume;
        private int mLastSetVolume;
        private boolean mVolCmdSetInProgress;
        private boolean mVolCmdAdjustInProgress;
        private boolean isAbsoluteVolumeSupportingDevice;
        private int mAbsVolRetryTimes;
        private int keyPressState;
        private long mTracksPlayed;
        private int mAvailablePlayersChangedNT;

        private int mRemoteVolume;
        private int mLastRemoteVolume;
        private int mInitialRemoteVolume;
        private boolean isActiveDevice;

        /* Local volume in audio index 0-15 */
        private int mLocalVolume;
        private int mLastLocalVolume;
        private int mAbsVolThreshold;
        private HashMap<Integer, Integer> mVolumeMapping;

        public DeviceDependentFeature(Context context) {
            mContext = context;
            mCurrentDevice = null;
            mCurrentPlayState = new PlaybackState.Builder().setState(PlaybackState.STATE_NONE, -1L, 0.0f).build();;
            mPlayStatusChangedNT = AvrcpConstants.NOTIFICATION_TYPE_CHANGED;
            mNowPlayingChangedNT = AvrcpConstants.NOTIFICATION_TYPE_CHANGED;
            mTrackChangedNT = AvrcpConstants.NOTIFICATION_TYPE_CHANGED;
            mNextPosMs = -1;
            mPrevPosMs = -1;
            mPlaybackIntervalMs = 0L;
            mLastReportedPosition = -1;
            mPlayPosChangedNT = AvrcpConstants.NOTIFICATION_TYPE_CHANGED;
            mFeatures = 0;
            mLastDirection = 0;
            mTracksPlayed = 0;
            mVolCmdAdjustInProgress = false;
            mVolCmdSetInProgress = false;
            isAbsoluteVolumeSupportingDevice = false;
            mAbsVolRetryTimes = 0;
            keyPressState = AvrcpConstants.KEY_STATE_RELEASE; //Key release state
            mRemoteVolume = -1;
            mAvailablePlayersChangedNT = AvrcpConstants.NOTIFICATION_TYPE_CHANGED;
            mInitialRemoteVolume = -1;
            isActiveDevice = false;
            mLastRemoteVolume = -1;
            mLocalVolume = -1;
            mLastLocalVolume = -1;
            mAbsVolThreshold = 0;
            mVolumeMapping = new HashMap<Integer, Integer>();
            Resources resources = context.getResources();
            if (resources != null) {
                mAbsVolThreshold = resources.getInteger(R.integer.a2dp_absolute_volume_initial_threshold);
            }
        }
    };
    DeviceDependentFeature[] deviceFeatures;

    static {
        classInitNative();
    }


    private Avrcp(Context context, A2dpService svc, int maxConnections ) {
        if (DEBUG) Log.v(TAG, "Avrcp");
        mAdapter = BluetoothAdapter.getDefaultAdapter();
        mMediaAttributes = new MediaAttributes(null);
        mLastQueueId = MediaSession.QueueItem.UNKNOWN_ID;
<<<<<<< HEAD
        mCurrentPlayerState = new PlaybackState.Builder().setState(PlaybackState.STATE_NONE, -1L, 0.0f).build();
        mA2dpState = BluetoothA2dp.STATE_NOT_PLAYING;
        mLastStateUpdate = -1L;
        mSongLengthMs = 0L;
        sUIDCounter = AvrcpConstants.DEFAULT_UID_COUNTER;
=======
        mCurrentPlayState = new PlaybackState.Builder().setState(PlaybackState.STATE_NONE, -1L, 0.0f).build();
        mReportedPlayStatus = PLAYSTATUS_ERROR;
        mA2dpState = BluetoothA2dp.STATE_NOT_PLAYING;
        mPlayStatusChangedNT = AvrcpConstants.NOTIFICATION_TYPE_CHANGED;
        mTrackChangedNT = AvrcpConstants.NOTIFICATION_TYPE_CHANGED;
        mPlayPosChangedNT = AvrcpConstants.NOTIFICATION_TYPE_CHANGED;
        mAddrPlayerChangedNT = AvrcpConstants.NOTIFICATION_TYPE_CHANGED;
        mPlaybackIntervalMs = 0L;
        mLastReportedPosition = -1;
        mNextPosMs = -1;
        mPrevPosMs = -1;
        mFeatures = 0;
        mRemoteVolume = -1;
        mInitialRemoteVolume = -1;
        mLastRemoteVolume = -1;
        mLastDirection = 0;
        mVolCmdAdjustInProgress = false;
        mVolCmdSetInProgress = false;
        mAbsVolRetryTimes = 0;
        mLocalVolume = -1;
        mLastLocalVolume = -1;
        mAbsVolThreshold = 0;
        mVolumeMapping = new HashMap<Integer, Integer>();
>>>>>>> c379b32f
        mCurrAddrPlayerID = NO_PLAYER_ID;
        mReportedPlayerID = mCurrAddrPlayerID;
        mCurrBrowsePlayerID = 0;
        mContext = context;
        mLastUsedPlayerID = 0;
        mAddressedMediaPlayer = null;
        mAvrcpBipRsp = null;
        mA2dpService = svc;
        maxAvrcpConnections = maxConnections;
        deviceFeatures = new DeviceDependentFeature[maxAvrcpConnections];
        for(int i = 0; i < maxAvrcpConnections; i++) {
            deviceFeatures[i] = new DeviceDependentFeature(mContext);
        }
        mFastforward = false;
        mRewind = false;
        mRemotePassthroughCmd = false;

        initNative(maxAvrcpConnections);

        mMediaSessionManager = (MediaSessionManager) context.getSystemService(
            Context.MEDIA_SESSION_SERVICE);
        mAudioManager = (AudioManager) context.getSystemService(Context.AUDIO_SERVICE);
        mAudioStreamMax = mAudioManager.getStreamMaxVolume(AudioManager.STREAM_MUSIC);
        mVolumeStep = Math.max(AVRCP_BASE_VOLUME_STEP, AVRCP_MAX_VOL/mAudioStreamMax);

        mBrowsableListBuilder = new BrowsablePlayerListBuilder();
        // Register for package removal intent broadcasts for media button receiver persistence
        IntentFilter pkgFilter = new IntentFilter();
        pkgFilter.addAction(Intent.ACTION_PACKAGE_REMOVED);
        pkgFilter.addAction(Intent.ACTION_PACKAGE_ADDED);
        pkgFilter.addAction(Intent.ACTION_PACKAGE_CHANGED);
        pkgFilter.addAction(Intent.ACTION_PACKAGE_DATA_CLEARED);
        pkgFilter.addDataScheme("package");
        context.registerReceiver(mAvrcpReceiver, pkgFilter);

        IntentFilter bootFilter = new IntentFilter();
        bootFilter.addAction(Intent.ACTION_BOOT_COMPLETED);
        context.registerReceiver(mBootReceiver, bootFilter);
    }

<<<<<<< HEAD
    private void start() {
        if (DEBUG) Log.v(TAG, "start");
=======
    private synchronized void start() {
>>>>>>> c379b32f
        HandlerThread thread = new HandlerThread("BluetoothAvrcpHandler");
        thread.start();
        Looper looper = thread.getLooper();
        mHandler = new AvrcpMessageHandler(looper);
        mMediaControllerCb = new MediaControllerListener();
        mAvrcpMediaRsp = new AvrcpMediaRsp();
        mMediaPlayerInfoList = new TreeMap<Integer, MediaPlayerInfo>();
        mAvailablePlayerViewChanged = false;
        mBrowsePlayerInfoList = Collections.synchronizedList(new ArrayList<BrowsePlayerInfo>());
        mPassthroughDispatched = 0;
        mPassthroughLogs = new EvictingQueue<MediaKeyLog>(PASSTHROUGH_LOG_MAX_SIZE);
        mPassthroughPending = Collections.synchronizedList(new ArrayList<MediaKeyLog>());
        if (mMediaSessionManager != null) {
            mMediaSessionManager.addOnActiveSessionsChangedListener(mActiveSessionListener, null,
                    mHandler);
            mMediaSessionManager.setCallback(mButtonDispatchCallback, null);
        }
        mPackageManager = mContext.getApplicationContext().getPackageManager();

        boolean isCoverArtSupported = mContext.getResources().getBoolean
                (R.bool.avrcp_coverart_support);
        if (DEBUG) Log.d(TAG, "isCoverArtSupported: " + isCoverArtSupported);
        String avrcpVersion = SystemProperties.get(AVRCP_VERSION_PROPERTY, AVRCP_1_4_STRING);
        if (DEBUG) Log.d(TAG, "avrcpVersion: " + avrcpVersion);
        /* Enable Cover Art support is version is 1.6 and flag is set in config */
        if (isCoverArtSupported && avrcpVersion != null &&
            avrcpVersion.equals(AVRCP_1_6_STRING))
            mAvrcpBipRsp = new AvrcpBipRsp(mContext);
        if (mAvrcpBipRsp != null) {
            if (DEBUG) Log.d(TAG, "Starting AVRCP BIP Responder Service");
            mAvrcpBipRsp.start();
        }
        /* create object to communicate with addressed player */
        mAddressedMediaPlayer = new AddressedMediaPlayer(mAvrcpMediaRsp);

        /* initialize BrowseMananger which manages Browse commands and response */
        mAvrcpBrowseManager = new AvrcpBrowseManager(mContext, mAvrcpMediaRsp);

        initMediaPlayersList();

        UserManager manager = UserManager.get(mContext);
        if (manager == null || manager.isUserUnlocked()) {
            if (DEBUG) Log.d(TAG, "User already unlocked, initializing player lists");
            // initialize browsable player list and build media player list
            mBrowsableListBuilder.start();
        }
    }

    public static Avrcp make(Context context, A2dpService svc,
                             int maxConnections) {
        if (DEBUG) Log.v(TAG, "make");
        Avrcp ar = new Avrcp(context, svc, maxConnections);
        ar.start();
        return ar;
    }

    public synchronized void doQuit() {
        if (DEBUG) Log.d(TAG, "doQuit");
        if (mMediaController != null) mMediaController.unregisterCallback(mMediaControllerCb);
        if (mMediaSessionManager != null) {
            mMediaSessionManager.setCallback(null, null);
            mMediaSessionManager.removeOnActiveSessionsChangedListener(mActiveSessionListener);
        }

        mHandler.removeCallbacksAndMessages(null);
        Looper looper = mHandler.getLooper();
        if (looper != null) {
            looper.quit();
        }

        if (mAvrcpBipRsp != null) {
            mAvrcpBipRsp.stop();
            mAvrcpBipRsp = null;
        }
        mHandler = null;
        mContext.unregisterReceiver(mAvrcpReceiver);
        mContext.unregisterReceiver(mBootReceiver);

        mBrowsableListBuilder.cleanup();
        mAddressedMediaPlayer.cleanup();
        mAvrcpBrowseManager.cleanup();
    }

    public void clearDeviceDependentFeature() {
        Log.d(TAG, "Enter clearDeviceDependentFeature()");
        for (int i = 0; i < maxAvrcpConnections; i++) {
            deviceFeatures[i].keyPressState =
                AvrcpConstants.KEY_STATE_RELEASE; //Key release state
            if (deviceFeatures[i].mVolumeMapping != null)
                deviceFeatures[i].mVolumeMapping.clear();
        }
        Log.d(TAG, "Exit clearDeviceDependentFeature()");
    }

    public void cleanup() {
        if (DEBUG) Log.d(TAG, "cleanup");
        cleanupNative();
        if (mVolumeMapping != null)
            mVolumeMapping.clear();
    }

    private class MediaControllerListener extends MediaController.Callback {
        @Override
        public void onMetadataChanged(MediaMetadata metadata) {
            if (DEBUG) Log.v(TAG, "onMetadataChanged");
<<<<<<< HEAD
            updateCurrentMediaState(false, null);
=======
            scheduleMediaUpdate();
>>>>>>> c379b32f
        }
        @Override
        public synchronized void onPlaybackStateChanged(PlaybackState state) {
            if (DEBUG) Log.v(TAG, "onPlaybackStateChanged: state " + state.toString());
<<<<<<< HEAD
            updateCurrentMediaState(false, null);
=======
            scheduleMediaUpdate();
>>>>>>> c379b32f
        }

        @Override
        public void onSessionDestroyed() {
            Log.v(TAG, "MediaController session destroyed");
            synchronized (Avrcp.this) {
                if (mMediaController != null)
                    removeMediaController(mMediaController.getWrappedInstance());
            }
        }


        @Override
        public void onQueueChanged(List<MediaSession.QueueItem> queue) {
            if (queue == null) {
                Log.v(TAG, "onQueueChanged: received null queue");
                return;
            }

            Log.v(TAG, "onQueueChanged: NowPlaying list changed, Queue Size = "+ queue.size());
            mHandler.sendEmptyMessage(MSG_NOW_PLAYING_CHANGED_RSP);
        }
    }

    /** Handles Avrcp messages. */
    private final class AvrcpMessageHandler extends Handler {
        private AvrcpMessageHandler(Looper looper) {
            super(looper);
        }

        @Override
        public void handleMessage(Message msg) {
            int deviceIndex  = INVALID_DEVICE_INDEX;
            if (DEBUG) Log.v(TAG, "AvrcpMessageHandler: received message=" + msg.what);

            switch (msg.what) {
            case MSG_NATIVE_REQ_GET_RC_FEATURES:
            {
                String address = (String) msg.obj;
                if (DEBUG)
                    Log.v(TAG, "MSG_GET_RC_FEATURES: address="+address+
                            ", features="+msg.arg1);
                BluetoothDevice device = mAdapter.getRemoteDevice(address);
                deviceIndex = getIndexForDevice(device);
                if (deviceIndex == INVALID_DEVICE_INDEX) {
                    Log.v(TAG,"device entry not present, bailing out");
                    return;
                }
                deviceFeatures[deviceIndex].mFeatures = msg.arg1;
                deviceFeatures[deviceIndex].mFeatures =
                    modifyRcFeatureFromBlacklist(deviceFeatures[deviceIndex].mFeatures,
                    address);
                Log.d(TAG, "avrcpct-passthrough pts_test = " + pts_test);
                if (pts_test) {
                    Log.v(TAG,"fake BTRC_FEAT_ABSOLUTE_VOLUME remote feat support for pts test");
                    deviceFeatures[deviceIndex].mFeatures =
                                 deviceFeatures[deviceIndex].mFeatures | BTRC_FEAT_ABSOLUTE_VOLUME;
                }
                deviceFeatures[deviceIndex].isAbsoluteVolumeSupportingDevice =
                        ((deviceFeatures[deviceIndex].mFeatures &
                        BTRC_FEAT_ABSOLUTE_VOLUME) != 0);
                mAudioManager.avrcpSupportsAbsoluteVolume(device.getAddress(),
                        isAbsoluteVolumeSupported());
                Log.v(TAG," update audio manager for abs vol state = "
                        + isAbsoluteVolumeSupported());
                deviceFeatures[deviceIndex].mLastLocalVolume = -1;
                deviceFeatures[deviceIndex].mRemoteVolume = -1;
                deviceFeatures[deviceIndex].mLocalVolume = -1;
                deviceFeatures[deviceIndex].mInitialRemoteVolume = -1;
                if (deviceFeatures[deviceIndex].mVolumeMapping != null)
                    deviceFeatures[deviceIndex].mVolumeMapping.clear();

                if ((deviceFeatures[deviceIndex].mFeatures &
                        BTRC_FEAT_AVRC_UI_UPDATE) != 0)
                {
                    int NOTIFICATION_ID = android.R.drawable.stat_sys_data_bluetooth;
                    Notification notification = new Notification.Builder(mContext)
                        .setContentTitle("Bluetooth Media Browsing")
                        .setContentText("Peer supports advanced feature")
                        .setSubText("Re-pair from peer to enable it")
                        .setSmallIcon(android.R.drawable.stat_sys_data_bluetooth)
                        .setDefaults(Notification.DEFAULT_ALL)
                        .build();
                    NotificationManager manager = (NotificationManager)
                        mContext.getSystemService(Context.NOTIFICATION_SERVICE);
                    manager.notify(NOTIFICATION_ID, notification);
                    Log.v(TAG," update notification manager on remote repair request");
                }
                break;
            }

            case MSG_NATIVE_REQ_GET_PLAY_STATUS:
            {
<<<<<<< HEAD
                BluetoothDevice device;
                int playState = PLAYSTATUS_ERROR;
                int position;

                String address = Utils.getAddressStringFromByte((byte[]) msg.obj);
                Log.v(TAG, "Event for device address " + address);

                device = mAdapter.getRemoteDevice(address);
                deviceIndex = getIndexForDevice(device);
                if (deviceIndex == INVALID_DEVICE_INDEX) {
                    Log.e(TAG,"Invalid device index for play status");
                    break;
                }
                playState = convertPlayStateToPlayStatus(deviceFeatures[deviceIndex].mCurrentPlayState);
                if (mFastforward) {
                    playState = PLAYSTATUS_FWD_SEEK;
                }
                if (mRewind) {
                    playState = PLAYSTATUS_REV_SEEK;
                }
                if (!mFastforward && !mRewind) {
                    playState = convertPlayStateToPlayStatus(deviceFeatures[deviceIndex].mCurrentPlayState);
                }
                position = (int)getPlayPosition(device);
=======
                byte[] address = (byte[]) msg.obj;
                int btstate = getBluetoothPlayState(mCurrentPlayState);
                int length = (int) mMediaAttributes.getLength();
                int position = (int) getPlayPosition();
>>>>>>> c379b32f
                if (DEBUG)
                    Log.v(TAG, "Play Status for : " + device.getName() +
                          " state: " + playState + " position: " + position);
                if (position == -1) {
                    Log.v(TAG, "Force play postion to 0, for getPlayStatus Rsp");
                    position = 0;
                }

                getPlayStatusRspNative(getByteAddress(device), playState, (int)mSongLengthMs, position);
                break;
            }

            case MSG_NATIVE_REQ_GET_ELEM_ATTRS:
            {
                String[] textArray;
                AvrcpCmd.ElementAttrCmd elem = (AvrcpCmd.ElementAttrCmd) msg.obj;
                byte numAttr = elem.mNumAttr;
                int[] attrIds = elem.mAttrIDs;
                if (DEBUG) Log.v(TAG, "MSG_NATIVE_REQ_GET_ELEM_ATTRS:numAttr=" + numAttr);
                textArray = new String[numAttr];
                StringBuilder responseDebug = new StringBuilder();
                responseDebug.append("getElementAttr response: ");
                for (int i = 0; i < numAttr; ++i) {
                    textArray[i] = mMediaAttributes.getString(attrIds[i]);
                    responseDebug.append("[" + attrIds[i] + "=");
                    if (attrIds[i] == AvrcpConstants.ATTRID_TITLE
                            || attrIds[i] == AvrcpConstants.ATTRID_ARTIST
                            || attrIds[i] == AvrcpConstants.ATTRID_ALBUM) {
                        responseDebug.append(Utils.ellipsize(textArray[i]) + "] ");
                    } else {
                        responseDebug.append(textArray[i] + "] ");
                    }
                }
                Log.v(TAG, responseDebug.toString());
                byte[] bdaddr = elem.mAddress;
                getElementAttrRspNative(bdaddr, numAttr, attrIds, textArray);
                break;
            }

            case MSG_NATIVE_REQ_REGISTER_NOTIFICATION:
                if (DEBUG) Log.v(TAG, "MSG_NATIVE_REQ_REGISTER_NOTIFICATION:event=" + msg.arg1 +
                        " param=" + msg.arg2);
                processRegisterNotification((byte[]) msg.obj, msg.arg1, msg.arg2);
                break;

<<<<<<< HEAD
            case MSG_AVAILABLE_PLAYERS_CHANGED_RSP: {
                if (DEBUG) Log.v(TAG, "MSG_AVAILABLE_PLAYERS_CHANGED_RSP");
                removeMessages(MSG_AVAILABLE_PLAYERS_CHANGED_RSP);
                for (int i = 0; i < maxAvrcpConnections; i++) {
                    if (deviceFeatures[i].mCurrentDevice != null) {
                        registerNotificationRspAvalPlayerChangedNative(
                            AvrcpConstants.NOTIFICATION_TYPE_CHANGED,
                            getByteAddress(deviceFeatures[i].mCurrentDevice));
                    }
                }
            }   break;

            case MSG_NOW_PLAYING_CHANGED_RSP: {
=======
            case MSG_NOW_PLAYING_CHANGED_RSP:
>>>>>>> c379b32f
                if (DEBUG) Log.v(TAG, "MSG_NOW_PLAYING_CHANGED_RSP");
                removeMessages(MSG_NOW_PLAYING_CHANGED_RSP);
                mAddressedMediaPlayer.updateNowPlayingList(mMediaController);
            }   break;

<<<<<<< HEAD
            case MSG_ADDRESSED_PLAYER_CHANGED_RSP:
                // Later addressed players override earlier ones.
                if (hasMessages(MSG_ADDRESSED_PLAYER_CHANGED_RSP)) {
                    Log.i(TAG, "MSG_ADDRESSED_PLAYER_CHANGED_RSP: skip, more changes in queue");
                    break;
                }
                if (DEBUG)
                    Log.v(TAG, "MSG_ADDRESSED_PLAYER_CHANGED_RSP: newAddrPlayer = " + msg.arg1);
                for (int i = 0; i < maxAvrcpConnections; i++) {
                    if (deviceFeatures[i].mCurrentDevice != null) {
                        registerNotificationRspAddrPlayerChangedNative(
                            AvrcpConstants.NOTIFICATION_TYPE_CHANGED, msg.arg1, sUIDCounter,
                            getByteAddress(deviceFeatures[i].mCurrentDevice));
                    }
                } 
                break;

=======
>>>>>>> c379b32f
            case MSG_PLAY_INTERVAL_TIMEOUT:
                if (DEBUG) Log.v(TAG, "MSG_PLAY_INTERVAL_TIMEOUT");
                Log.v(TAG, "event for device address " + (BluetoothDevice)msg.obj);
                deviceIndex = getIndexForDevice((BluetoothDevice) msg.obj);
                if (deviceIndex == INVALID_DEVICE_INDEX) {
                    Log.e(TAG,"invalid index for device");
                    break;
                }
                sendPlayPosNotificationRsp(false, deviceIndex);
                break;

            case MSG_NATIVE_REQ_VOLUME_CHANGE: {
                if (!isAbsoluteVolumeSupported()) {
                    if (DEBUG) Log.v(TAG, "MSG_NATIVE_REQ_VOLUME_CHANGE ignored, not supported");
                    break;
                }
                byte absVol = (byte) ((byte) msg.arg1 & 0x7f); // discard MSB as it is RFD
                if (DEBUG)
                    Log.v(TAG, "MSG_NATIVE_REQ_VOLUME_CHANGE: volume=" + absVol + " ctype="
                                    + msg.arg2);
                Bundle data = msg.getData();
                byte[] bdaddr = data.getByteArray("BdAddress");
                String address = Utils.getAddressStringFromByte(bdaddr);
                Log.v(TAG, "event for device address " + address);
                deviceIndex = getIndexForDevice(mAdapter.getRemoteDevice(address));
                if (deviceIndex == INVALID_DEVICE_INDEX) {
                    Log.e(TAG,"invalid index for device");
                    break;
                }
                boolean volAdj = false;
                if (msg.arg2 == AVRC_RSP_ACCEPT || msg.arg2 == AVRC_RSP_REJ) {
                    if (mVolCmdAdjustInProgress == false && mVolCmdSetInProgress == false) {
                        Log.e(TAG, "Unsolicited response, ignored");
                        break;
                    }
                    removeMessages(MSG_ABS_VOL_TIMEOUT);

                    volAdj = mVolCmdAdjustInProgress;
                    mVolCmdAdjustInProgress = false;
                    mVolCmdSetInProgress = false;
                    mAbsVolRetryTimes = 0;
                }

                // convert remote volume to local volume
                int volIndex = convertToAudioStreamVolume(absVol);
                if (DEBUG) Log.v(TAG,"Volume Index = " + volIndex);
                if (deviceFeatures[deviceIndex].mInitialRemoteVolume == -1) {
                    deviceFeatures[deviceIndex].mInitialRemoteVolume = absVol;
                    if (deviceFeatures[deviceIndex].mAbsVolThreshold > 0 &&
                        deviceFeatures[deviceIndex].mAbsVolThreshold <
                        mAudioStreamMax &&
                        volIndex > deviceFeatures[deviceIndex].mAbsVolThreshold) {
                        if (DEBUG) Log.v(TAG, "remote inital volume too high " + volIndex + ">" +
                            deviceFeatures[deviceIndex].mAbsVolThreshold);
                        Message msg1 = mHandler.obtainMessage(MSG_SET_ABSOLUTE_VOLUME,
                            deviceFeatures[deviceIndex].mAbsVolThreshold , 0);
                        mHandler.sendMessage(msg1);
                        deviceFeatures[deviceIndex].mRemoteVolume = absVol;
                        deviceFeatures[deviceIndex].mLocalVolume = volIndex;
                        break;
                    }
                }
                if (deviceFeatures[deviceIndex].mLocalVolume != volIndex &&
                                                (msg.arg2 == AVRC_RSP_ACCEPT ||
                                                 msg.arg2 == AVRC_RSP_CHANGED ||
                                                 msg.arg2 == AVRC_RSP_INTERIM)) {
                    /* If the volume has successfully changed */
                    if (!deviceFeatures[deviceIndex].isActiveDevice &&
                           (msg.arg2 == AVRC_RSP_CHANGED || msg.arg2 == AVRC_RSP_INTERIM)) {
                        Log.d(TAG, "Do not change volume from an inactive device");
                        break;
                    }

                    deviceFeatures[deviceIndex].mLocalVolume = volIndex;
                    if (deviceFeatures[deviceIndex].mLastLocalVolume != -1
                        && msg.arg2 == AVRC_RSP_ACCEPT) {
                        if (deviceFeatures[deviceIndex].mLastLocalVolume != volIndex) {
                            /* remote volume changed more than requested due to
                             * local and remote has different volume steps */
                            if (DEBUG) Log.d(TAG, "Remote returned volume does not match desired volume "
                                + deviceFeatures[deviceIndex].mLastLocalVolume + " vs "
                                + volIndex);
                            deviceFeatures[deviceIndex].mLastLocalVolume =
                                deviceFeatures[deviceIndex].mLocalVolume;
                        }
                    }
                    // remember the remote volume value, as it's the one supported by remote
                    if (volAdj) {
                        synchronized (deviceFeatures[deviceIndex].mVolumeMapping) {
                            deviceFeatures[deviceIndex].mVolumeMapping.put(volIndex, (int)absVol);
                            if (DEBUG) Log.v(TAG, "remember volume mapping " +volIndex+ "-"+absVol);
                        }
                    }
                    notifyVolumeChanged(deviceFeatures[deviceIndex].mLocalVolume);
                    deviceFeatures[deviceIndex].mRemoteVolume = absVol;
                    long pecentVolChanged = ((long)absVol * 100) / 0x7f;
                    Log.e(TAG, "percent volume changed: " + pecentVolChanged + "%");
                } else if (msg.arg2 == AVRC_RSP_REJ) {
                    Log.e(TAG, "setAbsoluteVolume call rejected");
                } else if (volAdj && deviceFeatures[deviceIndex].mLastRemoteVolume > 0
                            && deviceFeatures[deviceIndex].mLastRemoteVolume < AVRCP_MAX_VOL &&
                            deviceFeatures[deviceIndex].mLocalVolume == volIndex &&
                            (msg.arg2 == AVRC_RSP_ACCEPT )) {
                    /* oops, the volume is still same, remote does not like the value
                     * retry a volume one step up/down */
                    if (DEBUG) Log.d(TAG, "Remote device didn't tune volume, let's try one more step.");
                    int retry_volume = Math.min(AVRCP_MAX_VOL,
                            Math.max(0, deviceFeatures[deviceIndex].mLastRemoteVolume +
                                        deviceFeatures[deviceIndex].mLastDirection));
                    if (setVolumeNative(retry_volume,
                            getByteAddress(deviceFeatures[deviceIndex].mCurrentDevice))) {
                        deviceFeatures[deviceIndex].mLastRemoteVolume = retry_volume;
                        sendMessageDelayed(obtainMessage(MSG_ABS_VOL_TIMEOUT,
                            0, 0, deviceFeatures[deviceIndex].mCurrentDevice), CMD_TIMEOUT_DELAY);
                        deviceFeatures[deviceIndex].mVolCmdAdjustInProgress = true;
                    }
                } else if (msg.arg2 == AVRC_RSP_REJ) {
                    if (DEBUG)
                        Log.v(TAG, "setAbsoluteVolume call rejected");
                }
            }   break;

            case MSG_ADJUST_VOLUME:
            {
                if (!isAbsoluteVolumeSupported()) {
                    if (DEBUG) Log.v(TAG, "ignore MSG_ADJUST_VOLUME");
                    break;
                }

                if (mA2dpService.isMulticastFeatureEnabled() &&
                        areMultipleDevicesConnected()) {
                    if (DEBUG) Log.v(TAG, "Volume change not entertained as multicast is enabled & multiple devices are connected");
                    break;
                }

                if (DEBUG) Log.d(TAG, "MSG_ADJUST_VOLUME: direction=" + msg.arg1);
                for (int i = 0; i < maxAvrcpConnections; i++) {
                    if (deviceFeatures[i].mCurrentDevice != null &&
                            deviceFeatures[i].isActiveDevice) {
                          deviceIndex = i;
                          if ((deviceFeatures[deviceIndex].mVolCmdAdjustInProgress) ||
                                (deviceFeatures[deviceIndex].mVolCmdSetInProgress)){
                          if (DEBUG)
                               Log.w(TAG, "already a volume command in progress" +
                                       "for this device.");
                              continue;
                          }
                          if (deviceFeatures[deviceIndex].mInitialRemoteVolume == -1) {
                              if (DEBUG) Log.d(TAG, "remote never tell us initial volume, black list it.");
                              blackListCurrentDevice(deviceIndex);
                              break;
                          }
                              // Wait on verification on volume from device, before changing the volume.
                          if (deviceFeatures[deviceIndex].mRemoteVolume != -1 &&
                                   (msg.arg1 == -1 || msg.arg1 == 1)) {
                              int setVol = -1;
                              int targetVolIndex = -1;
                              if (deviceFeatures[deviceIndex].mLocalVolume == 0 && msg.arg1 == -1) {
                                 if (DEBUG) Log.w(TAG, "No need to Vol down from 0.");
                              break;
                              }
                              if (deviceFeatures[deviceIndex].mLocalVolume ==
                                      mAudioStreamMax && msg.arg1 == 1) {
                                  if (DEBUG) Log.w(TAG, "No need to Vol up from max.");
                                  break;
                              }

                              targetVolIndex = deviceFeatures[deviceIndex].mLocalVolume + msg.arg1;
                              if (DEBUG) Log.d(TAG, "Adjusting volume to  " + targetVolIndex);

                              Integer j;
                              synchronized (deviceFeatures[deviceIndex].mVolumeMapping) {
                                  j = deviceFeatures[deviceIndex].mVolumeMapping.get(targetVolIndex);
                           }
                           if (j != null) {
                                /* if we already know this volume mapping, use it */
                               setVol = j.byteValue();
                               if (setVol == deviceFeatures[deviceIndex].mRemoteVolume) {
                                    if (DEBUG) Log.d(TAG, "got same volume from mapping for " +
                                         targetVolIndex + ", ignore.");
                                    setVol = -1;
                               }
                               if (DEBUG) Log.d(TAG, "set volume from mapping " + targetVolIndex + "-" + setVol);
                           }
                           if (setVol == -1) {
                               /* otherwise use phone steps */
                               setVol = Math.min(AVRCP_MAX_VOL,
                                        convertToAvrcpVolume(Math.max(0, targetVolIndex)));
                               if (DEBUG) Log.d(TAG, "set volume from local volume "+ targetVolIndex+"-"+ setVol);
                           }
                           boolean isSetVol = setVolumeNative(setVol ,
                                   getByteAddress(deviceFeatures[deviceIndex].mCurrentDevice));
                           if (isSetVol) {
                                sendMessageDelayed(obtainMessage(MSG_ABS_VOL_TIMEOUT,
                                    0, 0, deviceFeatures[deviceIndex].mCurrentDevice), CMD_TIMEOUT_DELAY);
                                deviceFeatures[deviceIndex].mVolCmdAdjustInProgress = true;
                                deviceFeatures[deviceIndex].mLastDirection = msg.arg1;
                                deviceFeatures[deviceIndex].mLastRemoteVolume = setVol;
                                deviceFeatures[deviceIndex].mLastLocalVolume = targetVolIndex;
                           } else {
                                if (DEBUG) Log.d(TAG, "adjustVolumeNative failed");
                           }
                        } else {
                             Log.e(TAG, "Unknown direction in MSG_ADJUST_VOLUME");
                        }
                    }
                }
                break;
            }

            case MSG_SET_ABSOLUTE_VOLUME:
            {
                if (!isAbsoluteVolumeSupported()) {
                    if (DEBUG) Log.v(TAG, "ignore MSG_SET_ABSOLUTE_VOLUME");
                    break;
                }

                if (mA2dpService.isMulticastFeatureEnabled() &&
                        areMultipleDevicesConnected()) {
                    if (DEBUG) Log.v(TAG, "Volume change not entertained as multicast is enabled & multiple devices are connected");
                    break;
                }

                if (DEBUG) Log.v(TAG, "MSG_SET_ABSOLUTE_VOLUME");

                int avrcpVolume = convertToAvrcpVolume(msg.arg1);
                avrcpVolume = Math.min(AVRCP_MAX_VOL, Math.max(0, avrcpVolume));
                for (int i = 0; i < maxAvrcpConnections; i++) {
                    if (deviceFeatures[i].mCurrentDevice != null &&
                            deviceFeatures[i].isActiveDevice) {

                          deviceIndex = i;

                          if ((deviceFeatures[deviceIndex].mVolCmdSetInProgress) ||
                                (deviceFeatures[deviceIndex].mVolCmdAdjustInProgress)){
                              if (DEBUG)
                                  Log.w(TAG, "There is already a volume command in progress.");
                              continue;
                          }
                          if (deviceFeatures[deviceIndex].mInitialRemoteVolume == -1) {
                              if (DEBUG) Log.d(TAG, "remote never tell us initial volume, black list it.");
                              blackListCurrentDevice(deviceIndex);
                              break;
                          }
                          Log.v(TAG, "event for device address " + getByteAddress(deviceFeatures[deviceIndex].mCurrentDevice));
                          boolean isSetVol = setVolumeNative(avrcpVolume ,
                                getByteAddress(deviceFeatures[deviceIndex].mCurrentDevice));
                          if (isSetVol) {
                              sendMessageDelayed(obtainMessage(MSG_ABS_VOL_TIMEOUT,
                                   0, 0, deviceFeatures[deviceIndex].mCurrentDevice),
                                   CMD_TIMEOUT_DELAY);
                              deviceFeatures[deviceIndex].mVolCmdSetInProgress = true;
                              deviceFeatures[deviceIndex].mLastRemoteVolume = avrcpVolume;
                              deviceFeatures[deviceIndex].mLastLocalVolume = msg.arg1;
                         } else {
                            if (DEBUG) Log.d(TAG, "setVolumeNative failed");
                         }
                    }
                }
                break;
            }
            case MSG_ABS_VOL_TIMEOUT:
                if (DEBUG) Log.v(TAG, "MSG_ABS_VOL_TIMEOUT: Volume change cmd timed out.");
                deviceIndex = getIndexForDevice((BluetoothDevice) msg.obj);
                if (deviceIndex == INVALID_DEVICE_INDEX) {
                    Log.e(TAG,"invalid device index for abs vol timeout");
                    for (int i = 0; i < maxAvrcpConnections; i++) {
                        if (deviceFeatures[i].mVolCmdSetInProgress == true)
                            deviceFeatures[i].mVolCmdSetInProgress = false;
                        if (deviceFeatures[i].mVolCmdAdjustInProgress == true)
                            deviceFeatures[i].mVolCmdAdjustInProgress = false;
                    }
                    break;
                }
                deviceFeatures[deviceIndex].mVolCmdSetInProgress = false;
                deviceFeatures[deviceIndex].mVolCmdAdjustInProgress = false;
                Log.v(TAG, "event for device address " + (BluetoothDevice)msg.obj);
                if (deviceFeatures[deviceIndex].mAbsVolRetryTimes >= MAX_ERROR_RETRY_TIMES) {
                    deviceFeatures[deviceIndex].mAbsVolRetryTimes = 0;
                    blackListCurrentDevice(deviceIndex);
                } else {
                    deviceFeatures[deviceIndex].mAbsVolRetryTimes += 1;
                    boolean isSetVol = setVolumeNative(deviceFeatures[deviceIndex].mLastRemoteVolume ,
                            getByteAddress((BluetoothDevice) msg.obj));
                    if (isSetVol) {
                        sendMessageDelayed(obtainMessage(MSG_ABS_VOL_TIMEOUT,
                                0, 0, msg.obj), CMD_TIMEOUT_DELAY);
                        deviceFeatures[deviceIndex].mVolCmdSetInProgress = true;
                    }
                }
                break;

            case MSG_SET_A2DP_AUDIO_STATE: {
                if (DEBUG) Log.v(TAG, "MSG_SET_A2DP_AUDIO_STATE:" + msg.arg1);
                mA2dpState = msg.arg1;
<<<<<<< HEAD
                BluetoothDevice playStateChangeDevice = (BluetoothDevice)msg.obj;
                Log.v(TAG, "event for device address " + playStateChangeDevice.getAddress());
                deviceIndex = getIndexForDevice(playStateChangeDevice);
                if (deviceIndex == INVALID_DEVICE_INDEX) {
                    Log.e(TAG,"Set A2DP state: invalid index for device");
                    break;
                }
                updateCurrentMediaState(false, (BluetoothDevice)msg.obj);
            }   break;

            case MESSAGE_DEVICE_RC_CLEANUP:
                if (DEBUG)
                    Log.v(TAG,"MESSAGE_DEVICE_RC_CLEANUP: " + msg.arg1);
                if (msg.arg1 == STACK_CLEANUP) {
                    deviceIndex = getIndexForDevice((BluetoothDevice) msg.obj);
                    if (deviceIndex == INVALID_DEVICE_INDEX) {
                        Log.e(TAG,"invalid device index for cleanup");
                        break;
                    }
                    cleanupDeviceFeaturesIndex(deviceIndex);
                } else if (msg.arg1 == APP_CLEANUP) {
                    if (msg.obj == null) {
                        clearDeviceDependentFeature();
                        for (int i = 0; i < maxAvrcpConnections; i++) {
                            cleanupDeviceFeaturesIndex(i);
                        }
                    } else {
                        Log.v(TAG, "Invalid message params");
                        break;
                    }
                } else {
                    Log.v(TAG, "Invalid Arguments to MESSAGE_DEVICE_RC_CLEANUP");
                }
=======
                scheduleMediaUpdate();
>>>>>>> c379b32f
                break;

            case MSG_NATIVE_REQ_GET_FOLDER_ITEMS: {
                AvrcpCmd.FolderItemsCmd folderObj = (AvrcpCmd.FolderItemsCmd) msg.obj;
                if (DEBUG) Log.v(TAG, "MSG_NATIVE_REQ_GET_FOLDER_ITEMS " + folderObj);
                switch (folderObj.mScope) {
                    case AvrcpConstants.BTRC_SCOPE_PLAYER_LIST:
                        handleMediaPlayerListRsp(folderObj);
                        break;
                    case AvrcpConstants.BTRC_SCOPE_FILE_SYSTEM:
                    case AvrcpConstants.BTRC_SCOPE_NOW_PLAYING:
                        handleGetFolderItemBrowseResponse(folderObj, folderObj.mAddress);
                        break;
                    default:
                        Log.e(TAG, "unknown scope for getfolderitems. scope = "
                                + folderObj.mScope);
                        getFolderItemsRspNative(folderObj.mAddress,
                                AvrcpConstants.RSP_INV_SCOPE, (short) 0, (byte) 0, 0,
                                null, null, null, null, null, null, null, null);
                }
                break;
            }

            case MSG_NATIVE_REQ_SET_ADDR_PLAYER:
                // object is bdaddr, argument 1 is the selected player id
                if (DEBUG) Log.v(TAG, "MSG_NATIVE_REQ_SET_ADDR_PLAYER id=" + msg.arg1);
                setAddressedPlayer((byte[]) msg.obj, msg.arg1);
                break;

            case MSG_NATIVE_REQ_GET_ITEM_ATTR:
                // msg object contains the item attribute object
                AvrcpCmd.ItemAttrCmd cmd = (AvrcpCmd.ItemAttrCmd) msg.obj;
                if (DEBUG) Log.v(TAG, "MSG_NATIVE_REQ_GET_ITEM_ATTR " + cmd);
                handleGetItemAttr(cmd);
                break;

            case MSG_NATIVE_REQ_SET_BR_PLAYER:
                // argument 1 is the selected player id
                if (DEBUG) Log.v(TAG, "MSG_NATIVE_REQ_SET_BR_PLAYER id=" + msg.arg1);
                setBrowsedPlayer((byte[]) msg.obj, msg.arg1);
                break;

            case MSG_NATIVE_REQ_CHANGE_PATH:
            {
                if (DEBUG) Log.v(TAG, "MSG_NATIVE_REQ_CHANGE_PATH");
                Bundle data = msg.getData();
                byte[] bdaddr = data.getByteArray("BdAddress");
                byte[] folderUid = data.getByteArray("folderUid");
                byte direction = data.getByte("direction");
                if (mAvrcpBrowseManager.getBrowsedMediaPlayer(bdaddr) != null) {
                        mAvrcpBrowseManager.getBrowsedMediaPlayer(bdaddr).changePath(folderUid,
                        direction);
                } else {
                    Log.e(TAG, "Remote requesting change path before setbrowsedplayer");
                    changePathRspNative(bdaddr, AvrcpConstants.RSP_BAD_CMD, 0);
                }
                break;
            }

            case MSG_NATIVE_REQ_PLAY_ITEM:
            {
                Bundle data = msg.getData();
                byte[] bdaddr = data.getByteArray("BdAddress");
                byte[] uid = data.getByteArray("uid");
                byte scope = data.getByte("scope");
                if (DEBUG)
                    Log.v(TAG, "MSG_NATIVE_REQ_PLAY_ITEM scope=" + scope + " id="
                                    + Utils.byteArrayToString(uid));
                handlePlayItemResponse(bdaddr, uid, scope);
                break;
            }

            case MSG_NATIVE_REQ_GET_TOTAL_NUM_OF_ITEMS:
                if (DEBUG) Log.v(TAG, "MSG_NATIVE_REQ_GET_TOTAL_NUM_OF_ITEMS scope=" + msg.arg1);
                // argument 1 is scope, object is bdaddr
                handleGetTotalNumOfItemsResponse((byte[]) msg.obj, (byte) msg.arg1);
                break;

            case MSG_NATIVE_REQ_PASS_THROUGH:
                if (DEBUG)
                    Log.v(TAG, "MSG_NATIVE_REQ_PASS_THROUGH: id=" + msg.arg1 + " st=" + msg.arg2);
                // argument 1 is id, argument 2 is keyState
                handlePassthroughCmd(msg.arg1, msg.arg2);
                break;

            case MSG_UPDATE_MEDIA:
                if (DEBUG) Log.v(TAG, "MSG_UPDATE_MEDIA");
                // Throttle to once per MEDIA_DWELL_TIME
                removeMessages(MSG_UPDATE_MEDIA);
                updateCurrentMediaState(false);
                break;

            default:
                Log.e(TAG, "unknown message! msg.what=" + msg.what);
                break;
            }
        }
    }

<<<<<<< HEAD
    private void updatePlayStatusForDevice(int deviceIndex, PlaybackState state) {
        if (state == null) {
            Log.i(TAG,"updatePlayStatusForDevice: device: state is =" + state);
            return;
=======
    private PlaybackState updatePlaybackState() {
        PlaybackState newState = new PlaybackState.Builder()
                                         .setState(PlaybackState.STATE_NONE,
                                                 PlaybackState.PLAYBACK_POSITION_UNKNOWN, 0.0f)
                                         .build();
        synchronized (this) {
            PlaybackState controllerState = null;
            if (mMediaController != null) {
                controllerState = mMediaController.getPlaybackState();
            }

            if (controllerState != null) {
                newState = controllerState;
            } else if (mAudioManager != null && mAudioManager.isMusicActive()) {
                // Use A2DP state if we don't have a state from MediaControlller
                PlaybackState.Builder builder = new PlaybackState.Builder();
                if (mA2dpState == BluetoothA2dp.STATE_PLAYING) {
                    builder.setState(PlaybackState.STATE_PLAYING,
                            PlaybackState.PLAYBACK_POSITION_UNKNOWN, 1.0f);
                } else {
                    builder.setState(PlaybackState.STATE_PAUSED,
                            PlaybackState.PLAYBACK_POSITION_UNKNOWN, 0.0f);
                }
                newState = builder.build();
            }
>>>>>>> c379b32f
        }
        Log.i(TAG,"updatePlayStatusForDevice: device: " +
                    deviceFeatures[deviceIndex].mCurrentDevice);

        byte newPlayStatus = getBluetoothPlayState(newState);

        /* update play status in global media player list */
        MediaPlayerInfo player = getAddressedPlayerInfo();
        if (player != null) {
            player.setPlayStatus(newPlayStatus);
        }

<<<<<<< HEAD
        int newPlayStatus = convertPlayStateToPlayStatus(state);
        int oldPlayStatus = convertPlayStateToPlayStatus(deviceFeatures[deviceIndex].mCurrentPlayState);

        if (mFastforward) {
            newPlayStatus = PLAYSTATUS_FWD_SEEK;
        }
        if (mRewind) {
            newPlayStatus = PLAYSTATUS_REV_SEEK;
        }
        if (DEBUG) {
            Log.v(TAG, "updatePlaybackState (" + deviceFeatures[deviceIndex].mPlayStatusChangedNT + "): "+
                       "old=" + deviceFeatures[deviceIndex].mCurrentPlayState + "(" + oldPlayStatus + "), "+
                       "new=" + state + "(" + newPlayStatus + ")");
        }

        deviceFeatures[deviceIndex].mCurrentPlayState = state;

        if ((deviceFeatures[deviceIndex].mPlayStatusChangedNT ==
                AvrcpConstants.NOTIFICATION_TYPE_INTERIM) &&
               (oldPlayStatus != newPlayStatus) && deviceFeatures[deviceIndex].mCurrentDevice != null) {
            deviceFeatures[deviceIndex].mPlayStatusChangedNT =
                AvrcpConstants.NOTIFICATION_TYPE_CHANGED;
            registerNotificationRspPlayStatusNative(
                    deviceFeatures[deviceIndex].mPlayStatusChangedNT,
                    newPlayStatus,
                    getByteAddress(deviceFeatures[deviceIndex].mCurrentDevice));
        }
    }

    private boolean isPlayStateToBeUpdated(int deviceIndex) {
        Log.v(TAG, "isPlayStateTobeUpdated: device: "  +
                    deviceFeatures[deviceIndex].mCurrentDevice);
        if (maxAvrcpConnections < 2) {
            Log.v(TAG, "maxAvrcpConnections: " + maxAvrcpConnections);
            return true;
        } else if(mA2dpService.isMulticastFeatureEnabled()) {
            if (!areMultipleDevicesConnected()) {
                Log.v(TAG, "Single connection exists");
                return true;
            } else if (mA2dpService.isMulticastEnabled()) {
                Log.v(TAG, "Multicast is Enabled");
                return true;
            } else {
                Log.v(TAG, "Multiple connection exists, Multicast not enabled");
                if(isDeviceActiveInHandOffNative(getByteAddress(
                            deviceFeatures[deviceIndex].mCurrentDevice))) {
                    Log.v(TAG, "Device Active in handoff scenario");
                    return true;
                } else {
                    Log.v(TAG, "Device Not Active in handoff scenario");
                    return false;
                }
            }
        } else {
            if (!areMultipleDevicesConnected()) {
                Log.v(TAG, "Single connection exists");
                return true;
            } else {
                Log.v(TAG, "Multiple connection exists in handoff");
                if(isDeviceActiveInHandOffNative(getByteAddress(
                            deviceFeatures[deviceIndex].mCurrentDevice))) {
                    Log.v(TAG, "Device Active in handoff scenario");
                    return true;
                } else {
                    Log.v(TAG, "Device Not Active in handoff scenario");
                    return false;
                }
            }
        }
    }

    private boolean areMultipleDevicesConnected() {
        for (int deviceIndex = 0; deviceIndex < maxAvrcpConnections; deviceIndex++) {
            if (deviceFeatures[deviceIndex].mCurrentDevice == null) {
                return false;
            }
        }
        return true;
    }

    private void updatePlayerStateAndPosition(PlaybackState state) {
        if (DEBUG) Log.v(TAG, "updatePlayerPlayPauseState, old=" +
                            mCurrentPlayerState + ", state=" + state);
        if (state == null) {
            Log.i(TAG,"updatePlayerStateAndPosition: device: state = " + state);
            return;
        }

        if (DEBUG) Log.v(TAG, "old state = " + mCurrentPlayerState + ", new state= " + state);
        int oldPlayStatus = convertPlayStateToPlayStatus(mCurrentPlayerState);
        int newPlayStatus = convertPlayStateToPlayStatus(state);

        mCurrentPlayerState = state;
        mLastStateUpdate = SystemClock.elapsedRealtime();

        for (int deviceIndex = 0; deviceIndex < maxAvrcpConnections; deviceIndex++) {
            /*Discretion is required only when updating play state changed as playing*/
            if ((state.getState() != PlaybackState.STATE_PLAYING) ||
                                isPlayStateToBeUpdated(deviceIndex)) {
                updatePlayStatusForDevice(deviceIndex, state);
            }
        }

        for (int deviceIndex = 0; deviceIndex < maxAvrcpConnections; deviceIndex++) {
            sendPlayPosNotificationRsp(false, deviceIndex);
        }
    }

    private void updatePlaybackState(PlaybackState state, BluetoothDevice device) {
        Log.v(TAG,"updatePlayPauseState, state: " + state + " device: " + device);
        for (int i = 0; i < maxAvrcpConnections; i++) {
            Log.v(TAG,"Device: " + ((deviceFeatures[i].mCurrentDevice == null) ?
                "no name: " : deviceFeatures[i].mCurrentDevice.getName() +
                " : old state: " + deviceFeatures[i].mCurrentPlayState));
        }
        if (device == null) {
            /*Called because of player state change*/
            updatePlayerStateAndPosition(state);
            return;
        } else {
            int deviceIndex = getIndexForDevice(device);
            if (deviceIndex == INVALID_DEVICE_INDEX) {
                Log.w(TAG,"invalid device index" +
                        "Play status change for not connected device");
            } else {
                Log.v(TAG, "old state: " + deviceFeatures[deviceIndex].mCurrentPlayState
                            + " new state: " + state + " device: " +
                            device + " index: " + deviceIndex);
                updatePlayStatusForDevice(deviceIndex, state);
            }
=======
        if (DEBUG) {
            Log.v(TAG, "updatePlaybackState (" + mPlayStatusChangedNT + "): " + mReportedPlayStatus
                            + "➡" + newPlayStatus + "(" + newState + ")");
        }

        if (newState != null) mCurrentPlayState = newState;

        if (mPlayStatusChangedNT == AvrcpConstants.NOTIFICATION_TYPE_INTERIM
                && (mReportedPlayStatus != newPlayStatus)) {
            sendPlaybackStatus(AvrcpConstants.NOTIFICATION_TYPE_CHANGED, newPlayStatus);
>>>>>>> c379b32f
        }
        return mCurrentPlayState;
    }

    private void sendPlaybackStatus(int playStatusChangedNT, byte playbackState) {
        registerNotificationRspPlayStatusNative(playStatusChangedNT, playbackState);
        mPlayStatusChangedNT = playStatusChangedNT;
        mReportedPlayStatus = playbackState;
    }

    private void updateTransportControls(int transportControlFlags) {
        mTransportControlFlags = transportControlFlags;
    }

    class MediaAttributes {
        private boolean exists;
        private String title;
        private String artistName;
        private String albumName;
        private String mediaNumber;
        private String mediaTotalNumber;
        private String genre;
        private long playingTimeMs;
        private String coverArt;

        private static final int ATTR_TITLE = 1;
        private static final int ATTR_ARTIST_NAME = 2;
        private static final int ATTR_ALBUM_NAME = 3;
        private static final int ATTR_MEDIA_NUMBER = 4;
        private static final int ATTR_MEDIA_TOTAL_NUMBER = 5;
        private static final int ATTR_GENRE = 6;
        private static final int ATTR_PLAYING_TIME_MS = 7;
        private static final int ATTR_COVER_ART = 8;


        public MediaAttributes(MediaMetadata data) {
            exists = data != null;
            if (!exists)
                return;

            artistName = stringOrBlank(data.getString(MediaMetadata.METADATA_KEY_ARTIST));
            albumName = stringOrBlank(data.getString(MediaMetadata.METADATA_KEY_ALBUM));
            mediaNumber = longStringOrBlank(data.getLong(MediaMetadata.METADATA_KEY_TRACK_NUMBER));
            mediaTotalNumber = longStringOrBlank(data.getLong(MediaMetadata.METADATA_KEY_NUM_TRACKS));
            genre = stringOrBlank(data.getString(MediaMetadata.METADATA_KEY_GENRE));
            playingTimeMs = data.getLong(MediaMetadata.METADATA_KEY_DURATION);
            if (mAvrcpBipRsp != null)
                coverArt = stringOrBlank(mAvrcpBipRsp.getImgHandle(albumName));
            else coverArt = stringOrBlank(null);

            // Try harder for the title.
            title = data.getString(MediaMetadata.METADATA_KEY_TITLE);

            if (title == null) {
                MediaDescription desc = data.getDescription();
                if (desc != null) {
                    CharSequence val = desc.getDescription();
                    if (val != null)
                        title = val.toString();
                }
            }

            if (title == null)
                title = new String();
        }

        public long getLength() {
            if (!exists) return 0L;
            return playingTimeMs;
        }

        public boolean equals(MediaAttributes other) {
            if (other == null)
                return false;

            if (exists != other.exists)
                return false;

            if (exists == false)
                return true;

            return (title.equals(other.title)) && (artistName.equals(other.artistName))
                    && (albumName.equals(other.albumName))
                    && (mediaNumber.equals(other.mediaNumber))
                    && (mediaTotalNumber.equals(other.mediaTotalNumber))
                    && (genre.equals(other.genre)) && (playingTimeMs == other.playingTimeMs)
                    && (coverArt.equals(other.coverArt));
        }

        public String getString(int attrId) {
            if (!exists)
                return new String();

            switch (attrId) {
                case ATTR_TITLE:
                    return title;
                case ATTR_ARTIST_NAME:
                    return artistName;
                case ATTR_ALBUM_NAME:
                    return albumName;
                case ATTR_MEDIA_NUMBER:
                    return mediaNumber;
                case ATTR_MEDIA_TOTAL_NUMBER:
                    return mediaTotalNumber;
                case ATTR_GENRE:
                    return genre;
                case ATTR_PLAYING_TIME_MS:
                    return Long.toString(playingTimeMs);
                case ATTR_COVER_ART:
                    if (mAvrcpBipRsp != null) {
                        /* Fetch coverArt Handle now in case OBEX channel is established just
                        * before retrieving get element attribute. */
                        coverArt = stringOrBlank(mAvrcpBipRsp.getImgHandle(albumName));
                    } else {
                        coverArt = stringOrBlank(null);
                    }
                    return coverArt;
                default:
                    return new String();
            }
        }

        private String stringOrBlank(String s) {
            return s == null ? new String() : s;
        }

        private String longStringOrBlank(Long s) {
            return s == null ? new String() : s.toString();
        }

        public String toString() {
            if (!exists) {
                return "[MediaAttributes: none]";
            }

            return "[MediaAttributes: " + title + " - " + albumName + " by " + artistName + " ("
                    + playingTimeMs + " " + mediaNumber + "/" + mediaTotalNumber + ") " + genre
                    + " - " + coverArt + "]";
        }

        public String toRedactedString() {
            if (!exists) {
                return "[MediaAttributes: none]";
            }

            return "[MediaAttributes: " + Utils.ellipsize(title) + " - "
                    + Utils.ellipsize(albumName) + " by " + Utils.ellipsize(artistName) + " ("
                    + playingTimeMs + " " + mediaNumber + "/" + mediaTotalNumber + ") " + genre
                    + "]";
        }
    }

    private void scheduleMediaUpdate() {
        Message msg = mHandler.obtainMessage(MSG_UPDATE_MEDIA);
        mHandler.sendMessageDelayed(msg, MEDIA_DWELL_TIME);
    }

<<<<<<< HEAD
    private void updateCurrentMediaState(boolean registering, BluetoothDevice device) {
=======
    private void updateCurrentMediaState(boolean registering) {
        // Only do player updates when we aren't registering for track changes.
        if (!registering) {
            if (mAvailablePlayerViewChanged) {
                registerNotificationRspAvalPlayerChangedNative(
                        AvrcpConstants.NOTIFICATION_TYPE_CHANGED);
                mAvailablePlayerViewChanged = false;
            }
            if (mAddrPlayerChangedNT == AvrcpConstants.NOTIFICATION_TYPE_INTERIM
                    && mReportedPlayerID != mCurrAddrPlayerID) {
                registerNotificationRspAddrPlayerChangedNative(
                        AvrcpConstants.NOTIFICATION_TYPE_CHANGED, mCurrAddrPlayerID, sUIDCounter);
                mAddrPlayerChangedNT = AvrcpConstants.NOTIFICATION_TYPE_CHANGED;
                // Changing player sends reject to anything else we would notify...
                mReportedPlayerID = mCurrAddrPlayerID;
                mPlayStatusChangedNT = AvrcpConstants.NOTIFICATION_TYPE_CHANGED;
                mTrackChangedNT = AvrcpConstants.NOTIFICATION_TYPE_CHANGED;
                mPlayPosChangedNT = AvrcpConstants.NOTIFICATION_TYPE_CHANGED;
                // If the player changed, they need to re-request anything here again
                // so we can skip the rest of the update.
                return;
            }
        }

>>>>>>> c379b32f
        MediaAttributes currentAttributes;
        PlaybackState newState = updatePlaybackState();

        synchronized (this) {
            if (mMediaController == null) {
<<<<<<< HEAD
                boolean isPlaying = (mA2dpState == BluetoothA2dp.STATE_PLAYING) && mAudioManager.isMusicActive();
                // Use A2DP state if we don't have a MediaControlller
                PlaybackState.Builder builder = new PlaybackState.Builder();
                if (isPlaying) {
                    builder.setState(PlaybackState.STATE_PLAYING,
                            PlaybackState.PLAYBACK_POSITION_UNKNOWN, 1.0f);
                } else {
                    builder.setState(PlaybackState.STATE_PAUSED,
                            PlaybackState.PLAYBACK_POSITION_UNKNOWN, 0.0f);
                }
                newState = builder.build();
=======
>>>>>>> c379b32f
                currentAttributes = new MediaAttributes(null);
                for (int i = 0; i < maxAvrcpConnections; i++) {
                    if (device != null) {
                        if ((isPlaying != isPlayingState(deviceFeatures[i].mCurrentPlayState)) &&
                            (device.equals(deviceFeatures[i].mCurrentDevice))) {
                            if (isPlaying) {
                                deviceFeatures[i].isActiveDevice = true;
                                Log.v(TAG,"updateCurrentMediaState: Active device is set true at index = " + i);
                            }
                        }

                        if (!device.equals(deviceFeatures[i].mCurrentDevice) &&
                            deviceFeatures[i].isActiveDevice && isPlaying) {
                            deviceFeatures[i].isActiveDevice = false;
                            Log.v(TAG,"updateCurrentMediaState: Active device is set false at index = " + i);
                        }
                    }
                }
            } else {
                newState = mMediaController.getPlaybackState();
                currentAttributes = new MediaAttributes(mMediaController.getMetadata());
            }
        }

        long newQueueId = MediaSession.QueueItem.UNKNOWN_ID;
        if (newState != null) newQueueId = newState.getActiveQueueItemId();
        Log.v(TAG, "Media update: id " + mLastQueueId + "➡" + newQueueId + "? "
                        + currentAttributes.toRedactedString());
        // Notify track changed if:
        //  - The CT is registering for the notification
        //  - Queue ID is UNKNOWN and MediaMetadata is different
        //  - Queue ID is valid and different and MediaMetadata is different
        if (registering || (((newQueueId == -1) || (newQueueId != mLastQueueId))
                                   && !currentAttributes.equals(mMediaAttributes))) {
            if (registering && (device != null))
                sendTrackChangedRsp(registering, device);
            else {
                for (int i = 0; i < maxAvrcpConnections; i++) {
                    if ((deviceFeatures[i].mCurrentDevice != null) &&
                        (deviceFeatures[i].mTrackChangedNT == AvrcpConstants.NOTIFICATION_TYPE_INTERIM)) {
                        deviceFeatures[i].mTrackChangedNT = AvrcpConstants.NOTIFICATION_TYPE_CHANGED;
                        deviceFeatures[i].mTracksPlayed++;
                        Log.v(TAG,"sending track change for device " + i);
                        sendTrackChangedRsp(registering, deviceFeatures[i].mCurrentDevice);
                    }
                }
            }
            mMediaAttributes = currentAttributes;
            mLastQueueId = newQueueId;
        }
<<<<<<< HEAD

        updatePlaybackState(newState, device);
=======
        sendPlayPosNotificationRsp(false);
>>>>>>> c379b32f
    }

    private void getRcFeaturesRequestFromNative(byte[] address, int features) {
        if (DEBUG) Log.v(TAG, "getRcFeaturesRequestFromNative: address=" + address.toString());
        Message msg = mHandler.obtainMessage(MSG_NATIVE_REQ_GET_RC_FEATURES, features, 0,
                Utils.getAddressStringFromByte(address));
        mHandler.sendMessage(msg);
    }

    private void getPlayStatusRequestFromNative(byte[] address) {
        if (DEBUG) Log.v(TAG, "getPlayStatusRequestFromNative: address" + address.toString());
        Message msg = mHandler.obtainMessage(MSG_NATIVE_REQ_GET_PLAY_STATUS);
        msg.obj = address;
        mHandler.sendMessage(msg);
    }

    private void getElementAttrRequestFromNative(byte[] address, byte numAttr, int[] attrs) {
        if (DEBUG) Log.v(TAG, "getElementAttrRequestFromNative: numAttr=" + numAttr);
        AvrcpCmd avrcpCmdobj = new AvrcpCmd();
        AvrcpCmd.ElementAttrCmd elemAttr = avrcpCmdobj.new ElementAttrCmd(address, numAttr, attrs);
        Message msg = mHandler.obtainMessage(MSG_NATIVE_REQ_GET_ELEM_ATTRS);
        msg.obj = elemAttr;
        mHandler.sendMessage(msg);
    }

    private void registerNotificationRequestFromNative(byte[] address,int eventId, int param) {
        if (DEBUG) Log.v(TAG, "registerNotificationRequestFromNative: eventId=" + eventId);
        Message msg = mHandler.obtainMessage(MSG_NATIVE_REQ_REGISTER_NOTIFICATION, eventId, param);
        msg.obj = address;
        mHandler.sendMessage(msg);
    }

    private void processRegisterNotification(byte[] address, int eventId, int param) {

        BluetoothDevice device = mAdapter.getRemoteDevice(address);
        int deviceIndex = getIndexForDevice(device);
        if (deviceIndex == INVALID_DEVICE_INDEX) {
            Log.v(TAG,"device entry not present, bailing out");
            return;
        }

        int currPlayState = convertPlayStateToPlayStatus
                (deviceFeatures[deviceIndex].mCurrentPlayState);

        if (mFastforward) {
            currPlayState = PLAYSTATUS_FWD_SEEK;
        }
        if (mRewind) {
            currPlayState = PLAYSTATUS_REV_SEEK;
        }

        Log.v(TAG,"processRegisterNotification: eventId" + eventId);
        switch (eventId) {
            case EVT_PLAY_STATUS_CHANGED:
<<<<<<< HEAD
                deviceFeatures[deviceIndex].mPlayStatusChangedNT =
                        AvrcpConstants.NOTIFICATION_TYPE_INTERIM;
                registerNotificationRspPlayStatusNative(
                        deviceFeatures[deviceIndex].mPlayStatusChangedNT,
                        currPlayState,
                        getByteAddress(deviceFeatures[deviceIndex].mCurrentDevice));
=======
                mPlayStatusChangedNT = AvrcpConstants.NOTIFICATION_TYPE_CHANGED;
                updatePlaybackState();
                sendPlaybackStatus(AvrcpConstants.NOTIFICATION_TYPE_INTERIM,
                        getBluetoothPlayState(mCurrentPlayState));
>>>>>>> c379b32f
                break;

            case EVT_TRACK_CHANGED:
                Log.v(TAG, "Track changed notification enabled");
                mTrackChangedNT = AvrcpConstants.NOTIFICATION_TYPE_INTERIM;
                deviceFeatures[deviceIndex].mTrackChangedNT =
                        AvrcpConstants.NOTIFICATION_TYPE_INTERIM;
                updateCurrentMediaState(true, deviceFeatures[deviceIndex].mCurrentDevice);
                break;

            case EVT_PLAY_POS_CHANGED:
                if (param <= 0)
                   param = 1;

                deviceFeatures[deviceIndex].mPlayPosChangedNT =
                                             AvrcpConstants.NOTIFICATION_TYPE_INTERIM;
                deviceFeatures[deviceIndex].mPlaybackIntervalMs = (long)param * 1000L;
                sendPlayPosNotificationRsp(true, deviceIndex);
                Log.v(TAG,"mPlayPosChangedNT updated for index " +
                      deviceFeatures[deviceIndex].mPlayPosChangedNT +
                      " index " + deviceIndex);
                break;

            case EVT_AVBL_PLAYERS_CHANGED:
                /* Notify remote available players changed */
                if (DEBUG) Log.d(TAG, "Available Players notification enabled");
                deviceFeatures[deviceIndex].mAvailablePlayersChangedNT = AvrcpConstants.NOTIFICATION_TYPE_INTERIM;
                registerNotificationRspAvalPlayerChangedNative(
                        AvrcpConstants.NOTIFICATION_TYPE_INTERIM,
                        getByteAddress(deviceFeatures[deviceIndex].mCurrentDevice));
                break;

            case EVT_ADDR_PLAYER_CHANGED:
                /* Notify remote addressed players changed */
                if (DEBUG) Log.d(TAG, "Addressed Player notification enabled");
                registerNotificationRspAddrPlayerChangedNative(
                        AvrcpConstants.NOTIFICATION_TYPE_INTERIM,
<<<<<<< HEAD
                        mCurrAddrPlayerID, sUIDCounter,
                        getByteAddress(deviceFeatures[deviceIndex].mCurrentDevice));
=======
                        mCurrAddrPlayerID, sUIDCounter);
                mAddrPlayerChangedNT = AvrcpConstants.NOTIFICATION_TYPE_INTERIM;
                mReportedPlayerID = mCurrAddrPlayerID;
>>>>>>> c379b32f
                break;

            case EVENT_UIDS_CHANGED:
                if (DEBUG) Log.d(TAG, "UIDs changed notification enabled");
                registerNotificationRspUIDsChangedNative(
                        AvrcpConstants.NOTIFICATION_TYPE_INTERIM, sUIDCounter,
                        getByteAddress(deviceFeatures[deviceIndex].mCurrentDevice));
                break;

            case EVENT_NOW_PLAYING_CONTENT_CHANGED:
                if (DEBUG) Log.d(TAG, "Now Playing List changed notification enabled");
                /* send interim response to remote device */
                if (!registerNotificationRspNowPlayingChangedNative(
                        AvrcpConstants.NOTIFICATION_TYPE_INTERIM,
                        getByteAddress(deviceFeatures[deviceIndex].mCurrentDevice))) {
                    Log.e(TAG, "EVENT_NOW_PLAYING_CONTENT_CHANGED: " +
                            "registerNotificationRspNowPlayingChangedNative for Interim rsp failed!");
                }
                break;
        }
    }

    private void handlePassthroughCmdRequestFromNative(byte[] address, int id, int keyState) {
        Message msg = mHandler.obtainMessage(MSG_NATIVE_REQ_PASS_THROUGH, id, keyState);
        mHandler.sendMessage(msg);
    }

    private void sendTrackChangedRsp(boolean registering, BluetoothDevice device) {
        int deviceIndex = getIndexForDevice(device);
        if (!registering && mTrackChangedNT != AvrcpConstants.NOTIFICATION_TYPE_INTERIM) {
            if (DEBUG) Log.d(TAG, "sendTrackChangedRsp: Not registered or registering.");
            return;
        }

        mTrackChangedNT = AvrcpConstants.NOTIFICATION_TYPE_CHANGED;
        if (registering) mTrackChangedNT = AvrcpConstants.NOTIFICATION_TYPE_INTERIM;
        deviceFeatures[deviceIndex].mTrackChangedNT = mTrackChangedNT;

        MediaPlayerInfo info = getAddressedPlayerInfo();
        byte[] byteAddr = getByteAddress(deviceFeatures[deviceIndex].mCurrentDevice);
        // for non-browsable players or no player
        if (info != null && !info.isBrowseSupported()) {
            byte[] track = AvrcpConstants.TRACK_IS_SELECTED;
            if (!mMediaAttributes.exists) track = AvrcpConstants.NO_TRACK_SELECTED;
            registerNotificationRspTrackChangeNative(
                              deviceFeatures[deviceIndex].mTrackChangedNT,
                              track,
                              byteAddr);
            return;
        }

        mAddressedMediaPlayer.sendTrackChangeWithId(mTrackChangedNT, mMediaController, byteAddr);
    }

    private long getPlayPosition(BluetoothDevice device) {
        if (device != null) {
            int deviceIndex = getIndexForDevice(device);
            if (deviceIndex == INVALID_DEVICE_INDEX) {
                Log.e(TAG,"Device index is not valid in getPlayPosition");
                return -1L;
            }

            if (deviceFeatures[deviceIndex].mCurrentPlayState == null)
                return -1L;

            if (deviceFeatures[deviceIndex].mCurrentPlayState.getPosition() ==
                    PlaybackState.PLAYBACK_POSITION_UNKNOWN) {
                return -1L;
            }

            if (isPlayingState(deviceFeatures[deviceIndex].mCurrentPlayState)) {
                long sinceUpdate =
                    (SystemClock.elapsedRealtime() - mLastStateUpdate +
                     deviceFeatures[deviceIndex].mCurrentPlayState.getLastPositionUpdateTime());
                return sinceUpdate + deviceFeatures[deviceIndex].mCurrentPlayState.getPosition();
            }
            return deviceFeatures[deviceIndex].mCurrentPlayState.getPosition();

        } else {
            if (mCurrentPlayerState == null)
                return -1L;

            if (mCurrentPlayerState.getPosition() == PlaybackState.PLAYBACK_POSITION_UNKNOWN)
                return -1L;

            if (isPlayingState(mCurrentPlayerState)) {
                long sinceUpdate =
                    (SystemClock.elapsedRealtime() - mCurrentPlayerState.getLastPositionUpdateTime());
                return SystemClock.elapsedRealtime() - mLastStateUpdate +
                       mCurrentPlayerState.getPosition();
            }
            return mCurrentPlayerState.getPosition();

        }
    }

    private boolean isPlayingState(@Nullable PlaybackState state) {
        if (state == null) return false;
        return (state != null) && (state.getState() == PlaybackState.STATE_PLAYING)
                || (state.getState() == PlaybackState.STATE_BUFFERING);
    }

    /**
     * Sends a play position notification, or schedules one to be
     * sent later at an appropriate time. If |requested| is true,
     * does both because this was called in reponse to a request from the
     * TG.
     */
    private void sendPlayPosNotificationRsp(boolean requested, int i) {
        if (!requested && deviceFeatures[i].mPlayPosChangedNT != AvrcpConstants.NOTIFICATION_TYPE_INTERIM) {
            if (DEBUG) Log.d(TAG, "sendPlayPosNotificationRsp: Not registered or requesting.");
            return;
        }
        long playPositionMs = getPlayPosition(deviceFeatures[i].mCurrentDevice);
        int currPlayStatus = convertPlayStateToPlayStatus(deviceFeatures[i].mCurrentPlayState);
        String debugLine = "sendPlayPosNotificationRsp: ";

        // Some remote devices are going to bad state when sending play position
        // as ffff for non-playing state
        if (!requested && playPositionMs == -1L && currPlayStatus != PLAYSTATUS_PLAYING) {
           if (DEBUG) Log.d(TAG, " Don't send invalid play position notification for non-playing state");
           return;
        }

        // mNextPosMs is set to -1 when the previous position was invalid
        // so this will be true if the new position is valid & old was invalid.
        // mPlayPositionMs is set to -1 when the new position is invalid,
        // and the old mPrevPosMs is >= 0 so this is true when the new is invalid
        // and the old was valid.
        if (DEBUG) {
            debugLine += "(" + requested + ") " + deviceFeatures[i].mPrevPosMs + " <=? " + playPositionMs + " <=? "
                    + deviceFeatures[i].mNextPosMs;
            if (isPlayingState(deviceFeatures[i].mCurrentPlayState)) debugLine += " Playing";
            debugLine += " State: " + deviceFeatures[i].mCurrentPlayState.getState();
        }
        if (requested || ((deviceFeatures[i].mLastReportedPosition != playPositionMs) &&
             (playPositionMs >= deviceFeatures[i].mNextPosMs) ||
             (playPositionMs <= deviceFeatures[i].mPrevPosMs))) {
            if (!requested) deviceFeatures[i].mPlayPosChangedNT = AvrcpConstants.NOTIFICATION_TYPE_CHANGED;
            registerNotificationRspPlayPosNative(deviceFeatures[i].mPlayPosChangedNT,
                   (int)playPositionMs, getByteAddress(deviceFeatures[i].mCurrentDevice));
            deviceFeatures[i].mLastReportedPosition = playPositionMs;
            if (playPositionMs != PlaybackState.PLAYBACK_POSITION_UNKNOWN) {
                deviceFeatures[i].mNextPosMs = playPositionMs + deviceFeatures[i].mPlaybackIntervalMs;
                deviceFeatures[i].mPrevPosMs = playPositionMs - deviceFeatures[i].mPlaybackIntervalMs;
            } else {
                deviceFeatures[i].mNextPosMs = -1;
                deviceFeatures[i].mPrevPosMs = -1;
            }
        }

        mHandler.removeMessages(MSG_PLAY_INTERVAL_TIMEOUT);
        if (deviceFeatures[i].mPlayPosChangedNT == AvrcpConstants.NOTIFICATION_TYPE_INTERIM &&
                 isPlayingState(deviceFeatures[i].mCurrentPlayState)) {
            Message msg = mHandler.obtainMessage(MSG_PLAY_INTERVAL_TIMEOUT, 0, 0,
                                                 deviceFeatures[i].mCurrentDevice);
            long delay = deviceFeatures[i].mPlaybackIntervalMs;
            if (deviceFeatures[i].mNextPosMs != -1) {
                delay = deviceFeatures[i].mNextPosMs - (playPositionMs > 0 ? playPositionMs : 0);
            }
            if (DEBUG) debugLine += " Timeout " + delay + "ms";
            mHandler.sendMessageDelayed(msg, delay);
        }
        if (DEBUG) Log.d(TAG, debugLine);
    }

    /**
     * This is called from AudioService. It will return whether this device supports abs volume.
     * NOT USED AT THE MOMENT.
     */
    public boolean isAbsoluteVolumeSupported() {
        if (mA2dpService.isMulticastFeatureEnabled() &&
                areMultipleDevicesConnected()) {
            if (DEBUG) Log.v(TAG, "isAbsoluteVolumeSupported : Absolute volume false multicast is enabled & multiple devices are connected");
            return false;
        }
        List<Byte> absVolumeSupported = new ArrayList<Byte>();
        for (int i = 0; i < maxAvrcpConnections; i++) {
            if (deviceFeatures[i].mCurrentDevice != null) {
                // add 1 in byte list if absolute volume is supported
                // add 0 in byte list if absolute volume not supported
                if ((deviceFeatures[i].mFeatures &
                        BTRC_FEAT_ABSOLUTE_VOLUME) != 0) {
                    Log.v(TAG, "isAbsoluteVolumeSupported: yes, for dev: " + i);
                    absVolumeSupported.add((byte)1);
                } else {
                    Log.v(TAG, "isAbsoluteVolumeSupported: no, for dev: " + i);
                    absVolumeSupported.add((byte)0);
                }
            }
        }
        return !(absVolumeSupported.contains((byte)0) || absVolumeSupported.isEmpty());
    }

    /**
     * We get this call from AudioService. This will send a message to our handler object,
     * requesting our handler to call setVolumeNative()
     */
    public void adjustVolume(int direction) {
        Log.d(TAG, "pts_test = " + pts_test + " direction = " + direction);
        if (pts_test) {
/* TODOuv
            AvrcpControllerService avrcpCtrlService =
                    AvrcpControllerService.getAvrcpControllerService();
            if (avrcpCtrlService != null) {
                Log.d(TAG, "avrcpCtrlService not null");
                for (int i = 0; i < maxAvrcpConnections; i++) {
                    if (deviceFeatures[i].mCurrentDevice != null) {
                        Log.d(TAG, "SendPassThruPlay command sent for = "
                                + deviceFeatures[i].mCurrentDevice);
                        if (direction == 1) {
                            avrcpCtrlService.sendPassThroughCmd(
                                deviceFeatures[i].mCurrentDevice, AVRC_ID_VOL_UP,
                                AvrcpConstants.KEY_STATE_PRESS);
                            avrcpCtrlService.sendPassThroughCmd(
                                deviceFeatures[i].mCurrentDevice, AVRC_ID_VOL_UP,
                                AvrcpConstants.KEY_STATE_RELEASE);
                        } else if (direction == -1) {
                           avrcpCtrlService.sendPassThroughCmd(
                                deviceFeatures[i].mCurrentDevice, AVRC_ID_VOL_DOWN,
                                AvrcpConstants.KEY_STATE_PRESS);
                           avrcpCtrlService.sendPassThroughCmd(
                                deviceFeatures[i].mCurrentDevice, AVRC_ID_VOL_DOWN,
                                AvrcpConstants.KEY_STATE_RELEASE);
                        }
                    }
                }
            } else {
                Log.d(TAG, "passthru command not sent, connection unavailable");
            }
*/
        } else {
            Log.d(TAG, "MSG_ADJUST_VOLUME");
            Message msg = mHandler.obtainMessage(MSG_ADJUST_VOLUME, direction, 0);
            mHandler.sendMessage(msg);
        }
    }

    public void setAbsoluteVolume(int volume) {
        if (volume == mLocalVolume) {
            if (DEBUG) Log.v(TAG, "setAbsoluteVolume is setting same index, ignore "+volume);
            return;
        }

        mHandler.removeMessages(MSG_ADJUST_VOLUME);
        Message msg = mHandler.obtainMessage(MSG_SET_ABSOLUTE_VOLUME, volume, 0);
        mHandler.sendMessage(msg);
    }

    /* Called in the native layer as a btrc_callback to return the volume set on the carkit in the
     * case when the volume is change locally on the carkit. This notification is not called when
     * the volume is changed from the phone.
     *
     * This method will send a message to our handler to change the local stored volume and notify
     * AudioService to update the UI
     */
    private void volumeChangeRequestFromNative(byte[] address, int volume, int ctype) {
        Message msg = mHandler.obtainMessage(MSG_NATIVE_REQ_VOLUME_CHANGE, volume, ctype);
        Bundle data = new Bundle();
        data.putByteArray("BdAddress" , address);
        msg.setData(data);
        mHandler.sendMessage(msg);
    }

    private void getFolderItemsRequestFromNative(
        byte[] address, byte scope, long startItem, long endItem, byte numAttr, int[] attrIds) {
        if (DEBUG) Log.v(TAG, "getFolderItemsRequestFromNative: scope=" + scope + ", numAttr=" + numAttr);
        AvrcpCmd avrcpCmdobj = new AvrcpCmd();
        AvrcpCmd.FolderItemsCmd folderObj = avrcpCmdobj.new FolderItemsCmd(address, scope,
                startItem, endItem, numAttr, attrIds);
        Message msg = mHandler.obtainMessage(MSG_NATIVE_REQ_GET_FOLDER_ITEMS, 0, 0);
        msg.obj = folderObj;
        mHandler.sendMessage(msg);
    }

    private void setAddressedPlayerRequestFromNative(byte[] address, int playerId) {
        if (DEBUG) Log.v(TAG, "setAddrPlayerRequestFromNative: playerId=" + playerId);
        Message msg = mHandler.obtainMessage(MSG_NATIVE_REQ_SET_ADDR_PLAYER, playerId, 0);
        msg.obj = address;
        mHandler.sendMessage(msg);
    }

    private void setBrowsedPlayerRequestFromNative(byte[] address, int playerId) {
        if (DEBUG) Log.v(TAG, "setBrPlayerRequestFromNative: playerId=" + playerId);
        Message msg = mHandler.obtainMessage(MSG_NATIVE_REQ_SET_BR_PLAYER, playerId, 0);
        msg.obj = address;
        mHandler.sendMessage(msg);
    }

    private void changePathRequestFromNative(byte[] address, byte direction, byte[] folderUid) {
        if (DEBUG) Log.v(TAG, "changePathRequestFromNative: direction=" + direction);
        Bundle data = new Bundle();
        Message msg = mHandler.obtainMessage(MSG_NATIVE_REQ_CHANGE_PATH);
        data.putByteArray("BdAddress" , address);
        data.putByteArray("folderUid" , folderUid);
        data.putByte("direction" , direction);
        msg.setData(data);
        mHandler.sendMessage(msg);
    }

    private void getItemAttrRequestFromNative(byte[] address, byte scope, byte[] itemUid, int uidCounter,
            byte numAttr, int[] attrs) {
        AvrcpCmd avrcpCmdobj = new AvrcpCmd();
        AvrcpCmd.ItemAttrCmd itemAttr = avrcpCmdobj.new ItemAttrCmd(address, scope,
                itemUid, uidCounter, numAttr, attrs);
        Message msg = mHandler.obtainMessage(MSG_NATIVE_REQ_GET_ITEM_ATTR);
        msg.obj = itemAttr;
        mHandler.sendMessage(msg);
    }

    private void searchRequestFromNative(byte[] address, int charsetId, byte[] searchStr) {
        /* Search is not supported */
        Log.w(TAG, "searchRequestFromNative: search is not supported");
        searchRspNative(address, AvrcpConstants.RSP_SRCH_NOT_SPRTD, 0, 0);
    }

    private void playItemRequestFromNative(byte[] address, byte scope, int uidCounter, byte[] uid) {
        if (DEBUG) Log.v(TAG, "playItemRequestFromNative: scope=" + scope);
        Bundle data = new Bundle();
        Message msg = mHandler.obtainMessage(MSG_NATIVE_REQ_PLAY_ITEM);
        data.putByteArray("BdAddress" , address);
        data.putByteArray("uid" , uid);
        data.putInt("uidCounter" , uidCounter);
        data.putByte("scope" , scope);
        msg.setData(data);
        mHandler.sendMessage(msg);
    }

    private void addToPlayListRequestFromNative(byte[] address, byte scope, byte[] uid, int uidCounter) {
        /* add to NowPlaying not supported */
        Log.w(TAG, "addToPlayListRequestFromNative: not supported! scope=" + scope);
        addToNowPlayingRspNative(address, AvrcpConstants.RSP_INTERNAL_ERR);
    }

    private void getTotalNumOfItemsRequestFromNative(byte[] address, byte scope) {
        if (DEBUG) Log.v(TAG, "getTotalNumOfItemsRequestFromNative: scope=" + scope);
        Bundle data = new Bundle();
        Message msg = mHandler.obtainMessage(MSG_NATIVE_REQ_GET_TOTAL_NUM_OF_ITEMS);
        msg.arg1 = scope;
        msg.obj = address;
        mHandler.sendMessage(msg);
    }

    private void notifyVolumeChanged(int volume) {
        mAudioManager.setStreamVolume(AudioManager.STREAM_MUSIC, volume,
                      AudioManager.FLAG_SHOW_UI | AudioManager.FLAG_BLUETOOTH_ABS_VOLUME);
    }

    private int convertToAudioStreamVolume(int volume) {
        // Rescale volume to match AudioSystem's volume
        return (int) Math.floor((double) volume*mAudioStreamMax/AVRCP_MAX_VOL);
    }

    private int convertToAvrcpVolume(int volume) {
        return (int) Math.ceil((double) volume*AVRCP_MAX_VOL/mAudioStreamMax);
    }

    private void blackListCurrentDevice(int i) {
        String mAddress = null;
        if (deviceFeatures[i].mCurrentDevice == null) {
            Log.v(TAG, "blackListCurrentDevice: Device is null");
            return;
        }
        mAddress  = deviceFeatures[i].mCurrentDevice.getAddress();
        deviceFeatures[i].mFeatures &= ~BTRC_FEAT_ABSOLUTE_VOLUME;
        mAudioManager.avrcpSupportsAbsoluteVolume(mAddress, isAbsoluteVolumeSupported());

        SharedPreferences pref = mContext.getSharedPreferences(ABSOLUTE_VOLUME_BLACKLIST,
                Context.MODE_PRIVATE);
        SharedPreferences.Editor editor = pref.edit();
        editor.putBoolean(mAddress, true);
        editor.commit();
    }


    private int modifyRcFeatureFromBlacklist(int feature, String address) {
        SharedPreferences pref = mContext.getSharedPreferences(ABSOLUTE_VOLUME_BLACKLIST,
                Context.MODE_PRIVATE);
        if (!pref.contains(address)) {
            return feature;
        }
        if (pref.getBoolean(address, false)) {
            feature &= ~BTRC_FEAT_ABSOLUTE_VOLUME;
        }
        return feature;
    }

    public void resetBlackList(String address) {
        SharedPreferences pref = mContext.getSharedPreferences(ABSOLUTE_VOLUME_BLACKLIST,
                Context.MODE_PRIVATE);
        SharedPreferences.Editor editor = pref.edit();
        editor.remove(address);
        editor.apply();
    }

    /**
     * This is called from A2dpStateMachine to set A2dp audio state.
     */
    public void setA2dpAudioState(int state, BluetoothDevice device) {
        Message msg = mHandler.obtainMessage(MSG_SET_A2DP_AUDIO_STATE, state, 0, device);
        mHandler.sendMessage(msg);
    }

    public void setAvrcpConnectedDevice(BluetoothDevice device) {
        Log.i(TAG,"Device added is " + device);
        for (int i = 0; i < maxAvrcpConnections; i++) {
            if (deviceFeatures[i].mCurrentDevice != null &&
                    deviceFeatures[i].mCurrentDevice.equals(device)) {
                Log.v(TAG,"device is already added in connected list, ignore now");
                return;
            }
        }
        for (int i = 0; i < maxAvrcpConnections; i++ ) {
            if (deviceFeatures[i].mCurrentDevice == null) {
                deviceFeatures[i].mCurrentDevice = device;
                deviceFeatures[i].isActiveDevice = true;
                /*Playstate is explicitly updated here to take care of cases
                        where play state update is missed because of that happening
                        even before Avrcp connects*/
                deviceFeatures[i].mCurrentPlayState = mCurrentPlayerState;
                if (isPlayingState(mCurrentPlayerState)) {
                /* In dual a2dp connection mode, if music is streaming on other device and
                ** avrcp connection was delayed to second device and is not in playing state
                ** check for playing device and update play status accordingly
                */
                    if (!isPlayStateToBeUpdated(i)) {
                        PlaybackState.Builder playState = new PlaybackState.Builder();
                        playState.setState(PlaybackState.STATE_PAUSED,
                                       PlaybackState.PLAYBACK_POSITION_UNKNOWN, 1.0f);
                        deviceFeatures[i].mCurrentPlayState = playState.build();
                    }
                }
                if (!isPlayingState(mCurrentPlayerState) &&
                     mA2dpService.getA2dpPlayingDevice().size() > 0) {
                /*A2DP playstate updated for video playback scenario, where a2dp play status is
                    updated when avrcp connection was not up yet.*/
                    Log.i(TAG,"A2dp playing device found");
                    List<BluetoothDevice> playingDevice = mA2dpService.getA2dpPlayingDevice();
                    for (int j = 0; j < playingDevice.size(); j++) {
                        if (playingDevice.get(j).equals(device)) {
                            PlaybackState.Builder playState = new PlaybackState.Builder();
                            playState.setState(PlaybackState.STATE_PLAYING,
                                           PlaybackState.PLAYBACK_POSITION_UNKNOWN, 1.0f);
                            deviceFeatures[i].mCurrentPlayState = playState.build();
                        }
                    }
                }
                Log.i(TAG,"play status updated on Avrcp connection as: " +
                                                    deviceFeatures[i].mCurrentPlayState);
                Log.i(TAG,"device added at " + i);
                Log.i(TAG,"Active device set to true at index =  " + i);
                break;
            }
        }

        for (int i = 0; i < maxAvrcpConnections; i++ ) {
            if (isPlayingState(mCurrentPlayerState)) {
                if (deviceFeatures[i].mCurrentDevice != null &&
                    !isPlayStateToBeUpdated(i) &&
                    deviceFeatures[i].isActiveDevice) {
                    deviceFeatures[i].isActiveDevice = false;
                    Log.i(TAG,"Active device set to false at index =  " + i);
                }
            }
            else if (deviceFeatures[i].mCurrentDevice != null &&
                    !(deviceFeatures[i].mCurrentDevice.equals(device)) &&
                    deviceFeatures[i].isActiveDevice) {
                deviceFeatures[i].isActiveDevice = false;
                Log.i(TAG,"Active device set to false at index =  " + i);
            }
        }
    }

    /**
     * This is called from A2dpStateMachine to set A2dp Connected device to null on disconnect.
     */
    public void setAvrcpDisconnectedDevice(BluetoothDevice device) {
        for (int i = 0; i < maxAvrcpConnections; i++ ) {
            if (deviceFeatures[i].mCurrentDevice !=null &&
                    deviceFeatures[i].mCurrentDevice.equals(device)) {
                // initiate cleanup for all variables;
                Message msg = mHandler.obtainMessage(MESSAGE_DEVICE_RC_CLEANUP, STACK_CLEANUP,
                       0, device);
                mHandler.sendMessage(msg);
                Log.i(TAG,"Device removed is " + device);
                Log.i(TAG,"removed at " + i);
                /* device is disconnect and some response form music app was
                 * pending for this device clear it.*/
// TODOuv
//                if (mBrowserDevice != null &&
//                        mBrowserDevice.equals(device)) {
//                    Log.i(TAG,"clearing mBrowserDevice on disconnect");
//                    mBrowserDevice = null;
//                }
            }
            /* Multicast scenario both abs vol supported
               Active device got disconnected so make other
               device which is left supporting absolute
               volume as active device
            */
            if (deviceFeatures[i].mCurrentDevice != null &&
                    !(deviceFeatures[i].mCurrentDevice.equals(device))) {
                deviceFeatures[i].isActiveDevice = true;
                Log.i(TAG,"setAvrcpDisconnectedDevice : Active device changed to index = " + i);
            }
        }
        mAudioManager.avrcpSupportsAbsoluteVolume(device.getAddress(),
                isAbsoluteVolumeSupported());
        Log.v(TAG," update audio manager for abs vol state = "
                + isAbsoluteVolumeSupported());
        for (int i = 0; i < maxAvrcpConnections; i++ ) {
            if (deviceFeatures[i].mCurrentDevice != null) {
                if (isAbsoluteVolumeSupported() &&
                        deviceFeatures[i].mAbsoluteVolume != -1) {
                    notifyVolumeChanged(deviceFeatures[i].mAbsoluteVolume);
                    Log.v(TAG," update audio manager for abs vol  = "
                            + deviceFeatures[i].mAbsoluteVolume);
                }
                break;
            }
        }
    }

    private class AvrcpServiceBootReceiver extends BroadcastReceiver {
        @Override
        public void onReceive(Context context, Intent intent) {
            String action = intent.getAction();
            if (action.equals(Intent.ACTION_BOOT_COMPLETED)) {
                if (DEBUG) Log.d(TAG, "Boot completed, initializing player lists");
                /* initializing media player's list */
                mBrowsableListBuilder.start();
            }
        }
    }

    private class AvrcpServiceBroadcastReceiver extends BroadcastReceiver {
        @Override
        public void onReceive(Context context, Intent intent) {
            String action = intent.getAction();
            if (DEBUG) Log.d(TAG, "AvrcpServiceBroadcastReceiver-> Action: " + action);

            if (action.equals(Intent.ACTION_PACKAGE_REMOVED)
                    || action.equals(Intent.ACTION_PACKAGE_DATA_CLEARED)) {
                if (!intent.getBooleanExtra(Intent.EXTRA_REPLACING, false)) {
                    // a package is being removed, not replaced
                    String packageName = intent.getData().getSchemeSpecificPart();
                    if (packageName != null) {
                        handlePackageModified(packageName, true);
                    }
                }

            } else if (action.equals(Intent.ACTION_PACKAGE_ADDED)
                    || action.equals(Intent.ACTION_PACKAGE_CHANGED)) {
                String packageName = intent.getData().getSchemeSpecificPart();
                if (DEBUG) Log.d(TAG,"AvrcpServiceBroadcastReceiver-> packageName: "
                        + packageName);
                if (packageName != null) {
                    handlePackageModified(packageName, false);
                }
            }
        }
    }

    private void handlePackageModified(String packageName, boolean removed) {
        if (DEBUG) Log.d(TAG, "packageName: " + packageName + " removed: " + removed);

        if (removed) {
            removeMediaPlayerInfo(packageName);
            // old package is removed, updating local browsable player's list
            if (isBrowseSupported(packageName)) {
                removePackageFromBrowseList(packageName);
            }
        } else {
            // new package has been added.
            if (isBrowsableListUpdated(packageName)) {
                // Rebuilding browsable players list
                mBrowsableListBuilder.start();
            }
        }
    }

    private boolean isBrowsableListUpdated(String newPackageName) {
        // getting the browsable media players list from package manager
        Intent intent = new Intent("android.media.browse.MediaBrowserService");
        List<ResolveInfo> resInfos = mPackageManager.queryIntentServices(intent,
                                         PackageManager.MATCH_ALL);
        for (ResolveInfo resolveInfo : resInfos) {
            if (resolveInfo.serviceInfo.packageName.equals(newPackageName)) {
                if (DEBUG)
                    Log.d(TAG,
                            "isBrowsableListUpdated: package includes MediaBrowserService, true");
                return true;
            }
        }

        // if list has different size
        if (resInfos.size() != mBrowsePlayerInfoList.size()) {
            if (DEBUG) Log.d(TAG, "isBrowsableListUpdated: browsable list size mismatch, true");
            return true;
        }

        Log.d(TAG, "isBrowsableListUpdated: false");
        return false;
    }

    private void removePackageFromBrowseList(String packageName) {
        if (DEBUG) Log.d(TAG, "removePackageFromBrowseList: " + packageName);
        synchronized (mBrowsePlayerInfoList) {
            int browseInfoID = getBrowseId(packageName);
            if (browseInfoID != -1) {
                mBrowsePlayerInfoList.remove(browseInfoID);
            }
        }
    }

    /*
     * utility function to get the browse player index from global browsable
     * list. It may return -1 if specified package name is not in the list.
     */
    private int getBrowseId(String packageName) {
        boolean response = false;
        int browseInfoID = 0;
        synchronized (mBrowsePlayerInfoList) {
            for (BrowsePlayerInfo info : mBrowsePlayerInfoList) {
                if (info.packageName.equals(packageName)) {
                    response = true;
                    break;
                }
                browseInfoID++;
            }
        }

        if (!response) {
            browseInfoID = -1;
        }

        if (DEBUG) Log.d(TAG, "getBrowseId for packageName: " + packageName +
                " , browseInfoID: " + browseInfoID);
        return browseInfoID;
    }

    private void setAddressedPlayer(byte[] bdaddr, int selectedId) {
        String functionTag = "setAddressedPlayer(" + selectedId + "): ";

        synchronized (mMediaPlayerInfoList) {
            if (mMediaPlayerInfoList.isEmpty()) {
                Log.w(TAG, functionTag + "no players, send no available players");
                setAddressedPlayerRspNative(bdaddr, AvrcpConstants.RSP_NO_AVBL_PLAY);
                return;
            }
            if (!mMediaPlayerInfoList.containsKey(selectedId)) {
                Log.w(TAG, functionTag + "invalid id, sending response back ");
                setAddressedPlayerRspNative(bdaddr, AvrcpConstants.RSP_INV_PLAYER);
                return;
            }

            if (isPlayerAlreadyAddressed(selectedId)) {
                MediaPlayerInfo info = getAddressedPlayerInfo();
                Log.i(TAG, functionTag + "player already addressed: " + info);
                setAddressedPlayerRspNative(bdaddr, AvrcpConstants.RSP_NO_ERROR);
                return;
            }
            // register new Media Controller Callback and update the current IDs
            if (!updateCurrentController(selectedId, mCurrBrowsePlayerID)) {
                Log.e(TAG, functionTag + "updateCurrentController failed!");
                setAddressedPlayerRspNative(bdaddr, AvrcpConstants.RSP_INTERNAL_ERR);
                return;
            }
            // If we don't have a controller, try to launch the player
            MediaPlayerInfo info = getAddressedPlayerInfo();
            if (info.getMediaController() == null) {
                Intent launch = mPackageManager.getLaunchIntentForPackage(info.getPackageName());
                Log.i(TAG, functionTag + "launching player " + launch);
                mContext.startActivity(launch);
            }
        }
        setAddressedPlayerRspNative(bdaddr, AvrcpConstants.RSP_NO_ERROR);
    }

    private void setBrowsedPlayer(byte[] bdaddr, int selectedId) {
        int status = AvrcpConstants.RSP_NO_ERROR;

        // checking for error cases
        if (mMediaPlayerInfoList.isEmpty()) {
            status = AvrcpConstants.RSP_NO_AVBL_PLAY;
            Log.w(TAG, " No Available Players to set, sending response back ");
        } else {
            // update current browse player id and start browsing service
            updateNewIds(mCurrAddrPlayerID, selectedId);
            String browsedPackage = getPackageName(selectedId);

            if (!isPackageNameValid(browsedPackage)) {
                Log.w(TAG, " Invalid package for id:" + mCurrBrowsePlayerID);
                status = AvrcpConstants.RSP_INV_PLAYER;
            } else if (!isBrowseSupported(browsedPackage)) {
                Log.w(TAG, "Browse unsupported for id:" + mCurrBrowsePlayerID
                        + ", packagename : " + browsedPackage);
                status = AvrcpConstants.RSP_PLAY_NOT_BROW;
            } else if (!startBrowseService(bdaddr, browsedPackage)) {
                Log.e(TAG, "service cannot be started for browse player id:" + mCurrBrowsePlayerID
                        + ", packagename : " + browsedPackage);
                status = AvrcpConstants.RSP_INTERNAL_ERR;
            }
        }

        if (status != AvrcpConstants.RSP_NO_ERROR) {
            setBrowsedPlayerRspNative(bdaddr, status, (byte) 0x00, 0, null);
        }

        if (DEBUG) Log.d(TAG, "setBrowsedPlayer for selectedId: " + selectedId +
                " , status: " + status);
    }

    private MediaSessionManager.OnActiveSessionsChangedListener mActiveSessionListener =
            new MediaSessionManager.OnActiveSessionsChangedListener() {

                @Override
                public void onActiveSessionsChanged(
                        List<android.media.session.MediaController> newControllers) {
                    // Update the current players
                    for (android.media.session.MediaController controller : newControllers) {
                        addMediaPlayerController(controller);
                    }

                    if (newControllers.size() > 0 && getAddressedPlayerInfo() == null) {
                        if (DEBUG)
                            Log.v(TAG, "No addressed player but active sessions, taking first.");
                        setAddressedMediaSessionPackage(newControllers.get(0).getPackageName());
                    }
                    scheduleMediaUpdate();
                }
            };

    private void setAddressedMediaSessionPackage(@Nullable String packageName) {
        if (packageName == null) {
            // Should only happen when there's no media players, reset to no available player.
            updateCurrentController(0, mCurrBrowsePlayerID);
            return;
        }
        // No change.
        if (getPackageName(mCurrAddrPlayerID).equals(packageName)) return;
        if (DEBUG) Log.v(TAG, "Changing addressed media session to " + packageName);
        // If the player doesn't exist, we need to add it.
        if (getMediaPlayerInfo(packageName) == null) {
            addMediaPlayerPackage(packageName);
            scheduleMediaUpdate();
        }
        synchronized (mMediaPlayerInfoList) {
            for (Map.Entry<Integer, MediaPlayerInfo> entry : mMediaPlayerInfoList.entrySet()) {
                if (entry.getValue().getPackageName().equals(packageName)) {
                    int newAddrID = entry.getKey();
                    if (DEBUG) Log.v(TAG, "Set addressed #" + newAddrID + " " + entry.getValue());
                    updateCurrentController(newAddrID, mCurrBrowsePlayerID);
                    scheduleMediaUpdate();
                    return;
                }
            }
        }
        // We shouldn't ever get here.
        Log.e(TAG, "Player info for " + packageName + " doesn't exist!");
    }

    private void setActiveMediaSession(MediaSession.Token token) {
        android.media.session.MediaController activeController =
                new android.media.session.MediaController(mContext, token);
        if (DEBUG) Log.v(TAG, "Set active media session " + activeController.getPackageName());
        addMediaPlayerController(activeController);
        setAddressedMediaSessionPackage(activeController.getPackageName());
    }

    private boolean startBrowseService(byte[] bdaddr, String packageName) {
        boolean status = true;

        /* creating new instance for Browse Media Player */
        String browseService = getBrowseServiceName(packageName);
        if (!browseService.isEmpty()) {
            mAvrcpBrowseManager.getBrowsedMediaPlayer(bdaddr).setBrowsed(
                    packageName, browseService);
        } else {
            Log.w(TAG, "No Browser service available for " + packageName);
            status = false;
        }

        if (DEBUG) Log.d(TAG, "startBrowseService for packageName: " + packageName +
                ", status = " + status);
        return status;
    }

    private String getBrowseServiceName(String packageName) {
        String browseServiceName = "";

        // getting the browse service name from browse player info
        synchronized (mBrowsePlayerInfoList) {
            int browseInfoID = getBrowseId(packageName);
            if (browseInfoID != -1) {
                browseServiceName = mBrowsePlayerInfoList.get(browseInfoID).serviceClass;
            }
        }

        if (DEBUG) Log.d(TAG, "getBrowseServiceName for packageName: " + packageName +
                ", browseServiceName = " + browseServiceName);
        return browseServiceName;
    }

    private class BrowsablePlayerListBuilder extends MediaBrowser.ConnectionCallback {
        List<ResolveInfo> mWaiting;
        BrowsePlayerInfo mCurrentPlayer;
        MediaBrowser mCurrentBrowser;
        boolean mPlayersChanged;

        public BrowsablePlayerListBuilder() {}

        public void start() {
            mBrowsePlayerInfoList.clear();
            cleanup();
            Intent intent = new Intent(android.service.media.MediaBrowserService.SERVICE_INTERFACE);
            mWaiting = mPackageManager.queryIntentServices(intent, PackageManager.MATCH_ALL);
            connectNextPlayer();
        }

        public void cleanup() {
            if (mWaiting != null) mWaiting.clear();
            mPlayersChanged = false;
            if (mCurrentBrowser != null) mCurrentBrowser.disconnect();
        }

        private void connectNextPlayer() {
            if (mWaiting.isEmpty()) {
                // Done. Send players changed if needed.
                if (mPlayersChanged) {
                   for (int i = 0; i < maxAvrcpConnections; i++) {
                       if (deviceFeatures[i].mAvailablePlayersChangedNT ==
                               AvrcpConstants.NOTIFICATION_TYPE_INTERIM) {
                           deviceFeatures[i].mAvailablePlayersChangedNT = AvrcpConstants.NOTIFICATION_TYPE_CHANGED;
                           if (DEBUG)
                               Log.v(TAG, "send AvailableMediaPlayers to stack");
                           registerNotificationRspAvalPlayerChangedNative(
                                   deviceFeatures[i].mAvailablePlayersChangedNT,
                                   getByteAddress(deviceFeatures[i].mCurrentDevice));
                       }
                   }
                }
                return;
            }
            ResolveInfo info = mWaiting.remove(0);
            String displayableName = info.loadLabel(mPackageManager).toString();
            String serviceName = info.serviceInfo.name;
            String packageName = info.serviceInfo.packageName;

            mCurrentPlayer = new BrowsePlayerInfo(packageName, displayableName, serviceName);
            mCurrentBrowser = new MediaBrowser(
                    mContext, new ComponentName(packageName, serviceName), this, null);
            if (DEBUG) Log.d(TAG, "Trying to connect to " + serviceName);
            mCurrentBrowser.connect();
        }

        @Override
        public void onConnected() {
            Log.d(TAG, "BrowsablePlayerListBuilder: " + mCurrentPlayer.packageName + " OK");
            mCurrentBrowser.disconnect();
            mCurrentBrowser = null;
            mBrowsePlayerInfoList.add(mCurrentPlayer);
            MediaPlayerInfo info = getMediaPlayerInfo(mCurrentPlayer.packageName);
            MediaController controller = (info == null) ? null : info.getMediaController();
            // Refresh the media player entry so it notices we can browse
            if (controller != null) {
                addMediaPlayerController(controller.getWrappedInstance());
            } else {
                addMediaPlayerPackage(mCurrentPlayer.packageName);
            }
            mPlayersChanged = true;
            connectNextPlayer();
        }

        @Override
        public void onConnectionFailed() {
            Log.d(TAG, "BrowsablePlayerListBuilder: " + mCurrentPlayer.packageName + " FAIL");
            connectNextPlayer();
        }
    }

    /* Initializes list of media players identified from session manager active sessions */
    private void initMediaPlayersList() {
        synchronized (mMediaPlayerInfoList) {
            // Clearing old browsable player's list
            mMediaPlayerInfoList.clear();

            if (mMediaSessionManager == null) {
                if (DEBUG) Log.w(TAG, "initMediaPlayersList: no media session manager!");
                return;
            }

            List<android.media.session.MediaController> controllers =
                    mMediaSessionManager.getActiveSessions(null);
            if (DEBUG)
                Log.v(TAG, "initMediaPlayerInfoList: " + controllers.size() + " controllers");
            /* Initializing all media players */
            for (android.media.session.MediaController controller : controllers) {
                addMediaPlayerController(controller);
            }

            scheduleMediaUpdate();

            if (mMediaPlayerInfoList.size() > 0) {
                // Set the first one as the Addressed Player
                updateCurrentController(mMediaPlayerInfoList.firstKey(), -1);
            }
        }
    }

    private List<android.media.session.MediaController> getMediaControllers() {
        List<android.media.session.MediaController> controllers =
                new ArrayList<android.media.session.MediaController>();
        synchronized (mMediaPlayerInfoList) {
            for (MediaPlayerInfo info : mMediaPlayerInfoList.values()) {
                MediaController controller = info.getMediaController();
                if (controller != null) {
                    controllers.add(controller.getWrappedInstance());
                }
            }
        }
        return controllers;
    }

    /** Add (or update) a player to the media player list without a controller */
    private boolean addMediaPlayerPackage(String packageName) {
        MediaPlayerInfo info = new MediaPlayerInfo(null, AvrcpConstants.PLAYER_TYPE_AUDIO,
                AvrcpConstants.PLAYER_SUBTYPE_NONE, PLAYSTATUS_STOPPED,
                getFeatureBitMask(packageName), packageName, getAppLabel(packageName));
        return addMediaPlayerInfo(info);
    }

    /** Add (or update) a player to the media player list given an active controller */
    private boolean addMediaPlayerController(android.media.session.MediaController controller) {
        String packageName = controller.getPackageName();
        MediaPlayerInfo info = new MediaPlayerInfo(MediaController.wrap(controller),
                AvrcpConstants.PLAYER_TYPE_AUDIO, AvrcpConstants.PLAYER_SUBTYPE_NONE,
                getBluetoothPlayState(controller.getPlaybackState()),
                getFeatureBitMask(packageName), controller.getPackageName(),
                getAppLabel(packageName));
        return addMediaPlayerInfo(info);
    }

    /** Add or update a player to the media player list given the MediaPlayerInfo object.
     *  @return true if an item was updated, false if it was added instead
     */
    private boolean addMediaPlayerInfo(MediaPlayerInfo info) {
        int updateId = -1;
        boolean updated = false;
        boolean currentRemoved = false;
        synchronized (mMediaPlayerInfoList) {
            for (Map.Entry<Integer, MediaPlayerInfo> entry : mMediaPlayerInfoList.entrySet()) {
                MediaPlayerInfo current = entry.getValue();
                int id = entry.getKey();
                if (info.getPackageName().equals(current.getPackageName())) {
                    if (!current.equalView(info)) {
                        // If we would present a different player, make it a new player
                        // so that controllers know whether a player is browsable or not.
                        mMediaPlayerInfoList.remove(id);
                        currentRemoved = (mCurrAddrPlayerID == id);
                        break;
                    }
                    updateId = id;
                    updated = true;
                    break;
                }
            }
            if (updateId == -1) {
                // New player
                mLastUsedPlayerID++;
                updateId = mLastUsedPlayerID;
                mAvailablePlayerViewChanged = true;
            }
            mMediaPlayerInfoList.put(updateId, info);
            if (DEBUG)
                Log.d(TAG, (updated ? "update #" : "add #") + updateId + ":" + info.toString());
            if (currentRemoved || updateId == mCurrAddrPlayerID) {
                updateCurrentController(updateId, mCurrBrowsePlayerID);
            }
        }
        return updated;
    }

    /** Remove all players related to |packageName| from the media player info list */
    private MediaPlayerInfo removeMediaPlayerInfo(String packageName) {
        synchronized (mMediaPlayerInfoList) {
            int removeKey = -1;
            for (Map.Entry<Integer, MediaPlayerInfo> entry : mMediaPlayerInfoList.entrySet()) {
                if (entry.getValue().getPackageName().equals(packageName)) {
                    removeKey = entry.getKey();
                    break;
                }
            }
            if (removeKey != -1) {
                if (DEBUG)
                    Log.d(TAG, "remove #" + removeKey + ":" + mMediaPlayerInfoList.get(removeKey));
                mAvailablePlayerViewChanged = true;
                return mMediaPlayerInfoList.remove(removeKey);
            }

            return null;
        }
    }

    /** Remove the controller referenced by |controller| from any player in the list */
    private void removeMediaController(@Nullable android.media.session.MediaController controller) {
        if (controller == null) return;
        synchronized (mMediaPlayerInfoList) {
            for (Map.Entry<Integer, MediaPlayerInfo> entry : mMediaPlayerInfoList.entrySet()) {
                MediaPlayerInfo info = entry.getValue();
                MediaController c = info.getMediaController();
                if (c != null && c.equals(controller)) {
                    info.setMediaController(null);
                    if (entry.getKey() == mCurrAddrPlayerID) {
                        updateCurrentController(mCurrAddrPlayerID, mCurrBrowsePlayerID);
                    }
                }
            }
        }
    }

    /*
     * utility function to get the playback state of any media player through
     * media controller APIs.
     */
    private byte getBluetoothPlayState(PlaybackState pbState) {
        if (pbState == null) {
            Log.w(TAG, "playState object null, sending STOPPED");
            return PLAYSTATUS_STOPPED;
        }

        switch (pbState.getState()) {
            case PlaybackState.STATE_PLAYING:
            case PlaybackState.STATE_BUFFERING:
                return PLAYSTATUS_PLAYING;

            case PlaybackState.STATE_STOPPED:
            case PlaybackState.STATE_NONE:
            case PlaybackState.STATE_CONNECTING:
                return PLAYSTATUS_STOPPED;

            case PlaybackState.STATE_PAUSED:
                return PLAYSTATUS_PAUSED;

            case PlaybackState.STATE_FAST_FORWARDING:
            case PlaybackState.STATE_SKIPPING_TO_NEXT:
            case PlaybackState.STATE_SKIPPING_TO_QUEUE_ITEM:
                return PLAYSTATUS_FWD_SEEK;

            case PlaybackState.STATE_REWINDING:
            case PlaybackState.STATE_SKIPPING_TO_PREVIOUS:
                return PLAYSTATUS_REV_SEEK;

            case PlaybackState.STATE_ERROR:
            default:
                return PLAYSTATUS_ERROR;
        }
    }

    /*
     * utility function to get the feature bit mask of any media player through
     * package name
     */
    private short[] getFeatureBitMask(String packageName) {

        ArrayList<Short> featureBitsList = new ArrayList<Short>();

        /* adding default feature bits */
        featureBitsList.add(AvrcpConstants.AVRC_PF_PLAY_BIT_NO);
        featureBitsList.add(AvrcpConstants.AVRC_PF_STOP_BIT_NO);
        featureBitsList.add(AvrcpConstants.AVRC_PF_PAUSE_BIT_NO);
        featureBitsList.add(AvrcpConstants.AVRC_PF_REWIND_BIT_NO);
        featureBitsList.add(AvrcpConstants.AVRC_PF_FAST_FWD_BIT_NO);
        featureBitsList.add(AvrcpConstants.AVRC_PF_FORWARD_BIT_NO);
        featureBitsList.add(AvrcpConstants.AVRC_PF_BACKWARD_BIT_NO);
        featureBitsList.add(AvrcpConstants.AVRC_PF_ADV_CTRL_BIT_NO);

        /* Add/Modify browse player supported features. */
        if (isBrowseSupported(packageName)) {
            featureBitsList.add(AvrcpConstants.AVRC_PF_BROWSE_BIT_NO);
            featureBitsList.add(AvrcpConstants.AVRC_PF_UID_UNIQUE_BIT_NO);
            featureBitsList.add(AvrcpConstants.AVRC_PF_NOW_PLAY_BIT_NO);
            featureBitsList.add(AvrcpConstants.AVRC_PF_GET_NUM_OF_ITEMS_BIT_NO);
            if (mAvrcpBipRsp != null)
                featureBitsList.add(AvrcpConstants.AVRC_PF_COVER_ART_BIT_NO);
        }

        // converting arraylist to array for response
        short[] featureBitsArray = new short[featureBitsList.size()];

        for (int i = 0; i < featureBitsList.size(); i++) {
            featureBitsArray[i] = featureBitsList.get(i).shortValue();
        }

        return featureBitsArray;
    }

    /**
     * Checks the Package name if it supports Browsing or not.
     *
     * @param packageName - name of the package to get the Id.
     * @return true if it supports browsing, else false.
     */
    private boolean isBrowseSupported(String packageName) {
        synchronized (mBrowsePlayerInfoList) {
            /* check if Browsable Player's list contains this package name */
            for (BrowsePlayerInfo info : mBrowsePlayerInfoList) {
                if (info.packageName.equals(packageName)) {
                    if (DEBUG) Log.v(TAG, "isBrowseSupported for " + packageName + ": true");
                    return true;
                }
            }
        }

        if (DEBUG) Log.v(TAG, "isBrowseSupported for " + packageName + ": false");
        return false;
    }

    private String getPackageName(int id) {
        MediaPlayerInfo player = null;
        synchronized (mMediaPlayerInfoList) {
            player = mMediaPlayerInfoList.getOrDefault(id, null);
        }

        if (player == null) {
            Log.w(TAG, "No package name for player (" + id + " not valid)");
            return "";
        }

        String packageName = player.getPackageName();
        if (DEBUG) Log.v(TAG, "Player " + id + " package: " + packageName);
        return packageName;
    }

    /* from the global object, getting the current browsed player's package name */
    private String getCurrentBrowsedPlayer(byte[] bdaddr) {
        String browsedPlayerPackage = "";

        Map<String, BrowsedMediaPlayer> connList = mAvrcpBrowseManager.getConnList();
        String bdaddrStr = new String(bdaddr);
        if(connList.containsKey(bdaddrStr)){
            browsedPlayerPackage = connList.get(bdaddrStr).getPackageName();
        }
        if (DEBUG) Log.v(TAG, "getCurrentBrowsedPlayerPackage: " + browsedPlayerPackage);
        return browsedPlayerPackage;
    }

    /* Returns the MediaPlayerInfo for the currently addressed media player */
    private MediaPlayerInfo getAddressedPlayerInfo() {
        synchronized (mMediaPlayerInfoList) {
            return mMediaPlayerInfoList.getOrDefault(mCurrAddrPlayerID, null);
        }
    }

    /*
     * Utility function to get the Media player info from package name returns
     * null if package name not found in media players list
     */
    private MediaPlayerInfo getMediaPlayerInfo(String packageName) {
        synchronized (mMediaPlayerInfoList) {
            if (mMediaPlayerInfoList.isEmpty()) {
                if (DEBUG) Log.v(TAG, "getMediaPlayerInfo: Media players list empty");
                return null;
            }

            for (MediaPlayerInfo info : mMediaPlayerInfoList.values()) {
                if (packageName.equals(info.getPackageName())) {
                    if (DEBUG) Log.v(TAG, "getMediaPlayerInfo: Found " + packageName);
                    return info;
                }
            }
            if (DEBUG) Log.w(TAG, "getMediaPlayerInfo: " + packageName + " not found");
            return null;
        }
    }

    /* prepare media list & return the media player list response object */
    private MediaPlayerListRsp prepareMediaPlayerRspObj() {
        synchronized (mMediaPlayerInfoList) {
            int numPlayers = mMediaPlayerInfoList.size();

            int[] playerIds = new int[numPlayers];
            byte[] playerTypes = new byte[numPlayers];
            int[] playerSubTypes = new int[numPlayers];
            String[] displayableNameArray = new String[numPlayers];
            byte[] playStatusValues = new byte[numPlayers];
            short[] featureBitMaskValues =
                    new short[numPlayers * AvrcpConstants.AVRC_FEATURE_MASK_SIZE];

            int players = 0;
            for (Map.Entry<Integer, MediaPlayerInfo> entry : mMediaPlayerInfoList.entrySet()) {
                MediaPlayerInfo info = entry.getValue();
                playerIds[players] = entry.getKey();
                playerTypes[players] = info.getMajorType();
                playerSubTypes[players] = info.getSubType();
                displayableNameArray[players] = info.getDisplayableName();
                playStatusValues[players] = info.getPlayStatus();

                short[] featureBits = info.getFeatureBitMask();
                for (int numBit = 0; numBit < featureBits.length; numBit++) {
                    /* gives which octet this belongs to */
                    byte octet = (byte) (featureBits[numBit] / 8);
                    /* gives the bit position within the octet */
                    byte bit = (byte) (featureBits[numBit] % 8);
                    featureBitMaskValues[(players * AvrcpConstants.AVRC_FEATURE_MASK_SIZE)
                            + octet] |= (1 << bit);
                }

                /* printLogs */
                if (DEBUG) {
                    Log.d(TAG, "Player " + playerIds[players] + ": " + displayableNameArray[players]
                                    + " type: " + playerTypes[players] + ", "
                                    + playerSubTypes[players] + " status: "
                                    + playStatusValues[players]);
                }

                players++;
            }

            if (DEBUG) Log.d(TAG, "prepareMediaPlayerRspObj: numPlayers = " + numPlayers);

            return new MediaPlayerListRsp(AvrcpConstants.RSP_NO_ERROR, sUIDCounter, numPlayers,
                    AvrcpConstants.BTRC_ITEM_PLAYER, playerIds, playerTypes, playerSubTypes,
                    playStatusValues, featureBitMaskValues, displayableNameArray);
        }
    }

     /* build media player list and send it to remote. */
    private void handleMediaPlayerListRsp(AvrcpCmd.FolderItemsCmd folderObj) {
        MediaPlayerListRsp rspObj = null;
        synchronized (mMediaPlayerInfoList) {
            int numPlayers = mMediaPlayerInfoList.size();
            if (numPlayers == 0) {
                mediaPlayerListRspNative(folderObj.mAddress, AvrcpConstants.RSP_NO_AVBL_PLAY,
                        (short) 0, (byte) 0, 0, null, null, null, null, null, null);
                return;
            }
            if (folderObj.mStartItem >= numPlayers) {
                Log.i(TAG, "handleMediaPlayerListRsp: start = " + folderObj.mStartItem
                                + " > num of items = " + numPlayers);
                mediaPlayerListRspNative(folderObj.mAddress, AvrcpConstants.RSP_INV_RANGE,
                        (short) 0, (byte) 0, 0, null, null, null, null, null, null);
                return;
            }
            rspObj = prepareMediaPlayerRspObj();
        }
        if (DEBUG) Log.d(TAG, "handleMediaPlayerListRsp: sending " + rspObj.mNumItems + " players");
        mediaPlayerListRspNative(folderObj.mAddress, rspObj.mStatus, rspObj.mUIDCounter,
                rspObj.itemType, rspObj.mNumItems, rspObj.mPlayerIds, rspObj.mPlayerTypes,
                rspObj.mPlayerSubTypes, rspObj.mPlayStatusValues, rspObj.mFeatureBitMaskValues,
                rspObj.mPlayerNameList);
    }

    /* unregister to the old controller, update new IDs and register to the new controller */
    private boolean updateCurrentController(int addrId, int browseId) {
        boolean registerRsp = true;

        updateNewIds(addrId, browseId);

        MediaController newController = null;
        MediaPlayerInfo info = getAddressedPlayerInfo();
        if (info != null) newController = info.getMediaController();

        if (DEBUG)
            Log.d(TAG, "updateCurrentController: " + mMediaController + " to " + newController);
        synchronized (this) {
            if (mMediaController == null || (!mMediaController.equals(newController))) {
                if (mMediaController != null) {
                    mMediaController.unregisterCallback(mMediaControllerCb);
                }
                mMediaController = newController;
                if (mMediaController != null) {
                    mMediaController.registerCallback(mMediaControllerCb, mHandler);
                    mAddressedMediaPlayer.updateNowPlayingList(mMediaController);
                } else {
                    mAddressedMediaPlayer.updateNowPlayingList(null);
                    registerRsp = false;
                }
            }
        }
<<<<<<< HEAD
        updateCurrentMediaState(false, null);
=======
        scheduleMediaUpdate();
>>>>>>> c379b32f
        return registerRsp;
    }

    /* Handle getfolderitems for scope = VFS, Search, NowPlayingList */
    private void handleGetFolderItemBrowseResponse(AvrcpCmd.FolderItemsCmd folderObj, byte[] bdaddr) {
        int status = AvrcpConstants.RSP_NO_ERROR;

        /* Browsed player is already set */
        if (folderObj.mScope == AvrcpConstants.BTRC_SCOPE_FILE_SYSTEM) {
            if (mAvrcpBrowseManager.getBrowsedMediaPlayer(bdaddr) == null) {
                Log.e(TAG, "handleGetFolderItemBrowseResponse: no browsed player set for "
                                + Utils.getAddressStringFromByte(bdaddr));
                getFolderItemsRspNative(bdaddr, AvrcpConstants.RSP_INTERNAL_ERR, (short) 0,
                        (byte) 0x00, 0, null, null, null, null, null, null, null, null);
                return;
            }
            mAvrcpBrowseManager.getBrowsedMediaPlayer(bdaddr).getFolderItemsVFS(folderObj);
            return;
        }
        if (folderObj.mScope == AvrcpConstants.BTRC_SCOPE_NOW_PLAYING) {
            mAddressedMediaPlayer.getFolderItemsNowPlaying(bdaddr, folderObj, mMediaController);
            return;
        }

        /* invalid scope */
        Log.e(TAG, "handleGetFolderItemBrowseResponse: unknown scope " + folderObj.mScope);
        getFolderItemsRspNative(bdaddr, AvrcpConstants.RSP_INV_SCOPE, (short) 0, (byte) 0x00, 0,
                null, null, null, null, null, null, null, null);
    }

    /* utility function to update the global values of current Addressed and browsed player */
    private void updateNewIds(int addrId, int browseId) {
        if (DEBUG)
            Log.v(TAG, "updateNewIds: Addressed:" + mCurrAddrPlayerID + " to " + addrId
                            + ", Browse:" + mCurrBrowsePlayerID + " to " + browseId);
        mCurrAddrPlayerID = addrId;
        mCurrBrowsePlayerID = browseId;
    }

    /* Getting the application's displayable name from package name */
    private String getAppLabel(String packageName) {
        ApplicationInfo appInfo = null;
        try {
            appInfo = mPackageManager.getApplicationInfo(packageName, 0);
        } catch (NameNotFoundException e) {
            e.printStackTrace();
        }

        return (String) (appInfo != null ? mPackageManager
                .getApplicationLabel(appInfo) : "Unknown");
    }

    private void handlePlayItemResponse(byte[] bdaddr, byte[] uid, byte scope) {
        if (scope == AvrcpConstants.BTRC_SCOPE_NOW_PLAYING) {
            mAddressedMediaPlayer.playItem(bdaddr, uid, mMediaController);
        }
        else {
            if(!isAddrPlayerSameAsBrowsed(bdaddr)) {
                Log.w(TAG, "Remote requesting play item on uid which may not be recognized by" +
                        "current addressed player");
                playItemRspNative(bdaddr, AvrcpConstants.RSP_INV_ITEM);
            }

            if (mAvrcpBrowseManager.getBrowsedMediaPlayer(bdaddr) != null) {
                mAvrcpBrowseManager.getBrowsedMediaPlayer(bdaddr).playItem(uid, scope);
            } else {
                Log.e(TAG, "handlePlayItemResponse: Remote requested playitem " +
                        "before setbrowsedplayer");
                playItemRspNative(bdaddr, AvrcpConstants.RSP_INTERNAL_ERR);
            }
        }
    }

    private void handleGetItemAttr(AvrcpCmd.ItemAttrCmd itemAttr) {
        if (itemAttr.mScope == AvrcpConstants.BTRC_SCOPE_NOW_PLAYING) {
            if (mCurrAddrPlayerID == NO_PLAYER_ID) {
                getItemAttrRspNative(
                        itemAttr.mAddress, AvrcpConstants.RSP_NO_AVBL_PLAY, (byte) 0, null, null);
                return;
            }
            mAddressedMediaPlayer.getItemAttr(itemAttr.mAddress, itemAttr, mMediaController);
            return;
        }
        // All other scopes use browsed player
        if (mAvrcpBrowseManager.getBrowsedMediaPlayer(itemAttr.mAddress) != null) {
            mAvrcpBrowseManager.getBrowsedMediaPlayer(itemAttr.mAddress).getItemAttr(itemAttr);
        } else {
            Log.e(TAG, "Could not get attributes. mBrowsedMediaPlayer is null");
            getItemAttrRspNative(
                    itemAttr.mAddress, AvrcpConstants.RSP_INTERNAL_ERR, (byte) 0, null, null);
        }
    }

    private void handleGetTotalNumOfItemsResponse(byte[] bdaddr, byte scope) {
        // for scope as media player list
        if (scope == AvrcpConstants.BTRC_SCOPE_PLAYER_LIST) {
            int numPlayers = 0;
            synchronized (mMediaPlayerInfoList) {
                numPlayers = mMediaPlayerInfoList.size();
            }
            if (DEBUG) Log.d(TAG, "handleGetTotalNumOfItemsResponse: " + numPlayers + " players.");
            getTotalNumOfItemsRspNative(bdaddr, AvrcpConstants.RSP_NO_ERROR, 0, numPlayers);
        } else if (scope == AvrcpConstants.BTRC_SCOPE_NOW_PLAYING) {
            mAddressedMediaPlayer.getTotalNumOfItems(bdaddr, mMediaController);
        } else {
            // for FileSystem browsing scopes as VFS, Now Playing
            if (mAvrcpBrowseManager.getBrowsedMediaPlayer(bdaddr) != null) {
                mAvrcpBrowseManager.getBrowsedMediaPlayer(bdaddr).getTotalNumOfItems(scope);
            } else {
                Log.e(TAG, "Could not get Total NumOfItems. mBrowsedMediaPlayer is null");
                getTotalNumOfItemsRspNative(bdaddr, AvrcpConstants.RSP_INTERNAL_ERR, 0, 0);
            }
        }

    }

    /* check if browsed player and addressed player are same */
    private boolean isAddrPlayerSameAsBrowsed(byte[] bdaddr) {
        String browsedPlayer = getCurrentBrowsedPlayer(bdaddr);

        if (!isPackageNameValid(browsedPlayer)) {
            Log.w(TAG, "Browsed player name empty");
            return false;
        }

        MediaPlayerInfo info = getAddressedPlayerInfo();
        String packageName = (info == null) ? "<none>" : info.getPackageName();
        if (info == null || !packageName.equals(browsedPlayer)) {
            if (DEBUG) Log.d(TAG, browsedPlayer + " is not addressed player " + packageName);
            return false;
        }
        return true;
    }

    /* checks if package name is not null or empty */
    private boolean isPackageNameValid(String browsedPackage) {
        boolean isValid = (browsedPackage != null && browsedPackage.length() > 0);
        if (DEBUG) Log.d(TAG, "isPackageNameValid: browsedPackage = " + browsedPackage +
                "isValid = " + isValid);
        return isValid;
    }

    /* checks if selected addressed player is already addressed */
    private boolean isPlayerAlreadyAddressed(int selectedId) {
        // checking if selected ID is same as the current addressed player id
        boolean isAddressed = (mCurrAddrPlayerID == selectedId);
        if (DEBUG) Log.d(TAG, "isPlayerAlreadyAddressed: isAddressed = " + isAddressed);
        return isAddressed;
    }

    private byte[] getByteAddress(BluetoothDevice device) {
        return Utils.getBytesFromAddress(device.getAddress());
    }

    public void cleanupDeviceFeaturesIndex (int index) {
        Log.i(TAG,"cleanupDeviceFeaturesIndex index:" + index);
        deviceFeatures[index].mCurrentDevice = null;
        deviceFeatures[index].mCurrentPlayState = new PlaybackState.Builder().setState(PlaybackState.STATE_NONE, -1L, 0.0f).build();;
        deviceFeatures[index].mPlayStatusChangedNT = AvrcpConstants.NOTIFICATION_TYPE_CHANGED;
        deviceFeatures[index].mTrackChangedNT = AvrcpConstants.NOTIFICATION_TYPE_CHANGED;
        deviceFeatures[index].mPlaybackIntervalMs = 0L;
        deviceFeatures[index].mPlayPosChangedNT = AvrcpConstants.NOTIFICATION_TYPE_CHANGED;
        deviceFeatures[index].mFeatures = 0;
        deviceFeatures[index].mAbsoluteVolume = -1;
        deviceFeatures[index].mLastSetVolume = -1;
        deviceFeatures[index].mLastDirection = 0;
        deviceFeatures[index].mVolCmdSetInProgress = false;
        deviceFeatures[index].mVolCmdAdjustInProgress = false;
        deviceFeatures[index].mAbsVolRetryTimes = 0;
        deviceFeatures[index].mAvailablePlayersChangedNT = AvrcpConstants.NOTIFICATION_TYPE_CHANGED;
    }

    private synchronized void onConnectionStateChanged(
            boolean rc_connected, boolean br_connected, byte[] address) {
        BluetoothDevice device = BluetoothAdapter.getDefaultAdapter().getRemoteDevice(address);
        Log.d(TAG, "onConnectionStateChanged " + rc_connected + " " + br_connected + " Addr:"
            + device);
        if (device == null) {
            Log.e(TAG, "onConnectionStateChanged Device is null");
            return;
        }

        if (rc_connected) {
            setAvrcpConnectedDevice(device);
        } else {
            setAvrcpDisconnectedDevice(device);
        }
    }

    public void dump(StringBuilder sb) {
        sb.append("AVRCP:\n");
<<<<<<< HEAD
        for (int i = 0; i < maxAvrcpConnections; i++) {
            Log.v(TAG,"for index " + i);
            ProfileService.println(sb, "mMediaAttributes: " + mMediaAttributes);
            ProfileService.println(sb, "mTransportControlFlags: " + mTransportControlFlags);
            ProfileService.println(sb, "mTracksPlayed: " + deviceFeatures[i].mTracksPlayed);
            ProfileService.println(sb, "mCurrentPlayState: " + deviceFeatures[i].mCurrentPlayState);
            ProfileService.println(sb, "mLastStateUpdate: " + mLastStateUpdate);
            ProfileService.println(sb, "mPlayStatusChangedNT: " + deviceFeatures[i].mPlayStatusChangedNT);
            ProfileService.println(sb, "mTrackChangedNT: " + deviceFeatures[i].mTrackChangedNT);
            ProfileService.println(sb, "mLastStateUpdate: " + mLastStateUpdate);
            ProfileService.println(sb, "mSongLengthMs: " + mSongLengthMs);
            ProfileService.println(sb, "mPlaybackIntervalMs: " + deviceFeatures[i].mPlaybackIntervalMs);
            ProfileService.println(sb, "mPlayPosChangedNT: " + deviceFeatures[i].mPlayPosChangedNT);
            ProfileService.println(sb, "mNextPosMs: " + deviceFeatures[i].mNextPosMs);
            ProfileService.println(sb, "mPrevPosMs: " + deviceFeatures[i].mPrevPosMs);
            ProfileService.println(sb, "mFeatures: " + deviceFeatures[i].mFeatures);
            ProfileService.println(sb, "mRemoteVolume: " + deviceFeatures[i].mRemoteVolume);
            ProfileService.println(sb, "mLastRemoteVolume: " + deviceFeatures[i].mLastRemoteVolume);
            ProfileService.println(sb, "mAbsoluteVolume: " + deviceFeatures[i].mAbsoluteVolume);
            ProfileService.println(sb, "mLastSetVolume: " + deviceFeatures[i].mLastSetVolume);
            ProfileService.println(sb, "mLastDirection: " + deviceFeatures[i].mLastDirection);
            ProfileService.println(sb, "mVolumeStep: " + mVolumeStep);
            ProfileService.println(sb, "mAudioStreamMax: " + mAudioStreamMax);
            ProfileService.println(sb, "mVolCmdSetInProgress: " + deviceFeatures[i].mVolCmdSetInProgress);
            ProfileService.println(sb, "mVolCmdAdjustInProgress: " + deviceFeatures[i].mVolCmdAdjustInProgress);
            ProfileService.println(sb, "mAbsVolRetryTimes: " + deviceFeatures[i].mAbsVolRetryTimes);
            ProfileService.println(sb, "mVolumeMapping: " + deviceFeatures[i].mVolumeMapping.toString());

        }
=======
        ProfileService.println(sb, "mMediaAttributes: " + mMediaAttributes.toRedactedString());
        ProfileService.println(sb, "mTransportControlFlags: " + mTransportControlFlags);
        ProfileService.println(sb, "mCurrentPlayState: " + mCurrentPlayState);
        ProfileService.println(sb, "mPlayStatusChangedNT: " + mPlayStatusChangedNT);
        ProfileService.println(sb, "mTrackChangedNT: " + mTrackChangedNT);
        ProfileService.println(sb, "mPlaybackIntervalMs: " + mPlaybackIntervalMs);
        ProfileService.println(sb, "mPlayPosChangedNT: " + mPlayPosChangedNT);
        ProfileService.println(sb, "mNextPosMs: " + mNextPosMs);
        ProfileService.println(sb, "mPrevPosMs: " + mPrevPosMs);
        ProfileService.println(sb, "mFeatures: " + mFeatures);
        ProfileService.println(sb, "mRemoteVolume: " + mRemoteVolume);
        ProfileService.println(sb, "mLastRemoteVolume: " + mLastRemoteVolume);
        ProfileService.println(sb, "mLastDirection: " + mLastDirection);
        ProfileService.println(sb, "mVolumeStep: " + mVolumeStep);
        ProfileService.println(sb, "mAudioStreamMax: " + mAudioStreamMax);
        ProfileService.println(sb, "mVolCmdAdjustInProgress: " + mVolCmdAdjustInProgress);
        ProfileService.println(sb, "mVolCmdSetInProgress: " + mVolCmdSetInProgress);
        ProfileService.println(sb, "mAbsVolRetryTimes: " + mAbsVolRetryTimes);
        ProfileService.println(sb, "mVolumeMapping: " + mVolumeMapping.toString());
>>>>>>> c379b32f
        synchronized (this) {
            if (mMediaController != null)
                ProfileService.println(sb, "mMediaController: "
                                + mMediaController.getWrappedInstance() + " pkg "
                                + mMediaController.getPackageName());
        }
        ProfileService.println(sb, "");
        ProfileService.println(sb, "Media Players:");
        synchronized (mMediaPlayerInfoList) {
            for (Map.Entry<Integer, MediaPlayerInfo> entry : mMediaPlayerInfoList.entrySet()) {
                int key = entry.getKey();
                ProfileService.println(sb, ((mCurrAddrPlayerID == key) ? " *#" : "  #")
                                + entry.getKey() + ": " + entry.getValue());
            }
        }

        ProfileService.println(sb, "");
        mAddressedMediaPlayer.dump(sb, mMediaController);

        ProfileService.println(sb, "");
        ProfileService.println(sb, mPassthroughDispatched + " passthrough operations: ");
        if (mPassthroughDispatched > mPassthroughLogs.size())
            ProfileService.println(sb, "  (last " + mPassthroughLogs.size() + ")");
        synchronized (mPassthroughLogs) {
            for (MediaKeyLog log : mPassthroughLogs) {
                ProfileService.println(sb, "  " + log);
            }
        }
        synchronized (mPassthroughPending) {
            for (MediaKeyLog log : mPassthroughPending) {
                ProfileService.println(sb, "  " + log);
            }
        }
    }

    public class AvrcpBrowseManager {
        Map<String, BrowsedMediaPlayer> connList = new HashMap<String, BrowsedMediaPlayer>();
        private AvrcpMediaRspInterface mMediaInterface;
        private Context mContext;

        public AvrcpBrowseManager(Context context, AvrcpMediaRspInterface mediaInterface) {
            mContext = context;
            mMediaInterface = mediaInterface;
        }

        public void cleanup() {
            Iterator entries = connList.entrySet().iterator();
            while (entries.hasNext()) {
                Map.Entry entry = (Map.Entry) entries.next();
                BrowsedMediaPlayer browsedMediaPlayer = (BrowsedMediaPlayer) entry.getValue();
                if (browsedMediaPlayer != null) {
                    browsedMediaPlayer.cleanup();
                }
            }
            // clean up the map
            connList.clear();
        }

        // get the a free media player interface based on the passed bd address
        // if the no items is found for the passed media player then it assignes a
        // available media player interface
        public BrowsedMediaPlayer getBrowsedMediaPlayer(byte[] bdaddr) {
            BrowsedMediaPlayer mediaPlayer;
            String bdaddrStr = new String(bdaddr);
            if (connList.containsKey(bdaddrStr)) {
                mediaPlayer = connList.get(bdaddrStr);
            } else {
                mediaPlayer = new BrowsedMediaPlayer(bdaddr, mContext, mMediaInterface);
                connList.put(bdaddrStr, mediaPlayer);
            }
            return mediaPlayer;
        }

        // clears the details pertaining to passed bdaddres
        public boolean clearBrowsedMediaPlayer(byte[] bdaddr) {
            String bdaddrStr = new String(bdaddr);
            if (connList.containsKey(bdaddrStr)) {
                connList.remove(bdaddrStr);
                return true;
            }
            return false;
        }

        public Map<String, BrowsedMediaPlayer> getConnList() {
            return connList;
        }

        /* Helper function to convert colon separated bdaddr to byte string */
        private byte[] hexStringToByteArray(String s) {
            int len = s.length();
            byte[] data = new byte[len / 2];
            for (int i = 0; i < len; i += 2) {
                data[i / 2] = (byte) ((Character.digit(s.charAt(i), 16) << 4)
                        + Character.digit(s.charAt(i+1), 16));
            }
            return data;
        }
    }

    /*
     * private class which handles responses from AvrcpMediaManager. Maps responses to native
     * responses. This class implements the AvrcpMediaRspInterface interface.
     */
    private class AvrcpMediaRsp implements AvrcpMediaRspInterface {
        private static final String TAG = "AvrcpMediaRsp";

        public void setAddrPlayerRsp(byte[] address, int rspStatus) {
            if (!setAddressedPlayerRspNative(address, rspStatus)) {
                Log.e(TAG, "setAddrPlayerRsp failed!");
            }
        }

        public void setBrowsedPlayerRsp(byte[] address, int rspStatus, byte depth, int numItems,
                String[] textArray) {
            if (!setBrowsedPlayerRspNative(address, rspStatus, depth, numItems, textArray)) {
                Log.e(TAG, "setBrowsedPlayerRsp failed!");
            }
        }

        public void mediaPlayerListRsp(byte[] address, int rspStatus, MediaPlayerListRsp rspObj) {
            if (rspObj != null && rspStatus == AvrcpConstants.RSP_NO_ERROR) {
                if (!mediaPlayerListRspNative(address, rspStatus, sUIDCounter, rspObj.itemType,
                            rspObj.mNumItems, rspObj.mPlayerIds, rspObj.mPlayerTypes,
                            rspObj.mPlayerSubTypes, rspObj.mPlayStatusValues,
                            rspObj.mFeatureBitMaskValues, rspObj.mPlayerNameList))
                    Log.e(TAG, "mediaPlayerListRsp failed!");
            } else {
                Log.e(TAG, "mediaPlayerListRsp: rspObj is null");
                if (!mediaPlayerListRspNative(address, rspStatus, sUIDCounter, (byte) 0x00, 0, null,
                            null, null, null, null, null))
                    Log.e(TAG, "mediaPlayerListRsp failed!");
            }
        }

        public void folderItemsRsp(byte[] address, int rspStatus, FolderItemsRsp rspObj) {
            if (rspObj != null && rspStatus == AvrcpConstants.RSP_NO_ERROR) {
                if (!getFolderItemsRspNative(address, rspStatus, sUIDCounter, rspObj.mScope,
                        rspObj.mNumItems, rspObj.mFolderTypes, rspObj.mPlayable, rspObj.mItemTypes,
                        rspObj.mItemUid, rspObj.mDisplayNames, rspObj.mAttributesNum,
                        rspObj.mAttrIds, rspObj.mAttrValues))
                    Log.e(TAG, "getFolderItemsRspNative failed!");
            } else {
                Log.e(TAG, "folderItemsRsp: rspObj is null or rspStatus is error:" + rspStatus);
                if (!getFolderItemsRspNative(address, rspStatus, sUIDCounter, (byte) 0x00, 0,
                        null, null, null, null, null, null, null, null))
                    Log.e(TAG, "getFolderItemsRspNative failed!");
            }

        }

        public void changePathRsp(byte[] address, int rspStatus, int numItems) {
            if (!changePathRspNative(address, rspStatus, numItems))
                Log.e(TAG, "changePathRspNative failed!");
        }

        public void getItemAttrRsp(byte[] address, int rspStatus, ItemAttrRsp rspObj) {
            if (rspObj != null && rspStatus == AvrcpConstants.RSP_NO_ERROR) {
                if (!getItemAttrRspNative(address, rspStatus, rspObj.mNumAttr,
                        rspObj.mAttributesIds, rspObj.mAttributesArray))
                    Log.e(TAG, "getItemAttrRspNative failed!");
            } else {
                Log.e(TAG, "getItemAttrRsp: rspObj is null or rspStatus is error:" + rspStatus);
                if (!getItemAttrRspNative(address, rspStatus, (byte) 0x00, null, null))
                    Log.e(TAG, "getItemAttrRspNative failed!");
            }
        }

        public void playItemRsp(byte[] address, int rspStatus) {
            if (!playItemRspNative(address, rspStatus)) {
                Log.e(TAG, "playItemRspNative failed!");
            }
        }

        public void getTotalNumOfItemsRsp(byte[] address, int rspStatus, int uidCounter,
                int numItems) {
            if (!getTotalNumOfItemsRspNative(address, rspStatus, sUIDCounter, numItems)) {
                Log.e(TAG, "getTotalNumOfItemsRspNative failed!");
            }
        }

        public void addrPlayerChangedRsp(int type, int playerId, int uidCounter, byte[] address) {
            if (!registerNotificationRspAddrPlayerChangedNative(type, playerId, sUIDCounter, address)) {
                Log.e(TAG, "registerNotificationRspAddrPlayerChangedNative failed!");
            }
        }

        public void avalPlayerChangedRsp(byte[] address, int type) {
            if (!registerNotificationRspAvalPlayerChangedNative(type, address)) {
                Log.e(TAG, "registerNotificationRspAvalPlayerChangedNative failed!");
            }
        }

<<<<<<< HEAD
        public void uidsChangedRsp(byte[] address, int type, int uidCounter) {
            if (!registerNotificationRspUIDsChangedNative(type, sUIDCounter, address)) {
=======
        public void uidsChangedRsp(int type) {
            if (!registerNotificationRspUIDsChangedNative(type, sUIDCounter)) {
>>>>>>> c379b32f
                Log.e(TAG, "registerNotificationRspUIDsChangedNative failed!");
            }
        }

        public void nowPlayingChangedRsp(int type, byte[] address) {
            if (!registerNotificationRspNowPlayingChangedNative(type, address)) {
                Log.e(TAG, "registerNotificationRspNowPlayingChangedNative failed!");
            }
        }

        public void nowPlayingChangedRsp(int type) {
            if (!registerNotificationRspNowPlayingChangedNative(type, null)) {
                Log.e(TAG, "registerNotificationRspNowPlayingChangedNative failed!");
            }
        }

        public void trackChangedRsp(int type, byte[] uid, byte[] addr) {
            if (!registerNotificationRspTrackChangeNative(type, uid, addr)) {
                Log.e(TAG, "registerNotificationRspTrackChangeNative failed!");
            }
        }
    }

    private int getIndexForDevice(BluetoothDevice device) {
        for (int i = 0; i < maxAvrcpConnections; i++) {
            if (deviceFeatures[i].mCurrentDevice != null &&
                    deviceFeatures[i].mCurrentDevice.equals(device)) {
                Log.i(TAG,"device found at index " + i);
                return i;
            }
        }
        Log.e(TAG, "returning invalid index");
        return INVALID_DEVICE_INDEX;
    }

    /* getters for some private variables */
    public AvrcpBrowseManager getAvrcpBrowseManager() {
        return mAvrcpBrowseManager;
    }

    /* PASSTHROUGH COMMAND MANAGEMENT */

    void handlePassthroughCmd(int op, int state) {
        int code = avrcpPassthroughToKeyCode(op);
        if (code == KeyEvent.KEYCODE_UNKNOWN) {
            Log.w(TAG, "Ignoring passthrough of unknown key " + op + " state " + state);
            return;
        }
        int action = KeyEvent.ACTION_DOWN;
        if (state == AvrcpConstants.KEY_STATE_RELEASE) action = KeyEvent.ACTION_UP;
        KeyEvent event = new KeyEvent(action, code);
        if (!KeyEvent.isMediaKey(code)) {
            Log.w(TAG, "Passthrough non-media key " + op + " (code " + code + ") state " + state);
        }
        mMediaSessionManager.dispatchMediaKeyEvent(event);
        addKeyPending(event);
    }

    private int avrcpPassthroughToKeyCode(int operation) {
        switch (operation) {
            case BluetoothAvrcp.PASSTHROUGH_ID_UP:
                return KeyEvent.KEYCODE_DPAD_UP;
            case BluetoothAvrcp.PASSTHROUGH_ID_DOWN:
                return KeyEvent.KEYCODE_DPAD_DOWN;
            case BluetoothAvrcp.PASSTHROUGH_ID_LEFT:
                return KeyEvent.KEYCODE_DPAD_LEFT;
            case BluetoothAvrcp.PASSTHROUGH_ID_RIGHT:
                return KeyEvent.KEYCODE_DPAD_RIGHT;
            case BluetoothAvrcp.PASSTHROUGH_ID_RIGHT_UP:
                return KeyEvent.KEYCODE_DPAD_UP_RIGHT;
            case BluetoothAvrcp.PASSTHROUGH_ID_RIGHT_DOWN:
                return KeyEvent.KEYCODE_DPAD_DOWN_RIGHT;
            case BluetoothAvrcp.PASSTHROUGH_ID_LEFT_UP:
                return KeyEvent.KEYCODE_DPAD_UP_LEFT;
            case BluetoothAvrcp.PASSTHROUGH_ID_LEFT_DOWN:
                return KeyEvent.KEYCODE_DPAD_DOWN_LEFT;
            case BluetoothAvrcp.PASSTHROUGH_ID_0:
                return KeyEvent.KEYCODE_NUMPAD_0;
            case BluetoothAvrcp.PASSTHROUGH_ID_1:
                return KeyEvent.KEYCODE_NUMPAD_1;
            case BluetoothAvrcp.PASSTHROUGH_ID_2:
                return KeyEvent.KEYCODE_NUMPAD_2;
            case BluetoothAvrcp.PASSTHROUGH_ID_3:
                return KeyEvent.KEYCODE_NUMPAD_3;
            case BluetoothAvrcp.PASSTHROUGH_ID_4:
                return KeyEvent.KEYCODE_NUMPAD_4;
            case BluetoothAvrcp.PASSTHROUGH_ID_5:
                return KeyEvent.KEYCODE_NUMPAD_5;
            case BluetoothAvrcp.PASSTHROUGH_ID_6:
                return KeyEvent.KEYCODE_NUMPAD_6;
            case BluetoothAvrcp.PASSTHROUGH_ID_7:
                return KeyEvent.KEYCODE_NUMPAD_7;
            case BluetoothAvrcp.PASSTHROUGH_ID_8:
                return KeyEvent.KEYCODE_NUMPAD_8;
            case BluetoothAvrcp.PASSTHROUGH_ID_9:
                return KeyEvent.KEYCODE_NUMPAD_9;
            case BluetoothAvrcp.PASSTHROUGH_ID_DOT:
                return KeyEvent.KEYCODE_NUMPAD_DOT;
            case BluetoothAvrcp.PASSTHROUGH_ID_ENTER:
                return KeyEvent.KEYCODE_NUMPAD_ENTER;
            case BluetoothAvrcp.PASSTHROUGH_ID_CLEAR:
                return KeyEvent.KEYCODE_CLEAR;
            case BluetoothAvrcp.PASSTHROUGH_ID_CHAN_UP:
                return KeyEvent.KEYCODE_CHANNEL_UP;
            case BluetoothAvrcp.PASSTHROUGH_ID_CHAN_DOWN:
                return KeyEvent.KEYCODE_CHANNEL_DOWN;
            case BluetoothAvrcp.PASSTHROUGH_ID_PREV_CHAN:
                return KeyEvent.KEYCODE_LAST_CHANNEL;
            case BluetoothAvrcp.PASSTHROUGH_ID_INPUT_SEL:
                return KeyEvent.KEYCODE_TV_INPUT;
            case BluetoothAvrcp.PASSTHROUGH_ID_DISP_INFO:
                return KeyEvent.KEYCODE_INFO;
            case BluetoothAvrcp.PASSTHROUGH_ID_HELP:
                return KeyEvent.KEYCODE_HELP;
            case BluetoothAvrcp.PASSTHROUGH_ID_PAGE_UP:
                return KeyEvent.KEYCODE_PAGE_UP;
            case BluetoothAvrcp.PASSTHROUGH_ID_PAGE_DOWN:
                return KeyEvent.KEYCODE_PAGE_DOWN;
            case BluetoothAvrcp.PASSTHROUGH_ID_POWER:
                return KeyEvent.KEYCODE_POWER;
            case BluetoothAvrcp.PASSTHROUGH_ID_VOL_UP:
                return KeyEvent.KEYCODE_VOLUME_UP;
            case BluetoothAvrcp.PASSTHROUGH_ID_VOL_DOWN:
                return KeyEvent.KEYCODE_VOLUME_DOWN;
            case BluetoothAvrcp.PASSTHROUGH_ID_MUTE:
                return KeyEvent.KEYCODE_MUTE;
            case BluetoothAvrcp.PASSTHROUGH_ID_PLAY:
                return KeyEvent.KEYCODE_MEDIA_PLAY;
            case BluetoothAvrcp.PASSTHROUGH_ID_STOP:
                return KeyEvent.KEYCODE_MEDIA_STOP;
            case BluetoothAvrcp.PASSTHROUGH_ID_PAUSE:
                return KeyEvent.KEYCODE_MEDIA_PAUSE;
            case BluetoothAvrcp.PASSTHROUGH_ID_RECORD:
                return KeyEvent.KEYCODE_MEDIA_RECORD;
            case BluetoothAvrcp.PASSTHROUGH_ID_REWIND:
                return KeyEvent.KEYCODE_MEDIA_REWIND;
            case BluetoothAvrcp.PASSTHROUGH_ID_FAST_FOR:
                return KeyEvent.KEYCODE_MEDIA_FAST_FORWARD;
            case BluetoothAvrcp.PASSTHROUGH_ID_EJECT:
                return KeyEvent.KEYCODE_MEDIA_EJECT;
            case BluetoothAvrcp.PASSTHROUGH_ID_FORWARD:
                return KeyEvent.KEYCODE_MEDIA_NEXT;
            case BluetoothAvrcp.PASSTHROUGH_ID_BACKWARD:
                return KeyEvent.KEYCODE_MEDIA_PREVIOUS;
            case BluetoothAvrcp.PASSTHROUGH_ID_F1:
                return KeyEvent.KEYCODE_F1;
            case BluetoothAvrcp.PASSTHROUGH_ID_F2:
                return KeyEvent.KEYCODE_F2;
            case BluetoothAvrcp.PASSTHROUGH_ID_F3:
                return KeyEvent.KEYCODE_F3;
            case BluetoothAvrcp.PASSTHROUGH_ID_F4:
                return KeyEvent.KEYCODE_F4;
            case BluetoothAvrcp.PASSTHROUGH_ID_F5:
                return KeyEvent.KEYCODE_F5;
            // Fallthrough for all unknown key mappings
            case BluetoothAvrcp.PASSTHROUGH_ID_SELECT:
            case BluetoothAvrcp.PASSTHROUGH_ID_ROOT_MENU:
            case BluetoothAvrcp.PASSTHROUGH_ID_SETUP_MENU:
            case BluetoothAvrcp.PASSTHROUGH_ID_CONT_MENU:
            case BluetoothAvrcp.PASSTHROUGH_ID_FAV_MENU:
            case BluetoothAvrcp.PASSTHROUGH_ID_EXIT:
            case BluetoothAvrcp.PASSTHROUGH_ID_SOUND_SEL:
            case BluetoothAvrcp.PASSTHROUGH_ID_ANGLE:
            case BluetoothAvrcp.PASSTHROUGH_ID_SUBPICT:
            case BluetoothAvrcp.PASSTHROUGH_ID_VENDOR:
            default:
                return KeyEvent.KEYCODE_UNKNOWN;
        }
    }

    private void addKeyPending(KeyEvent event) {
        mPassthroughPending.add(new MediaKeyLog(System.currentTimeMillis(), event));
    }

    private void recordKeyDispatched(KeyEvent event, String packageName) {
        long time = System.currentTimeMillis();
        Log.v(TAG, "recordKeyDispatched: " + event + " dispatched to " + packageName);
        setAddressedMediaSessionPackage(packageName);
        synchronized (mPassthroughPending) {
            Iterator<MediaKeyLog> pending = mPassthroughPending.iterator();
            while (pending.hasNext()) {
                MediaKeyLog log = pending.next();
                if (log.addDispatch(time, event, packageName)) {
                    mPassthroughDispatched++;
                    mPassthroughLogs.add(log);
                    pending.remove();
                    return;
                }
            }
            Log.w(TAG, "recordKeyDispatch: can't find matching log!");
        }
    }

    private final MediaSessionManager.Callback mButtonDispatchCallback =
            new MediaSessionManager.Callback() {
                @Override
                public void onMediaKeyEventDispatched(KeyEvent event, MediaSession.Token token) {
                    // Get the package name
                    android.media.session.MediaController controller =
                            new android.media.session.MediaController(mContext, token);
                    String targetPackage = controller.getPackageName();
                    recordKeyDispatched(event, targetPackage);
                }

                @Override
                public void onMediaKeyEventDispatched(KeyEvent event, ComponentName receiver) {
                    recordKeyDispatched(event, receiver.getPackageName());
                }

                @Override
                public void onAddressedPlayerChanged(MediaSession.Token token) {
                    setActiveMediaSession(token);
                }

                @Override
                public void onAddressedPlayerChanged(ComponentName receiver) {
                    if (receiver == null) {
                        // No active sessions, and no session to revive, give up.
                        setAddressedMediaSessionPackage(null);
                        return;
                    }
                    // We can still get a passthrough which will revive this player.
                    setAddressedMediaSessionPackage(receiver.getPackageName());
                }
            };

    // Do not modify without updating the HAL bt_rc.h files.

    // match up with btrc_play_status_t enum of bt_rc.h
    final static byte PLAYSTATUS_STOPPED = 0;
    final static byte PLAYSTATUS_PLAYING = 1;
    final static byte PLAYSTATUS_PAUSED = 2;
    final static byte PLAYSTATUS_FWD_SEEK = 3;
    final static byte PLAYSTATUS_REV_SEEK = 4;
    final static byte PLAYSTATUS_ERROR = (byte) 255;

    // match up with btrc_media_attr_t enum of bt_rc.h
    final static int MEDIA_ATTR_TITLE = 1;
    final static int MEDIA_ATTR_ARTIST = 2;
    final static int MEDIA_ATTR_ALBUM = 3;
    final static int MEDIA_ATTR_TRACK_NUM = 4;
    final static int MEDIA_ATTR_NUM_TRACKS = 5;
    final static int MEDIA_ATTR_GENRE = 6;
    final static int MEDIA_ATTR_PLAYING_TIME = 7;

    // match up with btrc_event_id_t enum of bt_rc.h
    final static int EVT_PLAY_STATUS_CHANGED = 1;
    final static int EVT_TRACK_CHANGED = 2;
    final static int EVT_TRACK_REACHED_END = 3;
    final static int EVT_TRACK_REACHED_START = 4;
    final static int EVT_PLAY_POS_CHANGED = 5;
    final static int EVT_BATT_STATUS_CHANGED = 6;
    final static int EVT_SYSTEM_STATUS_CHANGED = 7;
    final static int EVT_APP_SETTINGS_CHANGED = 8;
    final static int EVENT_NOW_PLAYING_CONTENT_CHANGED = 9;
    final static int EVT_AVBL_PLAYERS_CHANGED = 0xa;
    final static int EVT_ADDR_PLAYER_CHANGED = 0xb;
    final static int EVENT_UIDS_CHANGED = 0x0c;

    private native static void classInitNative();
    private native void initNative(int maxConnections);
    private native void cleanupNative();
    private native boolean getPlayStatusRspNative(byte[] address, int playStatus, int songLen, int position);
    private native boolean getElementAttrRspNative(byte[] address, byte numAttr, int[] attrIds,
            String[] textArray);
    private native boolean registerNotificationRspPlayStatusNative(int type, int
            playStatus, byte[] address);
    private native boolean registerNotificationRspTrackChangeNative(int type, byte[]
            track, byte[] address);
    private native boolean registerNotificationRspPlayPosNative(int type, int
            playPos, byte[] address);
    private native boolean setVolumeNative(int volume, byte[] address);
    private native boolean sendPassThroughCommandNative(int keyCode, int keyState,
            byte[] address);
    private native boolean setAddressedPlayerRspNative(byte[] address, int rspStatus);
    private native boolean setBrowsedPlayerRspNative(byte[] address, int rspStatus, byte depth,
            int numItems, String[] textArray);
    private native boolean mediaPlayerListRspNative(byte[] address, int rsStatus, int uidCounter,
            byte item_type, int numItems, int[] playerIds, byte[] playerTypes, int[] playerSubTypes,
            byte[] playStatusValues, short[] featureBitMaskValues, String[] textArray);
    private native boolean getFolderItemsRspNative(byte[] address, int rspStatus, short uidCounter,
            byte scope, int numItems, byte[] folderTypes, byte[] playable, byte[] itemTypes,
            byte[] itemUidArray, String[] textArray, int[] AttributesNum, int[] AttributesIds,
            String[] attributesArray);
    private native boolean changePathRspNative(byte[] address, int rspStatus, int numItems);
    private native boolean getItemAttrRspNative(byte[] address, int rspStatus, byte numAttr,
            int[] attrIds, String[] textArray);
    private native boolean playItemRspNative(byte[] address, int rspStatus);
    private native boolean getTotalNumOfItemsRspNative(byte[] address, int rspStatus,
            int uidCounter, int numItems);
    private native boolean isDeviceActiveInHandOffNative(byte[] address);
    private native boolean searchRspNative(byte[] address, int rspStatus, int uidCounter,
            int numItems);
    private native boolean addToNowPlayingRspNative(byte[] address, int rspStatus);
    private native boolean registerNotificationRspAddrPlayerChangedNative(int type,
            int playerId, int uidCounter, byte[] address);
    private native boolean registerNotificationRspAvalPlayerChangedNative(int type, byte[] address);
    private native boolean registerNotificationRspUIDsChangedNative(int type, int uidCounter,
            byte[] address);
    private native boolean registerNotificationRspNowPlayingChangedNative(int type,
            byte[] address);

    public static String getImgHandleFromTitle(String title) {
        if (mAvrcpBipRsp != null && title != null)
            return mAvrcpBipRsp.getImgHandle(mAvrcpBipRsp.getAlbumName(title));
        return null;
    }
}<|MERGE_RESOLUTION|>--- conflicted
+++ resolved
@@ -106,12 +106,9 @@
     private int mReportedPlayStatus;
     private int mTrackChangedNT;
     private int mPlayPosChangedNT;
-<<<<<<< HEAD
     private long mSongLengthMs;
-=======
     private int mAddrPlayerChangedNT;
     private int mReportedPlayerID;
->>>>>>> c379b32f
     private long mPlaybackIntervalMs;
     private long mLastReportedPosition;
     private long mNextPosMs;
@@ -189,19 +186,10 @@
     private static final int MSG_ADJUST_VOLUME = 15;
     private static final int MSG_SET_ABSOLUTE_VOLUME = 16;
     private static final int MSG_ABS_VOL_TIMEOUT = 17;
-<<<<<<< HEAD
-    private static final int MSG_FAST_FORWARD = 18;
-    private static final int MSG_REWIND = 19;
-    private static final int MSG_SET_A2DP_AUDIO_STATE = 20;
-    private static final int MSG_ADDRESSED_PLAYER_CHANGED_RSP = 21;
-    private static final int MSG_AVAILABLE_PLAYERS_CHANGED_RSP = 22;
-    private static final int MSG_NOW_PLAYING_CHANGED_RSP = 23;
-    private static final int MESSAGE_DEVICE_RC_CLEANUP = 24;
-=======
     private static final int MSG_SET_A2DP_AUDIO_STATE = 18;
     private static final int MSG_NOW_PLAYING_CHANGED_RSP = 19;
     private static final int MSG_UPDATE_MEDIA = 20;
->>>>>>> c379b32f
+    private static final int MESSAGE_DEVICE_RC_CLEANUP = 21;
 
     private static final int STACK_CLEANUP = 0;
     private static final int APP_CLEANUP = 1;
@@ -359,14 +347,9 @@
         mAdapter = BluetoothAdapter.getDefaultAdapter();
         mMediaAttributes = new MediaAttributes(null);
         mLastQueueId = MediaSession.QueueItem.UNKNOWN_ID;
-<<<<<<< HEAD
-        mCurrentPlayerState = new PlaybackState.Builder().setState(PlaybackState.STATE_NONE, -1L, 0.0f).build();
-        mA2dpState = BluetoothA2dp.STATE_NOT_PLAYING;
         mLastStateUpdate = -1L;
         mSongLengthMs = 0L;
-        sUIDCounter = AvrcpConstants.DEFAULT_UID_COUNTER;
-=======
-        mCurrentPlayState = new PlaybackState.Builder().setState(PlaybackState.STATE_NONE, -1L, 0.0f).build();
+        mCurrentPlayerState = new PlaybackState.Builder().setState(PlaybackState.STATE_NONE, -1L, 0.0f).build();
         mReportedPlayStatus = PLAYSTATUS_ERROR;
         mA2dpState = BluetoothA2dp.STATE_NOT_PLAYING;
         mPlayStatusChangedNT = AvrcpConstants.NOTIFICATION_TYPE_CHANGED;
@@ -389,7 +372,6 @@
         mLastLocalVolume = -1;
         mAbsVolThreshold = 0;
         mVolumeMapping = new HashMap<Integer, Integer>();
->>>>>>> c379b32f
         mCurrAddrPlayerID = NO_PLAYER_ID;
         mReportedPlayerID = mCurrAddrPlayerID;
         mCurrBrowsePlayerID = 0;
@@ -430,12 +412,8 @@
         context.registerReceiver(mBootReceiver, bootFilter);
     }
 
-<<<<<<< HEAD
-    private void start() {
+    private synchronized void start() {
         if (DEBUG) Log.v(TAG, "start");
-=======
-    private synchronized void start() {
->>>>>>> c379b32f
         HandlerThread thread = new HandlerThread("BluetoothAvrcpHandler");
         thread.start();
         Looper looper = thread.getLooper();
@@ -541,20 +519,12 @@
         @Override
         public void onMetadataChanged(MediaMetadata metadata) {
             if (DEBUG) Log.v(TAG, "onMetadataChanged");
-<<<<<<< HEAD
-            updateCurrentMediaState(false, null);
-=======
             scheduleMediaUpdate();
->>>>>>> c379b32f
         }
         @Override
         public synchronized void onPlaybackStateChanged(PlaybackState state) {
             if (DEBUG) Log.v(TAG, "onPlaybackStateChanged: state " + state.toString());
-<<<<<<< HEAD
-            updateCurrentMediaState(false, null);
-=======
             scheduleMediaUpdate();
->>>>>>> c379b32f
         }
 
         @Override
@@ -648,7 +618,6 @@
 
             case MSG_NATIVE_REQ_GET_PLAY_STATUS:
             {
-<<<<<<< HEAD
                 BluetoothDevice device;
                 int playState = PLAYSTATUS_ERROR;
                 int position;
@@ -673,12 +642,6 @@
                     playState = convertPlayStateToPlayStatus(deviceFeatures[deviceIndex].mCurrentPlayState);
                 }
                 position = (int)getPlayPosition(device);
-=======
-                byte[] address = (byte[]) msg.obj;
-                int btstate = getBluetoothPlayState(mCurrentPlayState);
-                int length = (int) mMediaAttributes.getLength();
-                int position = (int) getPlayPosition();
->>>>>>> c379b32f
                 if (DEBUG)
                     Log.v(TAG, "Play Status for : " + device.getName() +
                           " state: " + playState + " position: " + position);
@@ -724,48 +687,12 @@
                 processRegisterNotification((byte[]) msg.obj, msg.arg1, msg.arg2);
                 break;
 
-<<<<<<< HEAD
-            case MSG_AVAILABLE_PLAYERS_CHANGED_RSP: {
-                if (DEBUG) Log.v(TAG, "MSG_AVAILABLE_PLAYERS_CHANGED_RSP");
-                removeMessages(MSG_AVAILABLE_PLAYERS_CHANGED_RSP);
-                for (int i = 0; i < maxAvrcpConnections; i++) {
-                    if (deviceFeatures[i].mCurrentDevice != null) {
-                        registerNotificationRspAvalPlayerChangedNative(
-                            AvrcpConstants.NOTIFICATION_TYPE_CHANGED,
-                            getByteAddress(deviceFeatures[i].mCurrentDevice));
-                    }
-                }
-            }   break;
-
-            case MSG_NOW_PLAYING_CHANGED_RSP: {
-=======
             case MSG_NOW_PLAYING_CHANGED_RSP:
->>>>>>> c379b32f
                 if (DEBUG) Log.v(TAG, "MSG_NOW_PLAYING_CHANGED_RSP");
                 removeMessages(MSG_NOW_PLAYING_CHANGED_RSP);
                 mAddressedMediaPlayer.updateNowPlayingList(mMediaController);
-            }   break;
-
-<<<<<<< HEAD
-            case MSG_ADDRESSED_PLAYER_CHANGED_RSP:
-                // Later addressed players override earlier ones.
-                if (hasMessages(MSG_ADDRESSED_PLAYER_CHANGED_RSP)) {
-                    Log.i(TAG, "MSG_ADDRESSED_PLAYER_CHANGED_RSP: skip, more changes in queue");
-                    break;
-                }
-                if (DEBUG)
-                    Log.v(TAG, "MSG_ADDRESSED_PLAYER_CHANGED_RSP: newAddrPlayer = " + msg.arg1);
-                for (int i = 0; i < maxAvrcpConnections; i++) {
-                    if (deviceFeatures[i].mCurrentDevice != null) {
-                        registerNotificationRspAddrPlayerChangedNative(
-                            AvrcpConstants.NOTIFICATION_TYPE_CHANGED, msg.arg1, sUIDCounter,
-                            getByteAddress(deviceFeatures[i].mCurrentDevice));
-                    }
-                } 
                 break;
 
-=======
->>>>>>> c379b32f
             case MSG_PLAY_INTERVAL_TIMEOUT:
                 if (DEBUG) Log.v(TAG, "MSG_PLAY_INTERVAL_TIMEOUT");
                 Log.v(TAG, "event for device address " + (BluetoothDevice)msg.obj);
@@ -1061,7 +988,6 @@
             case MSG_SET_A2DP_AUDIO_STATE: {
                 if (DEBUG) Log.v(TAG, "MSG_SET_A2DP_AUDIO_STATE:" + msg.arg1);
                 mA2dpState = msg.arg1;
-<<<<<<< HEAD
                 BluetoothDevice playStateChangeDevice = (BluetoothDevice)msg.obj;
                 Log.v(TAG, "event for device address " + playStateChangeDevice.getAddress());
                 deviceIndex = getIndexForDevice(playStateChangeDevice);
@@ -1095,9 +1021,6 @@
                 } else {
                     Log.v(TAG, "Invalid Arguments to MESSAGE_DEVICE_RC_CLEANUP");
                 }
-=======
-                scheduleMediaUpdate();
->>>>>>> c379b32f
                 break;
 
             case MSG_NATIVE_REQ_GET_FOLDER_ITEMS: {
@@ -1187,7 +1110,7 @@
                 if (DEBUG) Log.v(TAG, "MSG_UPDATE_MEDIA");
                 // Throttle to once per MEDIA_DWELL_TIME
                 removeMessages(MSG_UPDATE_MEDIA);
-                updateCurrentMediaState(false);
+                updateCurrentMediaState(false, null);
                 break;
 
             default:
@@ -1197,51 +1120,22 @@
         }
     }
 
-<<<<<<< HEAD
     private void updatePlayStatusForDevice(int deviceIndex, PlaybackState state) {
         if (state == null) {
             Log.i(TAG,"updatePlayStatusForDevice: device: state is =" + state);
             return;
-=======
-    private PlaybackState updatePlaybackState() {
-        PlaybackState newState = new PlaybackState.Builder()
-                                         .setState(PlaybackState.STATE_NONE,
-                                                 PlaybackState.PLAYBACK_POSITION_UNKNOWN, 0.0f)
-                                         .build();
-        synchronized (this) {
-            PlaybackState controllerState = null;
-            if (mMediaController != null) {
-                controllerState = mMediaController.getPlaybackState();
-            }
-
-            if (controllerState != null) {
-                newState = controllerState;
-            } else if (mAudioManager != null && mAudioManager.isMusicActive()) {
-                // Use A2DP state if we don't have a state from MediaControlller
-                PlaybackState.Builder builder = new PlaybackState.Builder();
-                if (mA2dpState == BluetoothA2dp.STATE_PLAYING) {
-                    builder.setState(PlaybackState.STATE_PLAYING,
-                            PlaybackState.PLAYBACK_POSITION_UNKNOWN, 1.0f);
-                } else {
-                    builder.setState(PlaybackState.STATE_PAUSED,
-                            PlaybackState.PLAYBACK_POSITION_UNKNOWN, 0.0f);
-                }
-                newState = builder.build();
-            }
->>>>>>> c379b32f
         }
         Log.i(TAG,"updatePlayStatusForDevice: device: " +
                     deviceFeatures[deviceIndex].mCurrentDevice);
 
-        byte newPlayStatus = getBluetoothPlayState(newState);
+        byte newStatus = getBluetoothPlayState(state);
 
         /* update play status in global media player list */
         MediaPlayerInfo player = getAddressedPlayerInfo();
         if (player != null) {
-            player.setPlayStatus(newPlayStatus);
-        }
-
-<<<<<<< HEAD
+            player.setPlayStatus(newStatus);
+        }
+
         int newPlayStatus = convertPlayStateToPlayStatus(state);
         int oldPlayStatus = convertPlayStateToPlayStatus(deviceFeatures[deviceIndex].mCurrentPlayState);
 
@@ -1372,24 +1266,11 @@
                             device + " index: " + deviceIndex);
                 updatePlayStatusForDevice(deviceIndex, state);
             }
-=======
-        if (DEBUG) {
-            Log.v(TAG, "updatePlaybackState (" + mPlayStatusChangedNT + "): " + mReportedPlayStatus
-                            + "➡" + newPlayStatus + "(" + newState + ")");
-        }
-
-        if (newState != null) mCurrentPlayState = newState;
-
-        if (mPlayStatusChangedNT == AvrcpConstants.NOTIFICATION_TYPE_INTERIM
-                && (mReportedPlayStatus != newPlayStatus)) {
-            sendPlaybackStatus(AvrcpConstants.NOTIFICATION_TYPE_CHANGED, newPlayStatus);
->>>>>>> c379b32f
-        }
-        return mCurrentPlayState;
+        }
     }
 
     private void sendPlaybackStatus(int playStatusChangedNT, byte playbackState) {
-        registerNotificationRspPlayStatusNative(playStatusChangedNT, playbackState);
+        registerNotificationRspPlayStatusNative(playStatusChangedNT, (byte) playbackState, null);
         mPlayStatusChangedNT = playStatusChangedNT;
         mReportedPlayStatus = playbackState;
     }
@@ -1541,21 +1422,25 @@
         mHandler.sendMessageDelayed(msg, MEDIA_DWELL_TIME);
     }
 
-<<<<<<< HEAD
     private void updateCurrentMediaState(boolean registering, BluetoothDevice device) {
-=======
-    private void updateCurrentMediaState(boolean registering) {
         // Only do player updates when we aren't registering for track changes.
         if (!registering) {
+            byte[] addr = null;
+            for (int i = 0; i < maxAvrcpConnections; i++) {
+                if (deviceFeatures[i].isActiveDevice) {
+                    addr = getByteAddress(deviceFeatures[i].mCurrentDevice);
+                    break;
+                }
+            }
             if (mAvailablePlayerViewChanged) {
                 registerNotificationRspAvalPlayerChangedNative(
-                        AvrcpConstants.NOTIFICATION_TYPE_CHANGED);
+                        AvrcpConstants.NOTIFICATION_TYPE_CHANGED, addr);
                 mAvailablePlayerViewChanged = false;
             }
             if (mAddrPlayerChangedNT == AvrcpConstants.NOTIFICATION_TYPE_INTERIM
                     && mReportedPlayerID != mCurrAddrPlayerID) {
                 registerNotificationRspAddrPlayerChangedNative(
-                        AvrcpConstants.NOTIFICATION_TYPE_CHANGED, mCurrAddrPlayerID, sUIDCounter);
+                        AvrcpConstants.NOTIFICATION_TYPE_CHANGED, mCurrAddrPlayerID, sUIDCounter, addr);
                 mAddrPlayerChangedNT = AvrcpConstants.NOTIFICATION_TYPE_CHANGED;
                 // Changing player sends reject to anything else we would notify...
                 mReportedPlayerID = mCurrAddrPlayerID;
@@ -1568,13 +1453,11 @@
             }
         }
 
->>>>>>> c379b32f
         MediaAttributes currentAttributes;
-        PlaybackState newState = updatePlaybackState();
+        PlaybackState newState = null;
 
         synchronized (this) {
             if (mMediaController == null) {
-<<<<<<< HEAD
                 boolean isPlaying = (mA2dpState == BluetoothA2dp.STATE_PLAYING) && mAudioManager.isMusicActive();
                 // Use A2DP state if we don't have a MediaControlller
                 PlaybackState.Builder builder = new PlaybackState.Builder();
@@ -1586,8 +1469,6 @@
                             PlaybackState.PLAYBACK_POSITION_UNKNOWN, 0.0f);
                 }
                 newState = builder.build();
-=======
->>>>>>> c379b32f
                 currentAttributes = new MediaAttributes(null);
                 for (int i = 0; i < maxAvrcpConnections; i++) {
                     if (device != null) {
@@ -1638,12 +1519,8 @@
             mMediaAttributes = currentAttributes;
             mLastQueueId = newQueueId;
         }
-<<<<<<< HEAD
 
         updatePlaybackState(newState, device);
-=======
-        sendPlayPosNotificationRsp(false);
->>>>>>> c379b32f
     }
 
     private void getRcFeaturesRequestFromNative(byte[] address, int features) {
@@ -1698,19 +1575,12 @@
         Log.v(TAG,"processRegisterNotification: eventId" + eventId);
         switch (eventId) {
             case EVT_PLAY_STATUS_CHANGED:
-<<<<<<< HEAD
                 deviceFeatures[deviceIndex].mPlayStatusChangedNT =
                         AvrcpConstants.NOTIFICATION_TYPE_INTERIM;
                 registerNotificationRspPlayStatusNative(
                         deviceFeatures[deviceIndex].mPlayStatusChangedNT,
                         currPlayState,
                         getByteAddress(deviceFeatures[deviceIndex].mCurrentDevice));
-=======
-                mPlayStatusChangedNT = AvrcpConstants.NOTIFICATION_TYPE_CHANGED;
-                updatePlaybackState();
-                sendPlaybackStatus(AvrcpConstants.NOTIFICATION_TYPE_INTERIM,
-                        getBluetoothPlayState(mCurrentPlayState));
->>>>>>> c379b32f
                 break;
 
             case EVT_TRACK_CHANGED:
@@ -1748,14 +1618,9 @@
                 if (DEBUG) Log.d(TAG, "Addressed Player notification enabled");
                 registerNotificationRspAddrPlayerChangedNative(
                         AvrcpConstants.NOTIFICATION_TYPE_INTERIM,
-<<<<<<< HEAD
                         mCurrAddrPlayerID, sUIDCounter,
                         getByteAddress(deviceFeatures[deviceIndex].mCurrentDevice));
-=======
-                        mCurrAddrPlayerID, sUIDCounter);
-                mAddrPlayerChangedNT = AvrcpConstants.NOTIFICATION_TYPE_INTERIM;
                 mReportedPlayerID = mCurrAddrPlayerID;
->>>>>>> c379b32f
                 break;
 
             case EVENT_UIDS_CHANGED:
@@ -1850,6 +1715,42 @@
             return mCurrentPlayerState.getPosition();
 
         }
+    }
+
+    private int convertPlayStateToPlayStatus(PlaybackState state) {
+        int playStatus = PLAYSTATUS_ERROR;
+        switch (state.getState()) {
+            case PlaybackState.STATE_PLAYING:
+            case PlaybackState.STATE_BUFFERING:
+                playStatus = PLAYSTATUS_PLAYING;
+                break;
+
+            case PlaybackState.STATE_STOPPED:
+            case PlaybackState.STATE_NONE:
+                playStatus = PLAYSTATUS_STOPPED;
+                break;
+
+            case PlaybackState.STATE_PAUSED:
+                playStatus = PLAYSTATUS_PAUSED;
+                break;
+
+            case PlaybackState.STATE_FAST_FORWARDING:
+            case PlaybackState.STATE_SKIPPING_TO_NEXT:
+            case PlaybackState.STATE_SKIPPING_TO_QUEUE_ITEM:
+                playStatus = PLAYSTATUS_FWD_SEEK;
+                break;
+
+            case PlaybackState.STATE_REWINDING:
+            case PlaybackState.STATE_SKIPPING_TO_PREVIOUS:
+                playStatus = PLAYSTATUS_REV_SEEK;
+                break;
+
+            case PlaybackState.STATE_ERROR:
+                playStatus = PLAYSTATUS_ERROR;
+                break;
+
+        }
+        return playStatus;
     }
 
     private boolean isPlayingState(@Nullable PlaybackState state) {
@@ -3036,11 +2937,7 @@
                 }
             }
         }
-<<<<<<< HEAD
-        updateCurrentMediaState(false, null);
-=======
         scheduleMediaUpdate();
->>>>>>> c379b32f
         return registerRsp;
     }
 
@@ -3232,7 +3129,6 @@
 
     public void dump(StringBuilder sb) {
         sb.append("AVRCP:\n");
-<<<<<<< HEAD
         for (int i = 0; i < maxAvrcpConnections; i++) {
             Log.v(TAG,"for index " + i);
             ProfileService.println(sb, "mMediaAttributes: " + mMediaAttributes);
@@ -3262,27 +3158,6 @@
             ProfileService.println(sb, "mVolumeMapping: " + deviceFeatures[i].mVolumeMapping.toString());
 
         }
-=======
-        ProfileService.println(sb, "mMediaAttributes: " + mMediaAttributes.toRedactedString());
-        ProfileService.println(sb, "mTransportControlFlags: " + mTransportControlFlags);
-        ProfileService.println(sb, "mCurrentPlayState: " + mCurrentPlayState);
-        ProfileService.println(sb, "mPlayStatusChangedNT: " + mPlayStatusChangedNT);
-        ProfileService.println(sb, "mTrackChangedNT: " + mTrackChangedNT);
-        ProfileService.println(sb, "mPlaybackIntervalMs: " + mPlaybackIntervalMs);
-        ProfileService.println(sb, "mPlayPosChangedNT: " + mPlayPosChangedNT);
-        ProfileService.println(sb, "mNextPosMs: " + mNextPosMs);
-        ProfileService.println(sb, "mPrevPosMs: " + mPrevPosMs);
-        ProfileService.println(sb, "mFeatures: " + mFeatures);
-        ProfileService.println(sb, "mRemoteVolume: " + mRemoteVolume);
-        ProfileService.println(sb, "mLastRemoteVolume: " + mLastRemoteVolume);
-        ProfileService.println(sb, "mLastDirection: " + mLastDirection);
-        ProfileService.println(sb, "mVolumeStep: " + mVolumeStep);
-        ProfileService.println(sb, "mAudioStreamMax: " + mAudioStreamMax);
-        ProfileService.println(sb, "mVolCmdAdjustInProgress: " + mVolCmdAdjustInProgress);
-        ProfileService.println(sb, "mVolCmdSetInProgress: " + mVolCmdSetInProgress);
-        ProfileService.println(sb, "mAbsVolRetryTimes: " + mAbsVolRetryTimes);
-        ProfileService.println(sb, "mVolumeMapping: " + mVolumeMapping.toString());
->>>>>>> c379b32f
         synchronized (this) {
             if (mMediaController != null)
                 ProfileService.println(sb, "mMediaController: "
@@ -3475,13 +3350,24 @@
             }
         }
 
-<<<<<<< HEAD
-        public void uidsChangedRsp(byte[] address, int type, int uidCounter) {
-            if (!registerNotificationRspUIDsChangedNative(type, sUIDCounter, address)) {
-=======
         public void uidsChangedRsp(int type) {
-            if (!registerNotificationRspUIDsChangedNative(type, sUIDCounter)) {
->>>>>>> c379b32f
+            byte[] addr = null;
+            for (int i = 0; i < maxAvrcpConnections; i++) {
+                if (deviceFeatures[i].isActiveDevice) {
+                    addr = getByteAddress(deviceFeatures[i].mCurrentDevice);
+                    break; 
+                }
+            }
+            if (addr == null) {
+                Log.e(TAG,"uidsChangedRsp:No active device found,use default");
+                for (int i = 0; i < maxAvrcpConnections; i++) {
+                    if (deviceFeatures[i].mCurrentDevice != null) { 
+                        addr = getByteAddress(deviceFeatures[i].mCurrentDevice);
+                        break;
+                    }
+                }
+            }
+            if (!registerNotificationRspUIDsChangedNative(type, sUIDCounter, addr)) {
                 Log.e(TAG, "registerNotificationRspUIDsChangedNative failed!");
             }
         }
@@ -3493,7 +3379,24 @@
         }
 
         public void nowPlayingChangedRsp(int type) {
-            if (!registerNotificationRspNowPlayingChangedNative(type, null)) {
+            byte[] addr = null;
+            for (int i = 0; i < maxAvrcpConnections; i++) {
+                if (deviceFeatures[i].isActiveDevice) {
+                    addr = getByteAddress(deviceFeatures[i].mCurrentDevice);
+                    break; 
+                }
+            }
+            if (addr == null) {
+                Log.e(TAG,"uidsChangedRsp:No active device found,use default");
+                for (int i = 0; i < maxAvrcpConnections; i++) {
+                    if (deviceFeatures[i].mCurrentDevice != null) { 
+                        addr = getByteAddress(deviceFeatures[i].mCurrentDevice);
+                        break;
+                    }
+                }
+            }
+            //if (!registerNotificationRspNowPlayingChangedNative(type, null)) {
+            if (!registerNotificationRspNowPlayingChangedNative(type, addr)) {
                 Log.e(TAG, "registerNotificationRspNowPlayingChangedNative failed!");
             }
         }
