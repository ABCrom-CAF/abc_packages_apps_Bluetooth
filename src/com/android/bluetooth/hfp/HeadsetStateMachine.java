/*
 * Copyright (C) 2012 The Android Open Source Project
 *
 * Licensed under the Apache License, Version 2.0 (the "License");
 * you may not use this file except in compliance with the License.
 * You may obtain a copy of the License at
 *
 *      http://www.apache.org/licenses/LICENSE-2.0
 *
 * Unless required by applicable law or agreed to in writing, software
 * distributed under the License is distributed on an "AS IS" BASIS,
 * WITHOUT WARRANTIES OR CONDITIONS OF ANY KIND, either express or implied.
 * See the License for the specific language governing permissions and
 * limitations under the License.
 */

/**
 * Bluetooth Handset StateMachine
 *                      (Disconnected)
 *                           |    ^
 *                   CONNECT |    | DISCONNECTED
 *                           V    |
 *                         (Pending)
 *                           |    ^
 *                 CONNECTED |    | CONNECT
 *                           V    |
 *                        (Connected)
 *                           |    ^
 *             CONNECT_AUDIO |    | DISCONNECT_AUDIO
 *                           V    |
 *                         (AudioOn)
 */
package com.android.bluetooth.hfp;

import android.bluetooth.BluetoothA2dp;
import android.bluetooth.BluetoothAdapter;
import android.bluetooth.BluetoothAssignedNumbers;
import android.bluetooth.BluetoothDevice;
import android.bluetooth.BluetoothHeadset;
import android.bluetooth.BluetoothProfile;
import android.bluetooth.BluetoothUuid;
import android.bluetooth.IBluetoothHeadsetPhone;
import android.content.ComponentName;
import android.content.Context;
import android.content.Intent;
import android.content.ServiceConnection;
import android.content.ActivityNotFoundException;
import android.net.ConnectivityManager;
import android.net.NetworkInfo;
import android.media.AudioManager;
import android.net.Uri;
import android.os.IBinder;
import android.os.IDeviceIdleController;
import android.os.Message;
import android.os.ParcelUuid;
import android.os.RemoteException;
import android.os.ServiceManager;
import android.os.SystemProperties;
import android.os.PowerManager;
import android.os.UserHandle;
import android.os.PowerManager.WakeLock;
import android.telephony.PhoneNumberUtils;
import android.util.Log;
import com.android.bluetooth.Utils;
import com.android.bluetooth.btservice.AdapterService;
import com.android.bluetooth.btservice.ProfileService;
import com.android.internal.util.IState;
import com.android.internal.util.State;
import com.android.internal.util.StateMachine;
import java.util.Iterator;
import java.util.ArrayList;
import java.util.HashMap;
import java.util.List;
import java.util.Map;
import java.util.Set;
import android.os.SystemProperties;
import java.util.concurrent.ConcurrentLinkedQueue;
import android.telecom.TelecomManager;

import android.media.AudioFormat;
import android.media.AudioManager;
import android.media.AudioTrack;
import android.os.Process;

import java.lang.InterruptedException;
import java.lang.Math;
import java.lang.Runnable;

final class HeadsetStateMachine extends StateMachine {
    private static final String TAG = "HeadsetStateMachine";
    private static final boolean DBG = Log.isLoggable("Handsfree", Log.VERBOSE);
    // For Debugging only
    private static int sRefCount = 0;

    private static final String HEADSET_NAME = "bt_headset_name";
    private static final String HEADSET_NREC = "bt_headset_nrec";
    private static final String HEADSET_WBS = "bt_wbs";

    static final int CONNECT = 1;
    static final int DISCONNECT = 2;
    static final int CONNECT_AUDIO = 3;
    static final int DISCONNECT_AUDIO = 4;
    static final int VOICE_RECOGNITION_START = 5;
    static final int VOICE_RECOGNITION_STOP = 6;

    // message.obj is an intent AudioManager.VOLUME_CHANGED_ACTION
    // EXTRA_VOLUME_STREAM_TYPE is STREAM_BLUETOOTH_SCO
    static final int INTENT_SCO_VOLUME_CHANGED = 7;
    static final int SET_MIC_VOLUME = 8;
    static final int CALL_STATE_CHANGED = 9;
    static final int INTENT_BATTERY_CHANGED = 10;
    static final int DEVICE_STATE_CHANGED = 11;
    static final int SEND_CCLC_RESPONSE = 12;
    static final int SEND_VENDOR_SPECIFIC_RESULT_CODE = 13;

    static final int VIRTUAL_CALL_START = 14;
    static final int VIRTUAL_CALL_STOP = 15;

    static final int ENABLE_WBS = 16;
    static final int DISABLE_WBS = 17;

    static final int BIND_RESPONSE = 18;
    static final int UPDATE_A2DP_PLAY_STATE = 19;
    static final int UPDATE_A2DP_CONN_STATE = 20;
    static final int QUERY_PHONE_STATE_AT_SLC = 21;
    static final int UPDATE_CALL_TYPE = 22;
    static final int SEND_INCOMING_CALL_IND = 23;

    private static final int STACK_EVENT = 101;
    private static final int DIALING_OUT_TIMEOUT = 102;
    private static final int START_VR_TIMEOUT = 103;
    private static final int CLCC_RSP_TIMEOUT = 104;
    private static final int PROCESS_CPBR = 105;

    private static final int CONNECT_TIMEOUT = 201;
    /* Allow time for possible LMP response timeout + Page timeout */
    private static final int CONNECT_TIMEOUT_SEC = 38000;
    /* Retry outgoing connection after this time if the first attempt fails */
    private static final int RETRY_CONNECT_TIME_SEC = 2500;

    private static final int VOIP_CALL_ACTIVE_DELAY_TIME_SEC = 50;

    private static final int DIALING_OUT_TIMEOUT_VALUE = 10000;
    private static final int START_VR_TIMEOUT_VALUE = 5000;
    private static final int CLCC_RSP_TIMEOUT_VALUE = 5000;
    private static final int QUERY_PHONE_STATE_CHANGED_DELAYED = 100;
    private static final int INCOMING_CALL_IND_DELAY = 200;
    // Blacklist remote device addresses to send incoimg call indicators with delay of 200ms
    private static final String [] BlacklistDeviceAddrToDelayCallInd =
                                                               {"00:15:83", /* Beiqi CK */
                                                                "2a:eb:00", /* BIAC CK */
                                                                "30:53:00", /* BIAC series */
                                                                "00:17:53",  /* ADAYO CK */
                                                               };
    private static final int CONNECT_TIMEOUT_MILLIS = 30000;

    // Max number of HF connections at any time
    private int max_hf_connections = 1;

    private static final int NBS_CODEC = 1;
    private static final int WBS_CODEC = 2;

    // Keys are AT commands, and values are the company IDs.
    private static final Map<String, Integer> VENDOR_SPECIFIC_AT_COMMAND_COMPANY_ID;
    // Hash for storing the Audio Parameters like NREC for connected headsets
    private HashMap<BluetoothDevice, HashMap> mHeadsetAudioParam =
            new HashMap<BluetoothDevice, HashMap>();
    // Hash for storing the Remotedevice BRSF
    private HashMap<BluetoothDevice, Integer> mHeadsetBrsf =
            new HashMap<BluetoothDevice, Integer>();

    // Hash for storing the connection retry attempts from application
    private HashMap<BluetoothDevice, Integer> mRetryConnect =
                                            new HashMap<BluetoothDevice, Integer>();
    // Hash for storing the A2DP connection states
    private HashMap<BluetoothDevice, Integer> mA2dpConnState =
                                          new HashMap<BluetoothDevice, Integer>();
    // Hash for storing the A2DP play states
    private HashMap<BluetoothDevice, Integer> mA2dpPlayState =
                                          new HashMap<BluetoothDevice, Integer>();

    private static final ParcelUuid[] HEADSET_UUIDS = {
            BluetoothUuid.HSP, BluetoothUuid.Handsfree,
    };

    private Disconnected mDisconnected;
    private Pending mPending;
    private Connected mConnected;
    private AudioOn mAudioOn;
    // Multi HFP: add new class object
    private MultiHFPending mMultiHFPending;

    private HeadsetService mService;
    private PowerManager mPowerManager;
    private boolean mVirtualCallStarted = false;
    private boolean mVoiceRecognitionStarted = false;
    private boolean mWaitingForVoiceRecognition = false;
    private WakeLock mStartVoiceRecognitionWakeLock; // held while waiting for voice recognition

    private ConnectivityManager mConnectivityManager;
    private boolean mDialingOut = false;
    private AudioManager mAudioManager;
    private AtPhonebook mPhonebook;

    private static Intent sVoiceCommandIntent;

    private HeadsetPhoneState mPhoneState;
    private int mAudioState;
    private BluetoothAdapter mAdapter;
    private IBluetoothHeadsetPhone mPhoneProxy;
    private boolean mNativeAvailable;

    private boolean mA2dpSuspend;
    private boolean mPendingCiev;
    private boolean mIsCsCall = true;
    private boolean mPendingScoForVR = false;
    //ConcurrentLinkeQueue is used so that it is threadsafe
    private ConcurrentLinkedQueue<HeadsetCallState> mPendingCallStates = new ConcurrentLinkedQueue<HeadsetCallState>();

    // Indicates whether audio can be routed to the device.
    private boolean mAudioRouteAllowed = true;

    // Indicates whether SCO audio needs to be forced to open regardless ANY OTHER restrictions
    private boolean mForceScoAudio = false;

    private boolean mIsCallIndDelay = false;

    private boolean mIsBlacklistedDevice = false;

    private AudioPlayer mAudioPlayer = null;

    private boolean mPlaybackSilence = false;
    // mCurrentDevice is the device connected before the state changes
    // mTargetDevice is the device to be connected
    // mIncomingDevice is the device connecting to us, valid only in Pending state
    //                when mIncomingDevice is not null, both mCurrentDevice
    //                  and mTargetDevice are null
    //                when either mCurrentDevice or mTargetDevice is not null,
    //                  mIncomingDevice is null
    // Stable states
    //   No connection, Disconnected state
    //                  both mCurrentDevice and mTargetDevice are null
    //   Connected, Connected state
    //              mCurrentDevice is not null, mTargetDevice is null
    // Interim states
    //   Connecting to a device, Pending
    //                           mCurrentDevice is null, mTargetDevice is not null
    //   Disconnecting device, Connecting to new device
    //     Pending
    //     Both mCurrentDevice and mTargetDevice are not null
    //   Disconnecting device Pending
    //                        mCurrentDevice is not null, mTargetDevice is null
    //   Incoming connections Pending
    //                        Both mCurrentDevice and mTargetDevice are null
    private BluetoothDevice mCurrentDevice = null;
    private BluetoothDevice mTargetDevice = null;
    private BluetoothDevice mIncomingDevice = null;
    private BluetoothDevice mActiveScoDevice = null;
    private BluetoothDevice mScoRequestedDevice = null;
    private BluetoothDevice mLastScoDiscReqDevice = null;
    private BluetoothDevice mMultiDisconnectDevice = null;
    private BluetoothDevice mPendingScoForVRDevice = null;

    // Multi HFP: Connected devices list holds all currently connected headsets
    private ArrayList<BluetoothDevice> mConnectedDevicesList = new ArrayList<BluetoothDevice>();

    static {
        classInitNative();

        VENDOR_SPECIFIC_AT_COMMAND_COMPANY_ID = new HashMap<String, Integer>();
        VENDOR_SPECIFIC_AT_COMMAND_COMPANY_ID.put(
                BluetoothHeadset.VENDOR_SPECIFIC_HEADSET_EVENT_XEVENT,
                BluetoothAssignedNumbers.PLANTRONICS);
        VENDOR_SPECIFIC_AT_COMMAND_COMPANY_ID.put(
                BluetoothHeadset.VENDOR_RESULT_CODE_COMMAND_ANDROID,
                BluetoothAssignedNumbers.GOOGLE);
        VENDOR_SPECIFIC_AT_COMMAND_COMPANY_ID.put(
                BluetoothHeadset.VENDOR_SPECIFIC_HEADSET_EVENT_XAPL,
                BluetoothAssignedNumbers.APPLE);
        VENDOR_SPECIFIC_AT_COMMAND_COMPANY_ID.put(
                BluetoothHeadset.VENDOR_SPECIFIC_HEADSET_EVENT_IPHONEACCEV,
                BluetoothAssignedNumbers.APPLE);
    }

    private HeadsetStateMachine(HeadsetService context) {
        super(TAG);
        mService = context;
        mVoiceRecognitionStarted = false;
        mWaitingForVoiceRecognition = false;

        mPowerManager = (PowerManager) context.getSystemService(Context.POWER_SERVICE);
        mStartVoiceRecognitionWakeLock = mPowerManager.newWakeLock(
                PowerManager.PARTIAL_WAKE_LOCK, TAG + ":VoiceRecognition");
        mStartVoiceRecognitionWakeLock.setReferenceCounted(false);

        mConnectivityManager = (ConnectivityManager)
                context.getSystemService(Context.CONNECTIVITY_SERVICE);

        mDialingOut = false;
        mAudioManager = (AudioManager) context.getSystemService(Context.AUDIO_SERVICE);
        mPhonebook = new AtPhonebook(mService, this);
        mPhoneState = new HeadsetPhoneState(context, this);
        mAudioState = BluetoothHeadset.STATE_AUDIO_DISCONNECTED;
        mAdapter = BluetoothAdapter.getDefaultAdapter();
        Intent intent = new Intent(IBluetoothHeadsetPhone.class.getName());
        intent.setComponent(intent.resolveSystemService(context.getPackageManager(), 0));
        if (intent.getComponent() == null || !context.bindService(intent, mConnection, 0)) {
            Log.e(TAG, "Could not bind to Bluetooth Headset Phone Service");
        }

        int max_hfp_clients = SystemProperties.getInt("persist.bt.max.hs.connections", 1);
        if (max_hfp_clients >= 2)
            max_hf_connections = 2;
        Log.d(TAG, "max_hf_connections = " + max_hf_connections);
        Log.d(TAG,
                "in-band_ringing_support = " + BluetoothHeadset.isInbandRingingSupported(mService));
        initializeNative(max_hf_connections, BluetoothHeadset.isInbandRingingSupported(mService));
        mNativeAvailable = true;

        mDisconnected = new Disconnected();
        mPending = new Pending();
        mConnected = new Connected();
        mAudioOn = new AudioOn();
        // Multi HFP: initialise new class variable
        mMultiHFPending = new MultiHFPending();

        if (sVoiceCommandIntent == null) {
            sVoiceCommandIntent = new Intent(Intent.ACTION_VOICE_COMMAND);
            sVoiceCommandIntent.setFlags(Intent.FLAG_ACTIVITY_NEW_TASK);
        }

        addState(mDisconnected);
        addState(mPending);
        addState(mConnected);
        addState(mAudioOn);
        // Multi HFP: add State
        addState(mMultiHFPending);

        setInitialState(mDisconnected);

        mPlaybackSilence = SystemProperties.getBoolean("persist.bt.hfp.playbacksilence", true);
        Log.d(TAG, "mPlaybackSilence is " + mPlaybackSilence);

        if (mPlaybackSilence)
            mAudioPlayer = new AudioPlayer();
    }

    static HeadsetStateMachine make(HeadsetService context) {
        Log.d(TAG, "make");
        HeadsetStateMachine hssm = new HeadsetStateMachine(context);
        hssm.start();
        return hssm;
    }

    public void doQuit() {
        Log.d(TAG, "Enter doQuit()");
        int size = 0;
        if (mAudioManager != null) {
             mAudioManager.setParameters("BT_SCO=off");
             mAudioManager.setBluetoothScoOn(false);
        }
        if (mActiveScoDevice != null && !mPhoneState.getIsCsCall()) {
            sendVoipConnectivityNetworktype(false);
        }
        if (mActiveScoDevice != null) {
             broadcastAudioState(mActiveScoDevice, BluetoothHeadset.STATE_AUDIO_DISCONNECTED,
                                BluetoothHeadset.STATE_AUDIO_CONNECTED);
        }
        /* Broadcast disconnected state for connected devices.*/
        size = mConnectedDevicesList.size();
        Log.d(TAG, "cleanup: mConnectedDevicesList size is " + size);
        for(int i = 0; i < size; i++) {
            mCurrentDevice = mConnectedDevicesList.get(i);
            broadcastConnectionState(mCurrentDevice, BluetoothProfile.STATE_DISCONNECTED,
                                     BluetoothProfile.STATE_CONNECTED);
        }

        if (mPlaybackSilence &&
            (mAudioPlayer != null) &&
            mAudioPlayer.isPlaying()) {
            Log.d(TAG, "SCO disconnected, stop audio playback");
            mAudioPlayer.stop();
        }

        quitNow();
        Log.d(TAG, "Exit doQuit()");
    }

    public void cleanup() {
        Log.d(TAG, "Enter cleanup()");
        if (mAudioManager != null) {
             mAudioManager.setParameters("BT_SCO=off");
             mAudioManager.setBluetoothScoOn(false);
        }
        if (mPhoneProxy != null) {
            if (DBG) Log.d(TAG, "Unbinding service...");
            synchronized (mConnection) {
                try {
                    mPhoneProxy = null;
                    mService.unbindService(mConnection);
                } catch (Exception re) {
                    Log.e(TAG, "Error unbinding from IBluetoothHeadsetPhone", re);
                }
            }
        }
        if (mPhoneState != null) {
            mPhoneState.listenForPhoneState(false);
            mPhoneState.cleanup();
        }
        if (mPhonebook != null) {
            mPhonebook.cleanup();
        }
        if (mHeadsetAudioParam != null) {
            mHeadsetAudioParam.clear();
        }
        if (mHeadsetBrsf != null) {
            mHeadsetBrsf.clear();
        }
        if (mConnectedDevicesList != null) {
            mConnectedDevicesList.clear();
        }
        if (mActiveScoDevice != null && !mPhoneState.getIsCsCall()) {
            sendVoipConnectivityNetworktype(false);
        }
        if (mNativeAvailable) {
            cleanupNative();
            mNativeAvailable = false;
        }
        Log.d(TAG, "Exit cleanup()");
    }

    public void dump(StringBuilder sb) {
        ProfileService.println(sb, "mCurrentDevice: " + mCurrentDevice);
        ProfileService.println(sb, "mTargetDevice: " + mTargetDevice);
        ProfileService.println(sb, "mIncomingDevice: " + mIncomingDevice);
        ProfileService.println(sb, "mActiveScoDevice: " + mActiveScoDevice);
        ProfileService.println(sb, "mMultiDisconnectDevice: " + mMultiDisconnectDevice);
        ProfileService.println(sb, "mVirtualCallStarted: " + mVirtualCallStarted);
        ProfileService.println(sb, "mVoiceRecognitionStarted: " + mVoiceRecognitionStarted);
        ProfileService.println(sb, "mWaitingForVoiceRecognition: " + mWaitingForVoiceRecognition);
        ProfileService.println(sb, "StateMachine: " + this.toString());
        ProfileService.println(sb, "mPhoneState: " + mPhoneState);
        ProfileService.println(sb, "mAudioState: " + mAudioState);
    }

    private class Disconnected extends State {
        @Override
        public void enter() {
            Log.d(TAG, "Enter Disconnected: " + getCurrentMessage().what + ", size: "
                    + mConnectedDevicesList.size());
            mPhonebook.resetAtState();
            mPhoneState.listenForPhoneState(false);
            mVoiceRecognitionStarted = false;
            mWaitingForVoiceRecognition = false;
            mDialingOut = false;
            mIsBlacklistedDevice = false;
        }

        @Override
        public boolean processMessage(Message message) {
            Log.d(TAG, "Disconnected process message: " + message.what + ", size: "
                    + mConnectedDevicesList.size());
            if (mConnectedDevicesList.size() != 0 || mTargetDevice != null
                    || mIncomingDevice != null) {
                Log.e(TAG, "ERROR: mConnectedDevicesList is not empty,"
                                + "target, or mIncomingDevice not null in Disconnected");
                return NOT_HANDLED;
            }

            switch (message.what) {
                case CONNECT:
                    BluetoothDevice device = (BluetoothDevice) message.obj;
                    if (!mRetryConnect.containsKey(device)) {
                        Log.d(TAG, "Make conn retry entry for device " + device);
                        mRetryConnect.put(device, 0);
                    }
                    int RetryConn = mRetryConnect.get(device);
                    log("RetryConn = " + RetryConn);

                    if (RetryConn > 1) {
                        if (mRetryConnect.containsKey(device)) {
                            Log.d(TAG, "Removing device " + device +
                                  " conn retry entry since RetryConn = " + RetryConn);
                            mRetryConnect.remove(device);
                        }
                        break;
                    }

                    Log.d(TAG, "Disconnected: connecting to device=" + device);
                    broadcastConnectionState(device, BluetoothProfile.STATE_CONNECTING,
                            BluetoothProfile.STATE_DISCONNECTED);
                    if (!connectHfpNative(getByteAddress(device))) {
                        broadcastConnectionState(device,
                                   BluetoothProfile.STATE_DISCONNECTED,
                                   BluetoothProfile.STATE_CONNECTING);
                        break;
                    }

                    RetryConn = RetryConn + 1;
                    mRetryConnect.put(device, RetryConn);
                    if (mPhoneProxy != null) {
                        try {
                            log("Query the phonestates");
                            mPhoneProxy.queryPhoneState();
                        } catch (RemoteException e) {
                            Log.e(TAG, Log.getStackTraceString(new Throwable()));
                        }
                    } else Log.e(TAG, "Phone proxy null for query phone state");

                    synchronized (HeadsetStateMachine.this) {
                        mTargetDevice = device;
                        transitionTo(mPending);
                    }
                    Message m = obtainMessage(CONNECT_TIMEOUT);
                    m.obj = device;
                    sendMessageDelayed(m, CONNECT_TIMEOUT_MILLIS);
                    break;
                case DISCONNECT:
                    // ignore
                    break;
                case INTENT_BATTERY_CHANGED:
                    processIntentBatteryChanged((Intent) message.obj);
                    break;
                case CALL_STATE_CHANGED:
                    processCallState((HeadsetCallState) message.obj, message.arg1 == 1);
                    break;
                case UPDATE_A2DP_PLAY_STATE:
                    processIntentA2dpPlayStateChanged((Intent) message.obj);
                    break;
                case UPDATE_A2DP_CONN_STATE:
                    processIntentA2dpStateChanged((Intent) message.obj);
                    break;
                case UPDATE_CALL_TYPE:
                    processIntentUpdateCallType((Intent) message.obj);
                    break;
                case DEVICE_STATE_CHANGED:
                    log("Disconnected: ignoring DEVICE_STATE_CHANGED event");
                    break;
                case STACK_EVENT:
                    StackEvent event = (StackEvent) message.obj;
<<<<<<< HEAD
                    log("Disconnected: event type: " + event.type);
=======
                    Log.d(TAG, "event type: " + event.type);
>>>>>>> 79c8a213
                    switch (event.type) {
                        case EVENT_TYPE_CONNECTION_STATE_CHANGED:
                            processConnectionEvent(event.valueInt, event.device);
                            break;
                        default:
                            Log.e(TAG, "Disconnected: unexpected stack event: " + event.type);
                            break;
                    }
                    break;
                default:
                    Log.e(TAG, "Disconnected: unexpected message " + message.what);
                    return NOT_HANDLED;
            }
<<<<<<< HEAD
            return HANDLED;
=======
            Log.d(TAG, "Exit Disconnected processMessage() ");
            return retValue;
>>>>>>> 79c8a213
        }

        @Override
        public void exit() {
            Log.d(TAG, "Exit Disconnected: " + getCurrentMessage().what);
        }

        // in Disconnected state
        private void processConnectionEvent(int state, BluetoothDevice device) {
            Log.d(TAG,
                    "Disconnected: processConnectionEvent, state=" + state + ", device=" + device);
            switch (state) {
                case HeadsetHalConstants.CONNECTION_STATE_DISCONNECTED:
<<<<<<< HEAD
                    Log.w(TAG, "Disconnected: ignore DISCONNECTED event, device=" + device);
=======
                    Log.d(TAG, "Ignore HF DISCONNECTED event, device: " + device);
>>>>>>> 79c8a213
                    break;
                // Both events result in Pending state as SLC establishment is still required
                case HeadsetHalConstants.CONNECTION_STATE_CONNECTED:
                case HeadsetHalConstants.CONNECTION_STATE_CONNECTING:
                    if (okToConnect(device)) {
<<<<<<< HEAD
                        Log.i(TAG,
                                "Disconnected: connected/connecting incoming HF, device=" + device);
=======
                        Log.d(TAG, "Incoming Hf accepted");
>>>>>>> 79c8a213
                        broadcastConnectionState(device, BluetoothProfile.STATE_CONNECTING,
                                BluetoothProfile.STATE_DISCONNECTED);
                        synchronized (HeadsetStateMachine.this) {
                            mIncomingDevice = device;
                            transitionTo(mPending);
                        }
                    } else {
<<<<<<< HEAD
                        Log.i(TAG,
                                "Disconnected: rejected incoming HF, priority="
                                        + mService.getPriority(device) + " bondState="
                                        + device.getBondState() + ", device=" + device);
=======
                        Log.d(TAG, "Incoming Hf rejected. priority=" + mService.getPriority(device)
                                        + " bondState=" + device.getBondState());
>>>>>>> 79c8a213
                        // reject the connection and stay in Disconnected state itself
                        disconnectHfpNative(getByteAddress(device));
                        // the other profile connection should be initiated
                        broadcastConnectionState(device, BluetoothProfile.STATE_DISCONNECTED,
                                BluetoothProfile.STATE_DISCONNECTED);
                    }
                    break;
<<<<<<< HEAD
=======
                case HeadsetHalConstants.CONNECTION_STATE_CONNECTED:
                    Log.d(TAG, "HFP Connected from Disconnected state");
                    if (okToConnect(device)) {
                        Log.i(TAG, "Incoming Hf accepted");
                        if (mPhoneProxy != null) {
                            try {
                                log("Query the phonestates");
                                mPhoneProxy.queryPhoneState();
                            } catch (RemoteException e) {
                                Log.e(TAG, Log.getStackTraceString(new Throwable()));
                            }
                        } else Log.e(TAG, "Phone proxy null for query phone state");
                        broadcastConnectionState(device, BluetoothProfile.STATE_CONNECTED,
                                BluetoothProfile.STATE_DISCONNECTED);
                        synchronized (HeadsetStateMachine.this) {
                            if (!mConnectedDevicesList.contains(device)) {
                                mConnectedDevicesList.add(device);
                                Log.d(TAG, "device " + device.getAddress()
                                                + " is adding in Disconnected state");
                            }
                            mCurrentDevice = device;
                            transitionTo(mConnected);
                        }
                        configAudioParameters(device);
                    } else {
                        // reject the connection and stay in Disconnected state itself
                        Log.d(TAG, "Incoming Hf rejected. priority=" + mService.getPriority(device)
                                        + " bondState=" + device.getBondState());
                        disconnectHfpNative(getByteAddress(device));
                        // the other profile connection should be initiated
                        broadcastConnectionState(device, BluetoothProfile.STATE_DISCONNECTED,
                                BluetoothProfile.STATE_DISCONNECTED);
                    }
                    break;
>>>>>>> 79c8a213
                case HeadsetHalConstants.CONNECTION_STATE_DISCONNECTING:
                    Log.w(TAG, "Disconnected: ignore DISCONNECTING event, device=" + device);
                    break;
                default:
                    Log.e(TAG, "Disconnected: incorrect state: " + state);
                    break;
            }
            Log.d(TAG, "Exit Disconnected processConnectionEvent()");
        }
    }

    // Per HFP 1.7.1 spec page 23/144, Pending state needs to handle
    //      AT+BRSF, AT+CIND, AT+CMER, AT+BIND, +CHLD
    // commands during SLC establishment
    private class Pending extends State {
        @Override
        public void enter() {
            Log.d(TAG, "Enter Pending: " + getCurrentMessage().what);
        }

        @Override
        public boolean processMessage(Message message) {
            log("Pending: processMessage=" + message.what
                    + ", numConnectedDevices=" + mConnectedDevicesList.size());
            switch (message.what) {
                case CONNECT:
                case CONNECT_AUDIO:
                    deferMessage(message);
                    break;
                case CONNECT_TIMEOUT:
                    onConnectionStateChanged(HeadsetHalConstants.CONNECTION_STATE_DISCONNECTED,
                            getByteAddress(mTargetDevice));
                    break;
                case DISCONNECT: {
                    BluetoothDevice device = (BluetoothDevice) message.obj;
                    Log.d(TAG, "Pending: DISCONNECT, device=" + device);
                    if (mCurrentDevice != null && mTargetDevice != null
                            && mTargetDevice.equals(device)) {
                        // cancel connection to the mTargetDevice
                        broadcastConnectionState(device, BluetoothProfile.STATE_DISCONNECTED,
                                BluetoothProfile.STATE_CONNECTING);
                        synchronized (HeadsetStateMachine.this) {
                            mTargetDevice = null;
                        }
                    } else {
                        deferMessage(message);
                    }
                    break;
                }
                case INTENT_BATTERY_CHANGED:
                    processIntentBatteryChanged((Intent) message.obj);
                    break;
                case UPDATE_A2DP_PLAY_STATE:
                    processIntentA2dpPlayStateChanged((Intent) message.obj);
                    break;
                case UPDATE_A2DP_CONN_STATE:
                    processIntentA2dpStateChanged((Intent) message.obj);
                    break;
                case CALL_STATE_CHANGED:
                    processCallState((HeadsetCallState) message.obj, message.arg1 == 1);
                    break;
                case BIND_RESPONSE: {
                    BluetoothDevice device = (BluetoothDevice) message.obj;
                    bindResponseNative(message.arg1, message.arg2 == 1, getByteAddress(device));
                    break;
                }
                case DEVICE_STATE_CHANGED:
                    log("Pending: ignoring DEVICE_STATE_CHANGED event");
                    break;
                case QUERY_PHONE_STATE_AT_SLC:
                    try {
                       log("Update call states after SLC is up");
                       mPhoneProxy.queryPhoneState();
                    } catch (RemoteException e) {
                       Log.e(TAG, Log.getStackTraceString(new Throwable()));
                    }
                    break;
                case STACK_EVENT:
                    StackEvent event = (StackEvent) message.obj;
<<<<<<< HEAD
                    log("Pending: event type: " + event.type);
=======
                    Log.d(TAG, "event type: " + event.type);
>>>>>>> 79c8a213
                    switch (event.type) {
                        case EVENT_TYPE_CONNECTION_STATE_CHANGED:
                            processConnectionEvent(event.valueInt, event.device);
                            break;
                        case EVENT_TYPE_AT_CHLD:
                            processAtChld(event.valueInt, event.device);
                            break;
                        case EVENT_TYPE_AT_CIND:
                            processAtCind(event.device);
                            break;
                        case EVENT_TYPE_WBS:
                            processWBSEvent(event.valueInt, event.device);
                            break;
                        case EVENT_TYPE_BIND:
                            processAtBind(event.valueString, event.device);
                            break;
                        // Unexpected AT commands, we only handle them for comparability reasons
                        case EVENT_TYPE_VR_STATE_CHANGED:
                            Log.w(TAG,
                                    "Pending: Unexpected VR event, device=" + event.device
                                            + ", state=" + event.valueInt);
                            processVrEvent(event.valueInt, event.device);
                            break;
                        case EVENT_TYPE_DIAL_CALL:
                            Log.w(TAG, "Pending: Unexpected dial event, device=" + event.device);
                            processDialCall(event.valueString, event.device);
                            break;
                        case EVENT_TYPE_SUBSCRIBER_NUMBER_REQUEST:
                            Log.w(TAG,
                                    "Pending: Unexpected subscriber number event for" + event.device
                                            + ", state=" + event.valueInt);
                            processSubscriberNumberRequest(event.device);
                            break;
                        case EVENT_TYPE_AT_COPS:
                            Log.w(TAG, "Pending: Unexpected COPS event for " + event.device);
                            processAtCops(event.device);
                            break;
                        case EVENT_TYPE_AT_CLCC:
                            Log.w(TAG, "Pending: Unexpected CLCC event for" + event.device);
                            processAtClcc(event.device);
                            break;
                        case EVENT_TYPE_UNKNOWN_AT:
                            Log.w(TAG,
                                    "Pending: Unexpected unknown AT event for" + event.device
                                            + ", cmd=" + event.valueString);
                            processUnknownAt(event.valueString, event.device);
                            break;
                        case EVENT_TYPE_KEY_PRESSED:
                            Log.w(TAG, "Pending: Unexpected key-press event for " + event.device);
                            processKeyPressed(event.device);
                            break;
                        case EVENT_TYPE_BIEV:
                            Log.w(TAG,
                                    "Pending: Unexpected BIEV event for " + event.device
                                            + ", indId=" + event.valueInt
                                            + ", indVal=" + event.valueInt2);
                            processAtBiev(event.valueInt, event.valueInt2, event.device);
                            break;
<<<<<<< HEAD
                        case EVENT_TYPE_VOLUME_CHANGED:
                            Log.w(TAG, "Pending: Unexpected volume event for " + event.device);
                            processVolumeEvent(event.valueInt, event.valueInt2, event.device);
                            break;
                        case EVENT_TYPE_ANSWER_CALL:
                            Log.w(TAG, "Pending: Unexpected answer event for " + event.device);
                            processAnswerCall(event.device);
                            break;
                        case EVENT_TYPE_HANGUP_CALL:
                            Log.w(TAG, "Pending: Unexpected hangup event for " + event.device);
                            processHangupCall(event.device);
=======
                        case EVENT_TYPE_AT_CIND:
                            processAtCind(event.device);
>>>>>>> 79c8a213
                            break;
                        default:
                            Log.e(TAG, "Pending: Unexpected event: " + event.type);
                            break;
                    }
                    break;
                default:
                    Log.e(TAG, "Pending: unexpected message " + message.what);
                    return NOT_HANDLED;
            }
<<<<<<< HEAD
            return HANDLED;
=======
            Log.d(TAG, " Exit Pending processMessage() ");
            return retValue;
>>>>>>> 79c8a213
        }

        // in Pending state
        private void processConnectionEvent(int state, BluetoothDevice device) {
            Log.d(TAG, "Pending: processConnectionEvent, state=" + state + ", device=" + device);
            BluetoothDevice pendingDevice = getDeviceForMessage(CONNECT_TIMEOUT);
            switch (state) {
                case HeadsetHalConstants.CONNECTION_STATE_DISCONNECTED:
                    if (mConnectedDevicesList.contains(device)) {
                        synchronized (HeadsetStateMachine.this) {
                            processWBSEvent(0, device); /* disable WBS audio parameters */
                            mConnectedDevicesList.remove(device);
                            mHeadsetAudioParam.remove(device);
                            mHeadsetBrsf.remove(device);
                            Log.d(TAG,
                                    "Pending: device " + device.getAddress()
                                            + " is removed in Pending state");
                        }
                        broadcastConnectionState(device, BluetoothProfile.STATE_DISCONNECTED,
                                BluetoothProfile.STATE_DISCONNECTING);
                        synchronized (HeadsetStateMachine.this) {
                            mCurrentDevice = null;
                        }

                        if (mTargetDevice != null) {
                            if (!connectHfpNative(getByteAddress(mTargetDevice))) {
                                broadcastConnectionState(mTargetDevice,
                                        BluetoothProfile.STATE_DISCONNECTED,
                                        BluetoothProfile.STATE_CONNECTING);
                                synchronized (HeadsetStateMachine.this) {
                                    mTargetDevice = null;
                                    transitionTo(mDisconnected);
                                }
                            }
                        } else {
                            synchronized (HeadsetStateMachine.this) {
                                mIncomingDevice = null;
                                if (mConnectedDevicesList.size() == 0) {
                                    transitionTo(mDisconnected);
                                } else {
                                    processMultiHFDisconnect(device);
                                }
                            }
                        }
                    } else if (device.equals(mTargetDevice)) {
                        // outgoing connection failed
                        if (mRetryConnect.containsKey(mTargetDevice)) {
                            // retry again only if we tried once
                            if (mRetryConnect.get(device) == 1) {
                                Log.d(TAG, "Retry outgoing conn again for device = " + mTargetDevice
                                      + " after " + RETRY_CONNECT_TIME_SEC + "msec");
                                Message m = obtainMessage(CONNECT);
                                m.obj = device;
                                sendMessageDelayed(m, RETRY_CONNECT_TIME_SEC);
                            } else {
                                Log.d(TAG, "Removing conn retry entry for device = " +
                                      mTargetDevice);
                                mRetryConnect.remove(mTargetDevice);
                            }
                        }
                        broadcastConnectionState(mTargetDevice, BluetoothProfile.STATE_DISCONNECTED,
                                BluetoothProfile.STATE_CONNECTING);
                        synchronized (HeadsetStateMachine.this) {
                            mTargetDevice = null;
                            if (mConnectedDevicesList.size() == 0) {
                                transitionTo(mDisconnected);
                            } else {
                                transitionTo(mConnected);
                            }
                        }
                    } else if (device.equals(mIncomingDevice)) {
                        broadcastConnectionState(mIncomingDevice,
                                BluetoothProfile.STATE_DISCONNECTED,
                                BluetoothProfile.STATE_CONNECTING);
                        synchronized (HeadsetStateMachine.this) {
                            mIncomingDevice = null;
                            if (mConnectedDevicesList.size() == 0) {
                                transitionTo(mDisconnected);
                            } else {
                                transitionTo(mConnected);
                            }
                        }
                    } else {
                        Log.e(TAG, "Pending: unknown device disconnected: " + device);
                    }
                    break;
                case HeadsetHalConstants.CONNECTION_STATE_CONNECTED:
                    if (mConnectedDevicesList.contains(device)) {
                        // Disconnection failure does not go through SLC establishment
                        Log.w(TAG, "Pending: disconnection failed for device " + device);
                        broadcastConnectionState(device, BluetoothProfile.STATE_CONNECTED,
                                BluetoothProfile.STATE_DISCONNECTING);
                        if (mTargetDevice != null) {
                            broadcastConnectionState(mTargetDevice,
                                    BluetoothProfile.STATE_DISCONNECTED,
                                    BluetoothProfile.STATE_CONNECTING);
                        }
                        synchronized (HeadsetStateMachine.this) {
                            mTargetDevice = null;
                            transitionTo(mConnected);
                        }
                    } else if (!device.equals(mTargetDevice) && !device.equals(mIncomingDevice)) {
                        Log.w(TAG,
                                "Pending: unknown incoming HF connected on RFCOMM, device="
                                        + device);
                        if (!okToConnect(device)) {
                            // reject the connection and stay in Pending state itself
                            Log.i(TAG,
                                    "Pending: unknown incoming HF rejected on RFCOMM, priority="
                                            + mService.getPriority(device)
                                            + " bondState=" + device.getBondState());
                            disconnectHfpNative(getByteAddress(device));
                        }
                    } else {
                        // Do nothing in normal case, wait for SLC connected event
                        pendingDevice = null;
                    }
                    break;
                case HeadsetHalConstants.CONNECTION_STATE_SLC_CONNECTED:
                    int previousConnectionState = BluetoothProfile.STATE_CONNECTING;
                    synchronized (HeadsetStateMachine.this) {
                        mCurrentDevice = device;
                        mConnectedDevicesList.add(device);
                        if (device.equals(mTargetDevice)) {
                            Log.d(TAG,
                                    "Pending: added " + device
                                            + " to mConnectedDevicesList, requested by us");
                            mTargetDevice = null;
                            transitionTo(mConnected);
                        } else if (device.equals(mIncomingDevice)) {
                            Log.d(TAG,
                                    "Pending: added " + device
                                            + " to mConnectedDevicesList, requested by remote");
                            mIncomingDevice = null;
                            transitionTo(mConnected);
                        } else {
                            Log.d(TAG,
                                    "Pending: added " + device
                                            + "to mConnectedDevicesList, unknown source");
                            previousConnectionState = BluetoothProfile.STATE_DISCONNECTED;
                        }
                    }
                    configAudioParameters(device);
                    processSlcConnected();
                    broadcastConnectionState(
                            device, BluetoothProfile.STATE_CONNECTED, previousConnectionState);
                    break;
                case HeadsetHalConstants.CONNECTION_STATE_CONNECTING:
                    if ((mCurrentDevice != null) && mCurrentDevice.equals(device)) {
                        log("current device tries to connect back");
                        // TODO(BT) ignore or reject
                    } else if (mTargetDevice != null && mTargetDevice.equals(device)) {
                        // The stack is connecting to target device or
                        // there is an incoming connection from the target device at the same time
                        // we already broadcasted the intent, doing nothing here
                        log("Stack and target device are connecting");
                    } else if (mIncomingDevice != null && mIncomingDevice.equals(device)) {
                        Log.e(TAG, "Another connecting event on the incoming device");
                    } else {
                        // We get an incoming connecting request while Pending
                        // TODO(BT) is stack handing this case? let's ignore it for now
                        log("Incoming connection while pending, ignore");
                    }
                    break;
                case HeadsetHalConstants.CONNECTION_STATE_DISCONNECTING:
                    if ((mCurrentDevice != null) && mCurrentDevice.equals(device)) {
                        // we already broadcasted the intent, doing nothing here
                        log("stack is disconnecting mCurrentDevice");
                    } else if (mTargetDevice != null && mTargetDevice.equals(device)) {
                        Log.e(TAG, "TargetDevice is getting disconnected");
                    } else if (mIncomingDevice != null && mIncomingDevice.equals(device)) {
                        Log.e(TAG, "IncomingDevice is getting disconnected");
                    } else {
                        Log.e(TAG, "Disconnecting unknow device: " + device);
                    }
                    break;
                default:
                    Log.e(TAG, "Incorrect state: " + state);
                    break;
            }
<<<<<<< HEAD
            if (pendingDevice != null && pendingDevice.equals(device)) {
                removeMessages(CONNECT_TIMEOUT);
                Log.d(TAG, "Pending: removed CONNECT_TIMEOUT for device=" + pendingDevice);
            }
=======
            Log.d(TAG, "Exit Pending processConnectionEvent()");
>>>>>>> 79c8a213
        }

        private void processMultiHFDisconnect(BluetoothDevice device) {
            Log.d(TAG, "Enter pending processMultiHFDisconnect()");
            log("Pending state: processMultiHFDisconnect");
            /* Assign the current activedevice again if the disconnected
                         device equals to the current active device*/
            if (mCurrentDevice != null && mCurrentDevice.equals(device)) {
                transitionTo(mConnected);
                int deviceSize = mConnectedDevicesList.size();
                mCurrentDevice = mConnectedDevicesList.get(deviceSize - 1);
            } else {
                // The disconnected device is not current active device
                if (mAudioState == BluetoothHeadset.STATE_AUDIO_CONNECTED)
                    transitionTo(mAudioOn);
                else
                    transitionTo(mConnected);
            }
            log("processMultiHFDisconnect , the latest mCurrentDevice is:"
                                             + mCurrentDevice);
            log("Pending state: processMultiHFDisconnect ," +
                           "fake broadcasting for mCurrentDevice");
            broadcastConnectionState(mCurrentDevice, BluetoothProfile.STATE_CONNECTED,
                    BluetoothProfile.STATE_DISCONNECTED);
            Log.d(TAG, "Exit pending processMultiHFDisconnect()");
        }

        private void processSlcConnected() {
            Log.d(TAG, "Enter Pending processSlcConnected()");
            if (mPhoneProxy != null) {
                sendMessageDelayed(QUERY_PHONE_STATE_AT_SLC, QUERY_PHONE_STATE_CHANGED_DELAYED);
                mA2dpSuspend = false;/*Reset at SLC*/
                mPendingCiev = false;
                mPendingCallStates.clear();
                if ((isInCall()) && (getA2dpConnState() == BluetoothProfile.STATE_CONNECTED)) {
                    if (DBG) {
                        log("Headset connected while we are in some call state");
                        log("Make A2dpSuspended=true here");
                    }
                    mAudioManager.setParameters("A2dpSuspended=true");
                    mA2dpSuspend = true;
                }
            } else {
                Log.e(TAG, "Handsfree phone proxy null for query phone state");
            }
            // Checking for the Blacklisted device Addresses
            mIsBlacklistedDevice = isConnectedDeviceBlacklistedforIncomingCall();
            Log.d(TAG, "Exit Pending processSlcConnected()");
        }
    }

    private class Connected extends State {
        @Override
        public void enter() {
            Log.d(TAG, "Enter Connected: " + getCurrentMessage().what +
                           ", size: " + mConnectedDevicesList.size());
            // start phone state listener here so that the CIND response as part of SLC can be
            // responded to, correctly.
            // we may enter Connected from Disconnected/Pending/AudioOn. listenForPhoneState
            // internally handles multiple calls to start listen
            mPhoneState.listenForPhoneState(true);
        }

        @Override
        public boolean processMessage(Message message) {
<<<<<<< HEAD
            log("Connected process message=" + message.what
                    + ", numConnectedDevices=" + mConnectedDevicesList.size());
=======
            Log.d(TAG, "Connected process message: " + message.what + ", size: "
                    + mConnectedDevicesList.size());
            if (DBG) {
                if (mConnectedDevicesList.size() == 0) {
                    log("ERROR: mConnectedDevicesList is empty in Connected");
                    return NOT_HANDLED;
                }
            }

            boolean retValue = HANDLED;
>>>>>>> 79c8a213
            switch (message.what) {
                case CONNECT: {
                    BluetoothDevice device = (BluetoothDevice) message.obj;
                    Log.d(TAG, "Connected: CONNECT, device=" + device);
                    if (mConnectedDevicesList.contains(device)) {
                        Log.w(TAG, "Connected: CONNECT, device " + device + " is connected");
                        break;
                    }

                    if (!mRetryConnect.containsKey(device)) {
                        Log.d(TAG, "Make conn retry entry for device " + device);
                        mRetryConnect.put(device, 0);
                    }

                    int RetryConn = mRetryConnect.get(device);
                    Log.d(TAG, "RetryConn = " + RetryConn);
                    if (RetryConn > 1) {
                        if (mRetryConnect.containsKey(device)) {
                            Log.d(TAG, "Removing device " + device +
                                  " conn retry entry since RetryConn = " + RetryConn);
                            mRetryConnect.remove(device);
                        }
                        break;
                    }

                    if (mConnectedDevicesList.size() >= max_hf_connections) {
                        BluetoothDevice disconnectDevice = mConnectedDevicesList.get(0);
                        Log.d(TAG, "Connected: Reach to max size, disconnect " + disconnectDevice);
                        broadcastConnectionState(device, BluetoothProfile.STATE_CONNECTING,
                                BluetoothProfile.STATE_DISCONNECTED);
                        if (disconnectHfpNative(getByteAddress(disconnectDevice))) {
                            broadcastConnectionState(disconnectDevice,
                                    BluetoothProfile.STATE_DISCONNECTING,
                                    BluetoothProfile.STATE_CONNECTED);
                        } else {
                            Log.w(TAG, "Connected: failed to disconnect " + disconnectDevice);
                            broadcastConnectionState(device, BluetoothProfile.STATE_DISCONNECTED,
                                    BluetoothProfile.STATE_CONNECTING);
                            break;
                        }
                        synchronized (HeadsetStateMachine.this) {
                            mTargetDevice = device;
                            if (max_hf_connections == 1) {
                                transitionTo(mPending);
                            } else {
                                mMultiDisconnectDevice = disconnectDevice;
                                transitionTo(mMultiHFPending);
                            }
                        }
                    } else if (mConnectedDevicesList.size() < max_hf_connections) {
                        broadcastConnectionState(device, BluetoothProfile.STATE_CONNECTING,
                            BluetoothProfile.STATE_DISCONNECTED);
                        if (!connectHfpNative(getByteAddress(device))) {
                            broadcastConnectionState(device,
                                    BluetoothProfile.STATE_DISCONNECTED,
                                    BluetoothProfile.STATE_CONNECTING);
                            break;
                        }
                        synchronized (HeadsetStateMachine.this) {
                            mTargetDevice = device;
                            // Transition to MultiHFPending state for Multi HF connection
                            transitionTo(mMultiHFPending);
                        }
                    }
                    RetryConn = RetryConn + 1;
                    mRetryConnect.put(device, RetryConn);
                    Message m = obtainMessage(CONNECT_TIMEOUT);
                    m.obj = device;
                    sendMessageDelayed(m, CONNECT_TIMEOUT_MILLIS);
                } break;
                case DISCONNECT: {
                    BluetoothDevice device = (BluetoothDevice) message.obj;
                    Log.d(TAG, "Connected: DISCONNECT from device=" + device);
                    if (!mConnectedDevicesList.contains(device)) {
                        Log.w(TAG, "Connected: DISCONNECT, device " + device + " not connected");
                        break;
                    }
                    broadcastConnectionState(device, BluetoothProfile.STATE_DISCONNECTING,
                            BluetoothProfile.STATE_CONNECTED);
                    if (!disconnectHfpNative(getByteAddress(device))) {
                        // Failed disconnection request
                        broadcastConnectionState(device, BluetoothProfile.STATE_CONNECTED,
                                BluetoothProfile.STATE_DISCONNECTING);
                        break;
                    }
                    // Pending disconnection confirmation
                    if (mConnectedDevicesList.size() > 1) {
                        mMultiDisconnectDevice = device;
                        transitionTo(mMultiHFPending);
                    } else {
                        transitionTo(mPending);
                    }
                } break;
                case CONNECT_AUDIO: {
                    BluetoothDevice device = mCurrentDevice;
                    Log.d(TAG, "Connected: CONNECT_AUDIO, device=" + device);
                    if (!isScoAcceptable() || mPendingCiev) {
                        Log.w(TAG,"No Active/Held call, no call setup,and no in-band ringing, or A2DP"
                                    + " is playing, not allowing SCO, device=" + device);
                        break;
                    }
                    // TODO(BT) when failure, broadcast audio connecting to disconnected intent
                    //          check if device matches mCurrentDevice
                    if (mActiveScoDevice != null) {
                        Log.w(TAG, "Connected: CONNECT_AUDIO, mActiveScoDevice is not null");
                        device = mActiveScoDevice;
                    }
<<<<<<< HEAD
=======
                    if (mLastScoDiscReqDevice != null) {
                        Log.d(TAG, "Last SCO Discon Requested device is" + mLastScoDiscReqDevice);
                        device = mLastScoDiscReqDevice;
                        mLastScoDiscReqDevice = null;
                    }

                    if (mScoRequestedDevice != null) {
                        Log.d(TAG, "SCO Requested device is" + mScoRequestedDevice);
                        device = mScoRequestedDevice;
                        mScoRequestedDevice = null;
                    }

                    log("connectAudioNative in Connected for device = " + device);
>>>>>>> 79c8a213
                    connectAudioNative(getByteAddress(device));
                } break;
                case VOICE_RECOGNITION_START:
                    processLocalVrEvent(HeadsetHalConstants.VR_STATE_STARTED);
                    break;
                case VOICE_RECOGNITION_STOP:
                    processLocalVrEvent(HeadsetHalConstants.VR_STATE_STOPPED);
                    break;
                case CALL_STATE_CHANGED:
                    processCallState((HeadsetCallState) message.obj, message.arg1 == 1);
                    break;
                case INTENT_BATTERY_CHANGED:
                    processIntentBatteryChanged((Intent) message.obj);
                    break;
                case DEVICE_STATE_CHANGED:
                    processDeviceStateChanged((HeadsetDeviceState) message.obj);
                    break;
                case SEND_CCLC_RESPONSE:
                    processSendClccResponse((HeadsetClccResponse) message.obj);
                    break;
                case CLCC_RSP_TIMEOUT: {
                    BluetoothDevice device = (BluetoothDevice) message.obj;
                    clccResponseNative(0, 0, 0, 0, false, "", 0, getByteAddress(device));
                } break;
                case SEND_VENDOR_SPECIFIC_RESULT_CODE:
                    processSendVendorSpecificResultCode(
                            (HeadsetVendorSpecificResultCode) message.obj);
                    break;
                case DIALING_OUT_TIMEOUT: {
                    BluetoothDevice device = (BluetoothDevice) message.obj;
                    Log.d(TAG, "mDialingOut is " + mDialingOut);
                    if (mDialingOut) {
                        Log.d(TAG, "Timeout waiting for call to be placed, resetting mDialingOut");
                        mDialingOut= false;
                        atResponseCodeNative(HeadsetHalConstants.AT_RESPONSE_ERROR,
                                                   0, getByteAddress(device));
                    }
                } break;
                case VIRTUAL_CALL_START:
                    initiateScoUsingVirtualVoiceCall();
                    break;
                case VIRTUAL_CALL_STOP:
                    terminateScoUsingVirtualVoiceCall();
                    break;
                case ENABLE_WBS: {
                    BluetoothDevice device = (BluetoothDevice) message.obj;
                    configureWBSNative(getByteAddress(device), WBS_CODEC);
                    break;
                }
                case DISABLE_WBS: {
                    BluetoothDevice device = (BluetoothDevice) message.obj;
                    configureWBSNative(getByteAddress(device), NBS_CODEC);
                    break;
                }
                case BIND_RESPONSE: {
                    BluetoothDevice device = (BluetoothDevice) message.obj;
                    bindResponseNative(message.arg1, message.arg2 == 1, getByteAddress(device));
                    break;
                }
                case UPDATE_A2DP_PLAY_STATE:
                    processIntentA2dpPlayStateChanged((Intent) message.obj);
                    break;
                case UPDATE_A2DP_CONN_STATE:
                    processIntentA2dpStateChanged((Intent) message.obj);
                    break;
                case UPDATE_CALL_TYPE:
                    processIntentUpdateCallType((Intent) message.obj);
                    break;
                case START_VR_TIMEOUT: {
                    BluetoothDevice device = (BluetoothDevice) message.obj;
                    if (mWaitingForVoiceRecognition) {
                        device = (BluetoothDevice) message.obj;
                        mWaitingForVoiceRecognition = false;
                        Log.e(TAG, "Timeout waiting for voice recognition to start");
                        atResponseCodeNative(
                                HeadsetHalConstants.AT_RESPONSE_ERROR, 0, getByteAddress(device));
                    }
                }
                    break;
                case QUERY_PHONE_STATE_AT_SLC:
                    try {
                       log("Update call states after SLC is up");
                       mPhoneProxy.queryPhoneState();
                    } catch (RemoteException e) {
                       Log.e(TAG, Log.getStackTraceString(new Throwable()));
                    }
                    break;
                case PROCESS_CPBR:
                    Intent intent = (Intent) message.obj;
                    processCpbr(intent);
                    break;
                case SEND_INCOMING_CALL_IND:
                    phoneStateChangeNative(0, 0, HeadsetHalConstants.CALL_STATE_INCOMING,
                                       mPhoneState.getNumber(), mPhoneState.getType());
                    break;
                case STACK_EVENT:
                    StackEvent event = (StackEvent) message.obj;
<<<<<<< HEAD
                    log("Connected: event type: " + event.type + "event device : " + event.device);
=======
                    Log.d(TAG, "event type: " + event.type + "event device : " + event.device);
>>>>>>> 79c8a213
                    switch (event.type) {
                        case EVENT_TYPE_CONNECTION_STATE_CHANGED:
                            processConnectionEvent(event.valueInt, event.device);
                            break;
                        case EVENT_TYPE_AUDIO_STATE_CHANGED:
                            processAudioEvent(event.valueInt, event.device);
                            break;
                        case EVENT_TYPE_VR_STATE_CHANGED:
                            processVrEvent(event.valueInt, event.device);
                            break;
                        case EVENT_TYPE_ANSWER_CALL:
                            processAnswerCall(event.device);
                            break;
                        case EVENT_TYPE_HANGUP_CALL:
                            processHangupCall(event.device);
                            break;
                        case EVENT_TYPE_VOLUME_CHANGED:
                            processVolumeEvent(event.valueInt, event.valueInt2, event.device);
                            break;
                        case EVENT_TYPE_DIAL_CALL:
                            processDialCall(event.valueString, event.device);
                            break;
                        case EVENT_TYPE_SEND_DTMF:
                            processSendDtmf(event.valueInt, event.device);
                            break;
                        case EVENT_TYPE_NOICE_REDUCTION:
                            processNoiceReductionEvent(event.valueInt, event.device);
                            break;
                        case EVENT_TYPE_WBS:
                            processWBSEvent(event.valueInt, event.device);
                            break;
                        case EVENT_TYPE_AT_CHLD:
                            processAtChld(event.valueInt, event.device);
                            break;
                        case EVENT_TYPE_SUBSCRIBER_NUMBER_REQUEST:
                            processSubscriberNumberRequest(event.device);
                            break;
                        case EVENT_TYPE_AT_CIND:
                            processAtCind(event.device);
                            break;
                        case EVENT_TYPE_AT_COPS:
                            processAtCops(event.device);
                            break;
                        case EVENT_TYPE_AT_CLCC:
                            processAtClcc(event.device);
                            break;
                        case EVENT_TYPE_UNKNOWN_AT:
                            processUnknownAt(event.valueString, event.device);
                            break;
                        case EVENT_TYPE_KEY_PRESSED:
                            processKeyPressed(event.device);
                            break;
                        case EVENT_TYPE_BIND:
                            processAtBind(event.valueString, event.device);
                            break;
                        case EVENT_TYPE_BIEV:
                            processAtBiev(event.valueInt, event.valueInt2, event.device);
                            break;
                        default:
                            Log.e(TAG, "Connected: Unknown stack event: " + event.type);
                            break;
                    }
                    break;
                default:
                    Log.e(TAG, "Connected: unexpected message " + message.what);
                    return NOT_HANDLED;
            }
<<<<<<< HEAD
            return HANDLED;
=======
            Log.d(TAG, " Exit Connected processMessage() ");
            return retValue;
>>>>>>> 79c8a213
        }

        // in Connected state
        private void processConnectionEvent(int state, BluetoothDevice device) {
            Log.d(TAG, "Connected: processConnectionEvent, state=" + state + ", device=" + device);
            switch (state) {
                case HeadsetHalConstants.CONNECTION_STATE_DISCONNECTED:
                    if (mConnectedDevicesList.contains(device)) {
                        processWBSEvent(0, device); /* disable WBS audio parameters */
                        synchronized (HeadsetStateMachine.this) {
                            mConnectedDevicesList.remove(device);
                            mHeadsetAudioParam.remove(device);
                            mHeadsetBrsf.remove(device);
                            Log.d(TAG, "device " + device.getAddress()
                                            + " is removed in Connected state");

                            if (mConnectedDevicesList.size() == 0) {
                                mCurrentDevice = null;
                                transitionTo(mDisconnected);
                            } else {
                                processMultiHFDisconnect(device);
                            }
                        }
                        broadcastConnectionState(device, BluetoothProfile.STATE_DISCONNECTED,
                                BluetoothProfile.STATE_CONNECTED);
                    } else {
                        Log.e(TAG, "Disconnected from unknown device: " + device);
                    }
                    break;
                case HeadsetHalConstants.CONNECTION_STATE_SLC_CONNECTED:
                    if (mRetryConnect.containsKey(device)) {
                        Log.d(TAG, "Removing device " + device +
                                   " conn retry entry since we got SLC");
                        mRetryConnect.remove(device);
                    }
                    // Should have been rejected in CONNECTION_STATE_CONNECTED
                    if (okToConnect(device)
                            && (mConnectedDevicesList.size() < max_hf_connections)) {
                        broadcastConnectionState(device, BluetoothProfile.STATE_CONNECTED,
                                BluetoothProfile.STATE_DISCONNECTED);
                        synchronized (HeadsetStateMachine.this) {
                            if (!mConnectedDevicesList.contains(device)) {
                                mCurrentDevice = device;
                                mConnectedDevicesList.add(device);
                                Log.d(TAG,
                                        "device " + device.getAddress()
                                                + " is added in Connected state");
                            }
                            transitionTo(mConnected);
                        }
                        configAudioParameters(device);
                    }
                    processSlcConnected();
                    break;
                case HeadsetHalConstants.CONNECTION_STATE_CONNECTED:
                    if (mConnectedDevicesList.contains(device)) {
                        mIncomingDevice = null;
                        mTargetDevice = null;
                        break;
                    }
                    Log.w(TAG, "HFP to be Connected in Connected state");
                    if (!okToConnect(device)
                            || (mConnectedDevicesList.size() >= max_hf_connections)) {
                        // reject the connection and stay in Connected state itself
                        Log.i(TAG, "Incoming Hf rejected. priority=" + mService.getPriority(device)
                                        + " bondState=" + device.getBondState());
                        disconnectHfpNative(getByteAddress(device));
                    }
                    break;
                default:
                    Log.e(TAG, "Connection State Device: " + device + " bad state: " + state);
                    break;
            }
            Log.d(TAG, "Exit Connected processConnectionEvent()");
        }

        // in Connected state
        private void processAudioEvent(int state, BluetoothDevice device) {
            Log.d(TAG, "Enter Connected processAudioEvent()");
            if (!mConnectedDevicesList.contains(device)) {
                Log.e(TAG, "Audio changed on disconnected device: " + device);
                return;
            }

            switch (state) {
                case HeadsetHalConstants.AUDIO_STATE_CONNECTED:
                    if (!isScoAcceptable()) {
                        Log.e(TAG, "Audio Connected without any listener");
                        disconnectAudioNative(getByteAddress(device));
                        break;
                    }

                    // TODO(BT) should I save the state for next broadcast as the prevState?
                    mAudioState = BluetoothHeadset.STATE_AUDIO_CONNECTED;
                    setAudioParameters(device); /*Set proper Audio Paramters.*/

                    // Start playing silence if app is not opening playback session
                    // and selecting device for SCO Rx
                    if (mPlaybackSilence &&
                        (mAudioPlayer != null) &&
                        !mAudioPlayer.isPlaying()) {
                        Log.d(TAG, "SCO connected, starting audio playback");
                        mAudioPlayer.start();
                    }

                    mAudioManager.setParameters("BT_SCO=on");
                    mAudioManager.setBluetoothScoOn(true);
<<<<<<< HEAD
                    mActiveScoDevice = device;
                    broadcastAudioState(device, BluetoothHeadset.STATE_AUDIO_CONNECTED,
                            BluetoothHeadset.STATE_AUDIO_CONNECTING);
=======
>>>>>>> 79c8a213
                    mActiveScoDevice = device;
                    broadcastAudioState(device, BluetoothHeadset.STATE_AUDIO_CONNECTED,
                                        BluetoothHeadset.STATE_AUDIO_CONNECTING);
                    if (!mPhoneState.getIsCsCall()) {
                        log("Sco connected for call other than CS, check network type");
                        sendVoipConnectivityNetworktype(true);
                    } else {
                        log("Sco connected for CS call, do not check network type");
                    }
                    //Reset SCO requested device
                    mScoRequestedDevice = null;
                    mLastScoDiscReqDevice = null;
                    transitionTo(mAudioOn);
                    break;
                case HeadsetHalConstants.AUDIO_STATE_CONNECTING:
                    mAudioState = BluetoothHeadset.STATE_AUDIO_CONNECTING;
                    broadcastAudioState(device, BluetoothHeadset.STATE_AUDIO_CONNECTING,
                            BluetoothHeadset.STATE_AUDIO_DISCONNECTED);
                    break;
                /* When VR is stopped before SCO creation is complete, we need
                   to resume A2DP if we had suspended it */
                case HeadsetHalConstants.AUDIO_STATE_DISCONNECTED:
                    //clear call info for VOIP calls when remote disconnects SCO
                    terminateScoUsingVirtualVoiceCall();

                    if (mA2dpSuspend) {
                        if ((!isInCall()) && (mPhoneState.getNumber().isEmpty())) {
                            log("Audio is closed,Set A2dpSuspended=false");
                            mAudioManager.setParameters("A2dpSuspended=false");
                            mA2dpSuspend = false;
                        }
                    }
                    break;
                    // TODO(BT) process other states
                default:
                    Log.e(TAG, "Audio State Device: " + device + " bad state: " + state);
                    break;
            }
            Log.d(TAG, "Exit Connected processAudioEvent()");
        }

<<<<<<< HEAD
=======
        private void processSlcConnected() {
            mSlcConnected = true;
            Log.d(TAG, "Enter Connected processSlcConnected()");
            if (mPhoneProxy != null) {
                sendMessageDelayed(QUERY_PHONE_STATE_AT_SLC, QUERY_PHONE_STATE_CHANGED_DELAYED);
                mA2dpSuspend = false;/*Reset at SLC*/
                mPendingCiev = false;
                mPendingCallStates.clear();
                if ((isInCall()) && (getA2dpConnState() == BluetoothProfile.STATE_CONNECTED)) {
                    if (DBG) {
                        log("Headset connected while we are in some call state");
                        log("Make A2dpSuspended=true here");
                    }
                    mAudioManager.setParameters("A2dpSuspended=true");
                    mA2dpSuspend = true;
                }
            } else {
                Log.e(TAG, "Handsfree phone proxy null for query phone state");
            }
            // Checking for the Blacklisted device Addresses
            mIsBlacklistedDevice = isConnectedDeviceBlacklistedforIncomingCall();
            Log.d(TAG, "Exit Connected processSlcConnected()");
        }

>>>>>>> 79c8a213
        private void processMultiHFDisconnect(BluetoothDevice device) {
            Log.d(TAG, "Enter Connected processMultiHFDisconnect()");
            log("Connect state: processMultiHFDisconnect");
            if (mActiveScoDevice != null && mActiveScoDevice.equals(device)) {
                log("mActiveScoDevice is disconnected, setting it to null");
                mActiveScoDevice = null;
            }
            /* Assign the current activedevice again if the disconnected
                         device equals to the current active device */
            if (mCurrentDevice != null && mCurrentDevice.equals(device)) {
                transitionTo(mConnected);
                int deviceSize = mConnectedDevicesList.size();
                mCurrentDevice = mConnectedDevicesList.get(deviceSize - 1);
            } else {
                // The disconnected device is not current active device
                transitionTo(mConnected);
            }
            log("processMultiHFDisconnect , the latest mCurrentDevice is:" +
                                     mCurrentDevice);
            log("Connect state: processMultiHFDisconnect ," +
                       "fake broadcasting for mCurrentDevice");
            broadcastConnectionState(mCurrentDevice, BluetoothProfile.STATE_CONNECTED,
                    BluetoothProfile.STATE_DISCONNECTED);
            Log.d(TAG, "Exit Connected processMultiHFDisconnect()");
        }

        private void processSlcConnected() {
            Log.d(TAG, "Enter Connected processSlcConnected()");
            if (mPhoneProxy != null) {
                sendMessageDelayed(QUERY_PHONE_STATE_AT_SLC, QUERY_PHONE_STATE_CHANGED_DELAYED);
                mA2dpSuspend = false;/*Reset at SLC*/
                mPendingCiev = false;
                mPendingCallStates.clear();
                if ((isInCall()) && (getA2dpConnState() == BluetoothProfile.STATE_CONNECTED)) {
                    if (DBG) {
                        log("Headset connected while we are in some call state");
                        log("Make A2dpSuspended=true here");
                    }
                    mAudioManager.setParameters("A2dpSuspended=true");
                    mA2dpSuspend = true;
                }
            } else {
                Log.e(TAG, "Handsfree phone proxy null for query phone state");
            }
            // Checking for the Blacklisted device Addresses
            mIsBlacklistedDevice = isConnectedDeviceBlacklistedforIncomingCall();
            Log.d(TAG, "Exit Connected processSlcConnected()");
        }
    }

    private class AudioOn extends State {
        @Override
        public void enter() {
            Log.d(TAG, "Enter AudioOn: " + getCurrentMessage().what + ", size: "
                    + mConnectedDevicesList.size());
        }

        @Override
        public boolean processMessage(Message message) {
            Log.d(TAG, "AudioOn process message: " + message.what + ", size: "
                    + mConnectedDevicesList.size());
<<<<<<< HEAD
            switch (message.what) {
                case CONNECT: {
                    BluetoothDevice device = (BluetoothDevice) message.obj;
                    Log.d(TAG, "AudioOn: CONNECT, device=" + device);
=======
            if (mConnectedDevicesList.size() == 0) {
                log("ERROR: mConnectedDevicesList is empty in AudioOn");
                return NOT_HANDLED;
            }

            boolean retValue = HANDLED;
            BluetoothDevice device = null;
            switch (message.what) {
                case CONNECT: {
                    device = (BluetoothDevice) message.obj;
                    if (device == null) {
                        break;
                    }

>>>>>>> 79c8a213
                    if (mConnectedDevicesList.contains(device)) {
                        Log.w(TAG, "AudioOn: CONNECT, device " + device + " is connected");
                        break;
                    }

                    if (max_hf_connections == 1) {
                        deferMessage(obtainMessage(DISCONNECT, mCurrentDevice));
                        deferMessage(obtainMessage(CONNECT, device));
                        if (disconnectAudioNative(getByteAddress(mCurrentDevice))) {
                            Log.d(TAG, "AudioOn: disconnecting SCO, device=" + mCurrentDevice);
                        } else {
                            Log.e(TAG, "AudioOn: disconnect SCO failed, device=" + mCurrentDevice);
                        }
                        break;
                    }

                    if (!mRetryConnect.containsKey(device)) {
                        Log.d(TAG, "Make conn retry entry for device " + device);
                        mRetryConnect.put(device, 0);
                    }

                    int RetryConn = mRetryConnect.get(device);
                    Log.d(TAG, "RetryConn = " + RetryConn);
                    if (RetryConn > 1) {
                        if (mRetryConnect.containsKey(device)) {
                            Log.d(TAG, "Removing device " + device +
                                  " conn retry entry since RetryConn = " + RetryConn);
                            mRetryConnect.remove(device);
                        }
                        break;
                    }

                    if (mConnectedDevicesList.size() >= max_hf_connections) {
<<<<<<< HEAD
                        BluetoothDevice disconnectDevice = mConnectedDevicesList.get(0);
                        Log.d(TAG, "AudioOn: Reach to max size, disconnect " + disconnectDevice);

                        if (mActiveScoDevice.equals(disconnectDevice)) {
                            disconnectDevice = mConnectedDevicesList.get(1);
=======
                        BluetoothDevice DisconnectConnectedDevice = null;
                        IState CurrentAudioState = getCurrentState();
                        Log.d(TAG, "Reach to max size, disconnect "
                                        + "one of them first");
                        DisconnectConnectedDevice = mConnectedDevicesList.get(0);

                        if (mActiveScoDevice != null && mActiveScoDevice.equals(DisconnectConnectedDevice)) {
                            DisconnectConnectedDevice = mConnectedDevicesList.get(1);
>>>>>>> 79c8a213
                        }

                        broadcastConnectionState(device, BluetoothProfile.STATE_CONNECTING,
                                BluetoothProfile.STATE_DISCONNECTED);

                        if (disconnectHfpNative(getByteAddress(disconnectDevice))) {
                            broadcastConnectionState(disconnectDevice,
                                    BluetoothProfile.STATE_DISCONNECTING,
                                    BluetoothProfile.STATE_CONNECTED);
                        } else {
                            Log.e(TAG, "AudioOn: Failed to disconnect " + disconnectDevice);
                            broadcastConnectionState(device, BluetoothProfile.STATE_DISCONNECTED,
                                    BluetoothProfile.STATE_CONNECTING);
                            break;
                        }

                        synchronized (HeadsetStateMachine.this) {
                            mTargetDevice = device;
                            mMultiDisconnectDevice = disconnectDevice;
                            transitionTo(mMultiHFPending);
                        }
                    } else if (mConnectedDevicesList.size() < max_hf_connections) {
                        broadcastConnectionState(device, BluetoothProfile.STATE_CONNECTING,
                                BluetoothProfile.STATE_DISCONNECTED);
                        if (!connectHfpNative(getByteAddress(device))) {
                            broadcastConnectionState(device,
                                    BluetoothProfile.STATE_DISCONNECTED,
                                    BluetoothProfile.STATE_CONNECTING);
                            break;
                        }
                        synchronized (HeadsetStateMachine.this) {
                            mTargetDevice = device;
                            // Transtion to MultilHFPending state for Multi handsfree connection
                            transitionTo(mMultiHFPending);
                        }
                    }
                    RetryConn = RetryConn + 1;
                    mRetryConnect.put(device, RetryConn);
                    Message m = obtainMessage(CONNECT_TIMEOUT);
                    m.obj = device;
                    sendMessageDelayed(m, CONNECT_TIMEOUT_MILLIS);
                } break;
                case CONNECT_TIMEOUT:
                    onConnectionStateChanged(HeadsetHalConstants.CONNECTION_STATE_DISCONNECTED,
                            getByteAddress(mTargetDevice));
                    break;
                case DISCONNECT: {
<<<<<<< HEAD
                    BluetoothDevice device = (BluetoothDevice) message.obj;
                    Log.d(TAG, "AudioOn: DISCONNECT, device=" + device);
=======
                    device = (BluetoothDevice) message.obj;
>>>>>>> 79c8a213
                    if (!mConnectedDevicesList.contains(device)) {
                        Log.w(TAG, "AudioOn: DISCONNECT, device " + device + " not connected");
                        break;
                    }
                    if (mActiveScoDevice != null && mActiveScoDevice.equals(device)) {
                        // The disconnected device is active SCO device
                        Log.d(TAG, "AudioOn, DISCONNECT mActiveScoDevice=" + mActiveScoDevice);
                        deferMessage(obtainMessage(DISCONNECT, message.obj));
                        // Disconnect BT SCO first
                        if (disconnectAudioNative(getByteAddress(mActiveScoDevice))) {
                            log("Disconnecting SCO audio");
                        } else {
                            Log.w(TAG, "AudioOn, DISCONNECT failed, device=" + mActiveScoDevice);
                            // if disconnect BT SCO failed, transition to mConnected state
                            transitionTo(mConnected);
                        }
                    } else {
                        /* Do not disconnect BT SCO if the disconnected
                           device is not active SCO device */
                        Log.d(TAG, "AudioOn, DISCONNECT, none active SCO device=" + device);
                        broadcastConnectionState(device, BluetoothProfile.STATE_DISCONNECTING,
                                BluetoothProfile.STATE_CONNECTED);
                        // Should be still in AudioOn state
                        if (!disconnectHfpNative(getByteAddress(device))) {
                            Log.w(TAG, "AudioOn, DISCONNECT failed, device=" + device);
                            broadcastConnectionState(device, BluetoothProfile.STATE_CONNECTED,
                                    BluetoothProfile.STATE_DISCONNECTING);
                            break;
                        }
                        /* Transtion to MultiHFPending state for Multi handsfree connection */
                        if (mConnectedDevicesList.size() > 1) {
                            mMultiDisconnectDevice = device;
                            transitionTo(mMultiHFPending);
                        }
                    }
                } break;
                case DISCONNECT_AUDIO:
                    device = (BluetoothDevice) message.obj;
                    Log.d(TAG, "Audioon: Disconnect_audio device " + device +
                       "ActiveScoDevice" + mActiveScoDevice);
                    if (mActiveScoDevice != null) {
                        if (disconnectAudioNative(getByteAddress(mActiveScoDevice))) {
                            Log.d(TAG, "AudioOn: DISCONNECT_AUDIO, device=" + mActiveScoDevice);
                        } else {
                            Log.e(TAG,
                                    "AudioOn: DISCONNECT_AUDIO failed, device=" + mActiveScoDevice);
                        }
<<<<<<< HEAD
                    } else {
                        Log.w(TAG, "AudioOn: DISCONNECT_AUDIO, mActiveScoDevice is null");
=======
                        mLastScoDiscReqDevice = mActiveScoDevice;
>>>>>>> 79c8a213
                    }
                    break;
                case VOICE_RECOGNITION_START:
                    processLocalVrEvent(HeadsetHalConstants.VR_STATE_STARTED);
                    break;
                case VOICE_RECOGNITION_STOP:
                    processLocalVrEvent(HeadsetHalConstants.VR_STATE_STOPPED);
                    break;
                case INTENT_SCO_VOLUME_CHANGED:
                    if (mActiveScoDevice != null) {
                        processIntentScoVolume((Intent) message.obj, mActiveScoDevice);
                    }
                    break;
                case CALL_STATE_CHANGED:
                    processCallState((HeadsetCallState) message.obj, message.arg1 == 1);
                    break;
                case INTENT_BATTERY_CHANGED:
                    processIntentBatteryChanged((Intent) message.obj);
                    break;
                case DEVICE_STATE_CHANGED:
                    processDeviceStateChanged((HeadsetDeviceState) message.obj);
                    break;
                case SEND_CCLC_RESPONSE:
                    processSendClccResponse((HeadsetClccResponse) message.obj);
                    break;
                case CLCC_RSP_TIMEOUT: {
                    device = (BluetoothDevice) message.obj;
                    clccResponseNative(0, 0, 0, 0, false, "", 0, getByteAddress(device));
                    break;
                }
                case SEND_VENDOR_SPECIFIC_RESULT_CODE:
                    processSendVendorSpecificResultCode(
                            (HeadsetVendorSpecificResultCode) message.obj);
                    break;

                case VIRTUAL_CALL_START:
                    initiateScoUsingVirtualVoiceCall();
                    break;
                case VIRTUAL_CALL_STOP:
                    terminateScoUsingVirtualVoiceCall();
                    break;
                case UPDATE_A2DP_PLAY_STATE:
                    processIntentA2dpPlayStateChanged((Intent) message.obj);
                    break;
                case UPDATE_A2DP_CONN_STATE:
                    processIntentA2dpStateChanged((Intent) message.obj);
                    break;
                case UPDATE_CALL_TYPE:
                    processIntentUpdateCallType((Intent) message.obj);
                    break;
                case DIALING_OUT_TIMEOUT:
                {
                    Log.d(TAG, "mDialingOut is " + mDialingOut);
                    if (mDialingOut) {
                        device = (BluetoothDevice)message.obj;
                        Log.d(TAG, "Timeout waiting for call to be placed, resetting mDialingOut");
                        mDialingOut= false;
                        atResponseCodeNative(HeadsetHalConstants.AT_RESPONSE_ERROR,
                                               0, getByteAddress(device));
                    }
                    break;
                }
                case ENABLE_WBS:
                {
                    device = (BluetoothDevice) message.obj;
                    configureWBSNative(getByteAddress(device),WBS_CODEC);
                }
                    break;
                case DISABLE_WBS:
                {
                    device = (BluetoothDevice) message.obj;
                    configureWBSNative(getByteAddress(device),NBS_CODEC);
                }
                    break;
                case START_VR_TIMEOUT:
                {
                    if (mWaitingForVoiceRecognition) {
                        device = (BluetoothDevice) message.obj;
                        mWaitingForVoiceRecognition = false;
                        Log.e(TAG, "Timeout waiting for voice recognition"
                                        + "to start");
                        atResponseCodeNative(
                                HeadsetHalConstants.AT_RESPONSE_ERROR, 0, getByteAddress(device));
                    }
                    break;
                }
                case PROCESS_CPBR:
                    Intent intent = (Intent) message.obj;
                    processCpbr(intent);
                    break;
                case SEND_INCOMING_CALL_IND:
                    phoneStateChangeNative(0, 0, HeadsetHalConstants.CALL_STATE_INCOMING,
                                       mPhoneState.getNumber(), mPhoneState.getType());
                    break;
                case STACK_EVENT:
                    StackEvent event = (StackEvent) message.obj;
<<<<<<< HEAD
                    log("AudioOn: event type: " + event.type);
=======
                    Log.d(TAG, "event type: " + event.type);
>>>>>>> 79c8a213
                    switch (event.type) {
                        case EVENT_TYPE_CONNECTION_STATE_CHANGED:
                            processConnectionEvent(event.valueInt, event.device);
                            break;
                        case EVENT_TYPE_AUDIO_STATE_CHANGED:
                            processAudioEvent(event.valueInt, event.device);
                            break;
                        case EVENT_TYPE_VR_STATE_CHANGED:
                            processVrEvent(event.valueInt, event.device);
                            break;
                        case EVENT_TYPE_ANSWER_CALL:
                            processAnswerCall(event.device);
                            break;
                        case EVENT_TYPE_HANGUP_CALL:
                            processHangupCall(event.device);
                            break;
                        case EVENT_TYPE_VOLUME_CHANGED:
                            processVolumeEvent(event.valueInt, event.valueInt2, event.device);
                            break;
                        case EVENT_TYPE_DIAL_CALL:
                            processDialCall(event.valueString, event.device);
                            break;
                        case EVENT_TYPE_SEND_DTMF:
                            processSendDtmf(event.valueInt, event.device);
                            break;
                        case EVENT_TYPE_NOICE_REDUCTION:
                            processNoiceReductionEvent(event.valueInt, event.device);
                            break;
                        case EVENT_TYPE_WBS:
                            Log.d(TAG, "EVENT_TYPE_WBS codec is " + event.valueInt);
                            processWBSEvent(event.valueInt, event.device);
                            break;
                        case EVENT_TYPE_AT_CHLD:
                            processAtChld(event.valueInt, event.device);
                            break;
                        case EVENT_TYPE_SUBSCRIBER_NUMBER_REQUEST:
                            processSubscriberNumberRequest(event.device);
                            break;
                        case EVENT_TYPE_AT_CIND:
                            processAtCind(event.device);
                            break;
                        case EVENT_TYPE_AT_COPS:
                            processAtCops(event.device);
                            break;
                        case EVENT_TYPE_AT_CLCC:
                            processAtClcc(event.device);
                            break;
                        case EVENT_TYPE_UNKNOWN_AT:
                            processUnknownAt(event.valueString, event.device);
                            break;
                        case EVENT_TYPE_KEY_PRESSED:
                            processKeyPressed(event.device);
                            break;
                        case EVENT_TYPE_BIND:
                            processAtBind(event.valueString, event.device);
                            break;
                        case EVENT_TYPE_BIEV:
                            processAtBiev(event.valueInt, event.valueInt2, event.device);
                            break;
                        default:
                            Log.e(TAG, "AudioOn: Unknown stack event: " + event.type);
                            break;
                    }
                    break;
                default:
                    Log.e(TAG, "AudioOn: unexpected message " + message.what);
                    return NOT_HANDLED;
            }
<<<<<<< HEAD
            return HANDLED;
=======
            Log.d(TAG, " Exit AudioOn processMessage() ");
            return retValue;
>>>>>>> 79c8a213
        }

        // in AudioOn state. Some headsets disconnect RFCOMM prior to SCO down. Handle this
        private void processConnectionEvent(int state, BluetoothDevice device) {
<<<<<<< HEAD
            Log.d(TAG, "AudioOn: processConnectionEvent, state=" + state + ", device=" + device);
            BluetoothDevice pendingDevice = getDeviceForMessage(CONNECT_TIMEOUT);
=======
            Log.d(TAG, "processConnectionEvent state = " + state + ", device = " + device);
            Log.d(TAG, "mActiveScoDevice state = " + state + ", device = " + mActiveScoDevice);

>>>>>>> 79c8a213
            switch (state) {
                case HeadsetHalConstants.CONNECTION_STATE_DISCONNECTED:
                    if (mConnectedDevicesList.contains(device)) {
                        if (mActiveScoDevice != null && mActiveScoDevice.equals(device)
                                && mAudioState != BluetoothHeadset.STATE_AUDIO_DISCONNECTED) {
                            processAudioEvent(HeadsetHalConstants.AUDIO_STATE_DISCONNECTED, device);
                        }

                        synchronized (HeadsetStateMachine.this) {
                            /* send wbs off to audio manager only when last active
                               sco device is disconnected */
                            if (mConnectedDevicesList.size() == 1) {
                                processWBSEvent(0, device); /* disable WBS audio parameters */
                                Log.d(TAG, "update audiomgr only when last device disconnected");
                            }
                            mConnectedDevicesList.remove(device);
                            mHeadsetAudioParam.remove(device);
                            mHeadsetBrsf.remove(device);
                            Log.d(TAG, "device " + device.getAddress()
                                            + " is removed in AudioOn state");
                            broadcastConnectionState(device, BluetoothProfile.STATE_DISCONNECTED,
                                                     BluetoothProfile.STATE_CONNECTED);
                            if (mConnectedDevicesList.size() == 0) {
                                transitionTo(mDisconnected);
                            } else {
                                processMultiHFDisconnect(device);
                            }
                        }
                    } else {
                        Log.e(TAG, "Disconnected from unknown device: " + device);
                    }
                    break;
                case HeadsetHalConstants.CONNECTION_STATE_SLC_CONNECTED:
                    if (mRetryConnect.containsKey(device)) {
                        Log.d(TAG, "Removing device " + device +
                                   " conn retry entry since we got SLC");
                        mRetryConnect.remove(device);
                    }
                    // Should have been rejected in CONNECTION_STATE_CONNECTED
                    if (okToConnect(device)
                            && (mConnectedDevicesList.size() < max_hf_connections)) {
                        Log.i(TAG, "AudioOn: accepted incoming HF");
                        broadcastConnectionState(device, BluetoothProfile.STATE_CONNECTED,
                                BluetoothProfile.STATE_DISCONNECTED);
                        synchronized (HeadsetStateMachine.this) {
                            if (!mConnectedDevicesList.contains(device)) {
                                mCurrentDevice = device;
                                mConnectedDevicesList.add(device);
                                Log.d(TAG,
                                        "device " + device.getAddress()
                                                + " is added in AudioOn state");
                            }
                        }
                        configAudioParameters(device);
                    }
                    processSlcConnected();
                    break;
                case HeadsetHalConstants.CONNECTION_STATE_CONNECTED:
                    if (mConnectedDevicesList.contains(device)) {
                        mIncomingDevice = null;
                        mTargetDevice = null;
                        break;
                    }
                    Log.w(TAG, "AudioOn: HFP to be connected device=" + device);
                    if (!okToConnect(device)
                            || (mConnectedDevicesList.size() >= max_hf_connections)) {
                        // reject the connection and stay in Connected state itself
                        Log.i(TAG,
                                "AudioOn: rejected incoming HF, priority="
                                        + mService.getPriority(device)
                                        + " bondState=" + device.getBondState());
                        disconnectHfpNative(getByteAddress(device));
                    } else {
                        // Do nothing in normal case, wait for SLC connected event
                        pendingDevice = null;
                    }
                    break;
                default:
                    Log.e(TAG, "Connection State Device: " + device + " bad state: " + state);
                    break;
            }
<<<<<<< HEAD
            if (pendingDevice != null && pendingDevice.equals(device)) {
                removeMessages(CONNECT_TIMEOUT);
                Log.d(TAG, "AudioOn: removed CONNECT_TIMEOUT for device=" + pendingDevice);
            }
=======
            Log.d(TAG, "Exit AudioOn processConnectionEvent()");
>>>>>>> 79c8a213
        }

        // in AudioOn state
        private void processAudioEvent(int state, BluetoothDevice device) {
            Log.d(TAG, "Enter AudioOn processAudioEvent()");
            if (!mConnectedDevicesList.contains(device)) {
                Log.e(TAG, "Audio changed on disconnected device: " + device);
                return;
            }

            switch (state) {
                case HeadsetHalConstants.AUDIO_STATE_DISCONNECTED:
                    mActiveScoDevice = null;
                    if (mAudioState != BluetoothHeadset.STATE_AUDIO_DISCONNECTED) {
                        mAudioState = BluetoothHeadset.STATE_AUDIO_DISCONNECTED;
                        if (device.equals(mActiveScoDevice)) {
                            mActiveScoDevice = null;
                        }
                        if (mAudioManager.isSpeakerphoneOn()) {
                            // User option might be speaker as sco disconnection
                            // is delayed setting back the speaker option.
                            mAudioManager.setParameters("BT_SCO=off");
                            mAudioManager.setBluetoothScoOn(false);
                            mAudioManager.setSpeakerphoneOn(true);
                        } else {
                            mAudioManager.setParameters("BT_SCO=off");
                            mAudioManager.setBluetoothScoOn(false);
                        }
                        //clear call info for VOIP calls when remote disconnects SCO
                        terminateScoUsingVirtualVoiceCall();

                        if (mA2dpSuspend) {
                            if ((!isInCall()) && (mPhoneState.getNumber().isEmpty())) {
                                log("Audio is closed,Set A2dpSuspended=false");
                                mAudioManager.setParameters("A2dpSuspended=false");
                                mA2dpSuspend = false;
                            }
                        }
                        if (!mPhoneState.getIsCsCall()) {
                            log("Sco disconnected for call other than CS, check network type");
                            sendVoipConnectivityNetworktype(false);
                            mPhoneState.setIsCsCall(true);
                        } else {
                            log("Sco disconnected for CS call, do not check network type");
                        }

                        if (mPlaybackSilence &&
                            (mAudioPlayer != null) &&
                            mAudioPlayer.isPlaying()) {
                            Log.d(TAG, "SCO disconnected, stop audio playback");
                            mAudioPlayer.stop();
                        }
                        broadcastAudioState(device, BluetoothHeadset.STATE_AUDIO_DISCONNECTED,
                                BluetoothHeadset.STATE_AUDIO_CONNECTED);
                    }
                    transitionTo(mConnected);
                    break;
                case HeadsetHalConstants.AUDIO_STATE_DISCONNECTING:
                    // TODO(BT) adding STATE_AUDIO_DISCONNECTING in BluetoothHeadset?
                    // broadcastAudioState(device, BluetoothHeadset.STATE_AUDIO_DISCONNECTING,
                    //                    BluetoothHeadset.STATE_AUDIO_CONNECTED);
                    break;
                default:
                    Log.e(TAG, "Audio State Device: " + device + " bad state: " + state);
                    break;
            }
            Log.d(TAG, "Exit AudioOn processAudioEvent()");
        }

        private void processSlcConnected() {
<<<<<<< HEAD
=======
            mSlcConnected = true;
>>>>>>> 79c8a213
            Log.d(TAG, "Enter AudioOn processSlcConnected()");
            if (mPhoneProxy != null) {
                try {
                    mPhoneProxy.queryPhoneState();
                } catch (RemoteException e) {
                    Log.e(TAG, Log.getStackTraceString(new Throwable()));
                }
            } else {
                Log.e(TAG, "Handsfree phone proxy null for query phone state");
            }
            Log.d(TAG, "Exit AudioOn processSlcConnected()");
        }

        private void processIntentScoVolume(Intent intent, BluetoothDevice device) {
            Log.d(TAG, "Enter AudioOn processIntentScoVolume()");
            int volumeValue = intent.getIntExtra(AudioManager.EXTRA_VOLUME_STREAM_VALUE, 0);
            if (mPhoneState.getSpeakerVolume() != volumeValue) {
                mPhoneState.setSpeakerVolume(volumeValue);
            boolean scoVolume =
                    SystemProperties.getBoolean("bt.pts.certification", false);
                if (!scoVolume) {
                    setVolumeNative(HeadsetHalConstants.VOLUME_TYPE_SPK,
                                        volumeValue, getByteAddress(device));
                } else {
                    setVolumeNative(HeadsetHalConstants.VOLUME_TYPE_SPK,
                                        0, getByteAddress(device));
                }
            }
            Log.d(TAG, "Exit AudioOn processIntentScoVolume()");
        }

        private void processMultiHFDisconnect(BluetoothDevice device) {
            Log.d(TAG, "Enter AudioOn processMultiHFDisconnect()");
            log("AudioOn state: processMultiHFDisconnect");
            /* Assign the current activedevice again if the disconnected
                          device equals to the current active device */
            if (mCurrentDevice != null && mCurrentDevice.equals(device)) {
                int deviceSize = mConnectedDevicesList.size();
                mCurrentDevice = mConnectedDevicesList.get(deviceSize - 1);
            }
            if (mAudioState != BluetoothHeadset.STATE_AUDIO_CONNECTED) transitionTo(mConnected);

            log("processMultiHFDisconnect , the latest mCurrentDevice is:"
                                      + mCurrentDevice);
            log("AudioOn state: processMultiHFDisconnect ," +
                       "fake broadcasting for mCurrentDevice");
            broadcastConnectionState(mCurrentDevice, BluetoothProfile.STATE_CONNECTED,
                    BluetoothProfile.STATE_DISCONNECTED);
            Log.d(TAG, "Exit AudioOn processMultiHFDisconnect()");
        }
    }

    /* Add MultiHFPending state when atleast 1 HS is connected
            and disconnect/connect new HS */
    private class MultiHFPending extends State {
        @Override
        public void enter() {
            Log.d(TAG, "Enter MultiHFPending: " + getCurrentMessage().what +
                         ", size: " + mConnectedDevicesList.size());
        }

        @Override
        public boolean processMessage(Message message) {
            Log.d(TAG, " Enter MultiHFPending process message: " + message.what +
                         ", size: " + mConnectedDevicesList.size());
<<<<<<< HEAD

=======
            BluetoothDevice device = null;
            boolean retValue = HANDLED;
>>>>>>> 79c8a213
            switch (message.what) {
                case CONNECT:
                    deferMessage(message);
                    break;

                case CONNECT_AUDIO:
                    device = mCurrentDevice;
                    if (mLastScoDiscReqDevice != null) {
                        Log.d(TAG, "Last SCO Discon Requested device is" + mLastScoDiscReqDevice);
                        device = mLastScoDiscReqDevice;
                        mLastScoDiscReqDevice = null;
                    }

                    if (mScoRequestedDevice != null) {
                        Log.d(TAG, "MHF: SCO Requested device is" + mScoRequestedDevice);
                        device = mScoRequestedDevice;
                        mScoRequestedDevice = null;
                    }

                    if (device != null) {
                        Log.d(TAG, "Calling ConnectAudioNative with " + device);
                        connectAudioNative(getByteAddress(device));
                    }
                    break;
                case CONNECT_TIMEOUT:
                    onConnectionStateChanged(HeadsetHalConstants.CONNECTION_STATE_DISCONNECTED,
                            getByteAddress(mTargetDevice));
                    break;

                case DISCONNECT_AUDIO:
                    device = (BluetoothDevice) message.obj;
                    Log.d(TAG, "MHF: DISCONNECT_REQ: " + device + " ActiveScoDevice: " + mActiveScoDevice);
                    if (mActiveScoDevice != null) {
                        if (disconnectAudioNative(getByteAddress(mActiveScoDevice))) {
                            Log.d(TAG, "MultiHFPending, Disconnecting SCO audio for "
                                            + mActiveScoDevice);
                        } else {
                            Log.e(TAG, "disconnectAudioNative failed"
                                            + "for device = " + mActiveScoDevice);
                        }
                        //Rememebr the Last Disc req sent Device
                        mLastScoDiscReqDevice = mActiveScoDevice;
                    }
                    break;
                case DISCONNECT:
<<<<<<< HEAD
                    BluetoothDevice device = (BluetoothDevice) message.obj;
                    Log.d(TAG, "MultiPending: DISCONNECT, device=" + device);
=======
                    device = (BluetoothDevice) message.obj;
>>>>>>> 79c8a213
                    if (mConnectedDevicesList.contains(device) && mTargetDevice != null
                            && mTargetDevice.equals(device)) {
                        // cancel connection to the mTargetDevice
                        broadcastConnectionState(device, BluetoothProfile.STATE_DISCONNECTED,
                                BluetoothProfile.STATE_CONNECTING);
                        synchronized (HeadsetStateMachine.this) {
                            mTargetDevice = null;
                        }
                    } else {
                        deferMessage(message);
                    }
                    break;
                case VOICE_RECOGNITION_START:
                    device = (BluetoothDevice) message.obj;
                    if (mConnectedDevicesList.contains(device)) {
                        processLocalVrEvent(HeadsetHalConstants.VR_STATE_STARTED);
                    }
                    break;
                case VOICE_RECOGNITION_STOP:
                    device = (BluetoothDevice) message.obj;
                    if (mConnectedDevicesList.contains(device)) {
                        processLocalVrEvent(HeadsetHalConstants.VR_STATE_STOPPED);
                    }
                    break;
                case INTENT_SCO_VOLUME_CHANGED:
                    if (mActiveScoDevice != null) {
                        processIntentScoVolume((Intent) message.obj, mActiveScoDevice);
                    }
                    break;
                case INTENT_BATTERY_CHANGED:
                    processIntentBatteryChanged((Intent) message.obj);
                    break;
                case CALL_STATE_CHANGED:
                    processCallState((HeadsetCallState) message.obj, message.arg1 == 1);
                    break;
                case DEVICE_STATE_CHANGED:
                    processDeviceStateChanged((HeadsetDeviceState) message.obj);
                    break;
                case SEND_CCLC_RESPONSE:
                    processSendClccResponse((HeadsetClccResponse) message.obj);
                    break;
                case CLCC_RSP_TIMEOUT: {
                    device = (BluetoothDevice) message.obj;
                    clccResponseNative(0, 0, 0, 0, false, "", 0, getByteAddress(device));
                } break;
                case UPDATE_A2DP_PLAY_STATE:
                    processIntentA2dpPlayStateChanged((Intent) message.obj);
                    break;
                case UPDATE_A2DP_CONN_STATE:
                    processIntentA2dpStateChanged((Intent) message.obj);
                    break;
                case UPDATE_CALL_TYPE:
                    processIntentUpdateCallType((Intent) message.obj);
                    break;
                case DIALING_OUT_TIMEOUT:
                    Log.d(TAG, "mDialingOut is " + mDialingOut);
                    if (mDialingOut) {
                        device = (BluetoothDevice) message.obj;
                        Log.d(TAG, "Timeout waiting for call to be placed, resetting mDialingOut");
                        mDialingOut= false;
                        atResponseCodeNative(HeadsetHalConstants.AT_RESPONSE_ERROR,
                                             0, getByteAddress(device));
                    }
                    break;
                case VIRTUAL_CALL_START:
                    device = (BluetoothDevice) message.obj;
                    if (mConnectedDevicesList.contains(device)) {
                        initiateScoUsingVirtualVoiceCall();
                    }
                    break;
                case VIRTUAL_CALL_STOP:
                    device = (BluetoothDevice) message.obj;
                    if (mConnectedDevicesList.contains(device)) {
                        terminateScoUsingVirtualVoiceCall();
                    }
                    break;
                case ENABLE_WBS:
                {
                    device = (BluetoothDevice) message.obj;
                    configureWBSNative(getByteAddress(device),WBS_CODEC);
                }
                    break;
                case DISABLE_WBS:
                {
                    device = (BluetoothDevice) message.obj;
                    configureWBSNative(getByteAddress(device),NBS_CODEC);
                }
                    break;
                case START_VR_TIMEOUT:
                    if (mWaitingForVoiceRecognition) {
                        device = (BluetoothDevice) message.obj;
                        mWaitingForVoiceRecognition = false;
                        Log.e(TAG, "Timeout waiting for voice"
                                        + "recognition to start");
                        atResponseCodeNative(
                                HeadsetHalConstants.AT_RESPONSE_ERROR, 0, getByteAddress(device));
                    }
                    break;
                case QUERY_PHONE_STATE_AT_SLC:
                    try {
                        log("Update call states after SLC is up");
                        mPhoneProxy.queryPhoneState();
                    } catch (RemoteException e) {
                        Log.e(TAG, Log.getStackTraceString(new Throwable()));
                    }
                    break;
                case PROCESS_CPBR:
                    Intent intent = (Intent) message.obj;
                    processCpbr(intent);
                    break;
                case STACK_EVENT:
                    StackEvent event = (StackEvent) message.obj;
                    log("MultiHFPending: event type: " + event.type);
                    switch (event.type) {
                        case EVENT_TYPE_CONNECTION_STATE_CHANGED:
                            processConnectionEvent(event.valueInt, event.device);
                            break;
                        case EVENT_TYPE_AUDIO_STATE_CHANGED:
                            processAudioEvent(event.valueInt, event.device);
                            break;
                        case EVENT_TYPE_VR_STATE_CHANGED:
                            processVrEvent(event.valueInt, event.device);
                            break;
                        case EVENT_TYPE_ANSWER_CALL:
                            // TODO(BT) could answer call happen on Connected state?
                            processAnswerCall(event.device);
                            break;
                        case EVENT_TYPE_HANGUP_CALL:
                            // TODO(BT) could hangup call happen on Connected state?
                            processHangupCall(event.device);
                            break;
                        case EVENT_TYPE_VOLUME_CHANGED:
                            processVolumeEvent(event.valueInt, event.valueInt2, event.device);
                            break;
                        case EVENT_TYPE_DIAL_CALL:
                            processDialCall(event.valueString, event.device);
                            break;
                        case EVENT_TYPE_SEND_DTMF:
                            processSendDtmf(event.valueInt, event.device);
                            break;
                        case EVENT_TYPE_NOICE_REDUCTION:
                            processNoiceReductionEvent(event.valueInt, event.device);
                            break;
                        case EVENT_TYPE_SUBSCRIBER_NUMBER_REQUEST:
                            processSubscriberNumberRequest(event.device);
                            break;
                        case EVENT_TYPE_AT_CIND:
                            processAtCind(event.device);
                            break;
                        case EVENT_TYPE_AT_CHLD:
                            processAtChld(event.valueInt, event.device);
                            break;
                        case EVENT_TYPE_AT_COPS:
                            processAtCops(event.device);
                            break;
                        case EVENT_TYPE_AT_CLCC:
                            processAtClcc(event.device);
                            break;
                        case EVENT_TYPE_UNKNOWN_AT:
                            processUnknownAt(event.valueString, event.device);
                            break;
                        case EVENT_TYPE_KEY_PRESSED:
                            processKeyPressed(event.device);
                            break;
                        case EVENT_TYPE_BIND:
                            processAtBind(event.valueString, event.device);
                            break;
                        case EVENT_TYPE_BIEV:
                            processAtBiev(event.valueInt, event.valueInt2, event.device);
                            break;
                        case EVENT_TYPE_WBS:
                            Log.d(TAG, "MHF: EVENT_TYPE_WBS codec is " + event.valueInt);
                            processWBSEvent(event.valueInt, event.device);
                            break;
                        default:
                            Log.e(TAG, "MultiHFPending: Unexpected event: " + event.type);
                            break;
                    }
                    break;
                default:
                    Log.e(TAG, "MultiHFPending: unexpected message " + message.what);
                    return NOT_HANDLED;
            }
<<<<<<< HEAD
            return HANDLED;
=======
            Log.d(TAG, " Exit MultiHFPending processMessage() ");
            return retValue;
>>>>>>> 79c8a213
        }

        // in MultiHFPending state
        private void processConnectionEvent(int state, BluetoothDevice device) {
<<<<<<< HEAD
            Log.d(TAG,
                    "MultiPending: processConnectionEvent, state=" + state + ", device=" + device);
            BluetoothDevice pendingDevice = getDeviceForMessage(CONNECT_TIMEOUT);
=======
            Log.d(TAG, "Enter MultiHFPending processConnectionEvent()");
            Log.d(TAG, "processConnectionEvent state = " + state + ", device = " + device);
>>>>>>> 79c8a213
            switch (state) {
                case HeadsetHalConstants.CONNECTION_STATE_DISCONNECTED:
                    if (mConnectedDevicesList.contains(device)) {
                        if (mMultiDisconnectDevice != null
                                && mMultiDisconnectDevice.equals(device)) {
                            mMultiDisconnectDevice = null;

                            synchronized (HeadsetStateMachine.this) {
                                mConnectedDevicesList.remove(device);
                                mHeadsetAudioParam.remove(device);
                                mHeadsetBrsf.remove(device);
                                Log.d(TAG, "MultiHFPending: removed device=" + device);
                                broadcastConnectionState(device,
                                        BluetoothProfile.STATE_DISCONNECTED,
                                        BluetoothProfile.STATE_DISCONNECTING);
                            }

                            if (mTargetDevice != null) {
                                if (!connectHfpNative(getByteAddress(mTargetDevice))) {
                                    broadcastConnectionState(mTargetDevice,
                                            BluetoothProfile.STATE_DISCONNECTED,
                                            BluetoothProfile.STATE_CONNECTING);
                                    synchronized (HeadsetStateMachine.this) {
                                        mTargetDevice = null;
                                        if (mConnectedDevicesList.size() == 0) {
                                            // Should be not in this state since it has at least
                                            // one HF connected in MultiHFPending state
                                            Log.w(TAG, "MultiHFPending: should not be here");
                                            transitionTo(mDisconnected);
                                        } else {
                                            processMultiHFDisconnect(device);
                                        }
                                    }
                                }
                            } else {
                                synchronized (HeadsetStateMachine.this) {
                                    mIncomingDevice = null;
                                    if (mConnectedDevicesList.size() == 0) {
                                        transitionTo(mDisconnected);
                                    } else {
                                        processMultiHFDisconnect(device);
                                    }
                                }
                            }
                        } else {
                            /* Another HF disconnected when one HF is connecting */
                            synchronized (HeadsetStateMachine.this) {
                                mConnectedDevicesList.remove(device);
                                mHeadsetAudioParam.remove(device);
                                mHeadsetBrsf.remove(device);
                                Log.d(TAG, "device " + device.getAddress()
                                                + " is removed in MultiHFPending state");
                            }
                            broadcastConnectionState(device, BluetoothProfile.STATE_DISCONNECTED,
                                    BluetoothProfile.STATE_CONNECTED);
                        }
                    } else if (mTargetDevice != null && mTargetDevice.equals(device)) {
                        if (mRetryConnect.containsKey(mTargetDevice)) {
                            // retry again only if we tried once
                            if (mRetryConnect.get(device) == 1) {
                                Log.d(TAG, "Retry outgoing conn again for device = " + mTargetDevice
                                      + " after " + RETRY_CONNECT_TIME_SEC + "msec");
                                Message m = obtainMessage(CONNECT);
                                m.obj = device;
                                sendMessageDelayed(m, RETRY_CONNECT_TIME_SEC);
                            } else {
                                Log.d(TAG, "Removing conn retry entry for device = " +
                                      mTargetDevice);
                                mRetryConnect.remove(mTargetDevice);
                            }
                        }
                        broadcastConnectionState(mTargetDevice, BluetoothProfile.STATE_DISCONNECTED,
                                BluetoothProfile.STATE_CONNECTING);
                        synchronized (HeadsetStateMachine.this) {
                            mTargetDevice = null;
                            if (mConnectedDevicesList.size() == 0) {
                                transitionTo(mDisconnected);
                            } else {
                                if (mAudioState == BluetoothHeadset.STATE_AUDIO_CONNECTED)
                                    transitionTo(mAudioOn);
                                else
                                    transitionTo(mConnected);
                            }
                        }
                    } else {
                        Log.e(TAG, "Unknown device Disconnected: " + device);
                    }
                    break;
                case HeadsetHalConstants.CONNECTION_STATE_CONNECTED:
                    if (mConnectedDevicesList.contains(device)) {
                        // Disconnection failure does not go through SLC establishment
                        Log.w(TAG, "MultiPending: disconnection failed for device " + device);
                        broadcastConnectionState(device, BluetoothProfile.STATE_CONNECTED,
                                BluetoothProfile.STATE_DISCONNECTING);
                        if (mTargetDevice != null) {
                            broadcastConnectionState(mTargetDevice,
                                    BluetoothProfile.STATE_DISCONNECTED,
                                    BluetoothProfile.STATE_CONNECTING);
                        }
                        synchronized (HeadsetStateMachine.this) {
                            mTargetDevice = null;
                            if (mAudioState == BluetoothHeadset.STATE_AUDIO_CONNECTED)
                                transitionTo(mAudioOn);
                            else
                                transitionTo(mConnected);
                        }
                    } else if (!device.equals(mTargetDevice)) {
                        Log.w(TAG,
                                "MultiPending: unknown incoming HF connected on RFCOMM"
                                        + ", device=" + device);
                        if (!okToConnect(device)
                                || (mConnectedDevicesList.size() >= max_hf_connections)) {
                            // reject the connection and stay in Pending state itself
                            Log.i(TAG,
                                    "MultiPending: unknown incoming HF rejected on RFCOMM"
                                            + ", priority=" + mService.getPriority(device)
                                            + ", bondState=" + device.getBondState());
                            disconnectHfpNative(getByteAddress(device));
                        } else {
                            // Ok to connect, keep waiting for SLC connected event
                            pendingDevice = null;
                        }
                    } else {
                        // Do nothing in normal case, keep waiting for SLC connected event
                        pendingDevice = null;
                    }
                    break;
                case HeadsetHalConstants.CONNECTION_STATE_SLC_CONNECTED:
                    if (mRetryConnect.containsKey(device)) {
                        Log.d(TAG, "Removing device " + device +
                                   " conn retry entry since we got SLC");
                         mRetryConnect.remove(device);
                    }
                    int previousConnectionState = BluetoothProfile.STATE_CONNECTING;
                    synchronized (HeadsetStateMachine.this) {
                        mCurrentDevice = device;
                        mConnectedDevicesList.add(device);
                        if (device.equals(mTargetDevice)) {
                            Log.d(TAG,
                                    "MultiPending: added " + device
                                            + " to mConnectedDevicesList, requested by us");
                            mTargetDevice = null;
                            if (mAudioState == BluetoothHeadset.STATE_AUDIO_CONNECTED)
                                transitionTo(mAudioOn);
                            else
                                transitionTo(mConnected);
                        } else {
                            Log.d(TAG,
                                    "MultiPending: added " + device
                                            + "to mConnectedDevicesList, unknown source");
                            previousConnectionState = BluetoothProfile.STATE_DISCONNECTED;
                        }
                    }
                    configAudioParameters(device);
                    processSlcConnected();
                    broadcastConnectionState(
                            device, BluetoothProfile.STATE_CONNECTED, previousConnectionState);
                    break;
                case HeadsetHalConstants.CONNECTION_STATE_CONNECTING:
                    if (mConnectedDevicesList.contains(device)) {
                        Log.e(TAG, "MultiPending: current device tries to connect back");
                    } else if (mTargetDevice != null && mTargetDevice.equals(device)) {
                        log("Stack and target device are connecting");
                    } else if (mIncomingDevice != null && mIncomingDevice.equals(device)) {
                        Log.e(TAG, "MultiPending: Another connecting event on the incoming device");
                    }
                    break;
                case HeadsetHalConstants.CONNECTION_STATE_DISCONNECTING:
                    if (mConnectedDevicesList.contains(device)) {
                        log("stack is disconnecting mCurrentDevice");
                    } else if (mTargetDevice != null && mTargetDevice.equals(device)) {
                        Log.e(TAG, "MultiPending: TargetDevice is getting disconnected");
                    } else if (mIncomingDevice != null && mIncomingDevice.equals(device)) {
                        Log.e(TAG, "MultiPending: IncomingDevice is getting disconnected");
                    } else {
                        Log.e(TAG, "MultiPending: Disconnecting unknow device: " + device);
                    }
                    break;
                default:
                    Log.e(TAG, "MultiPending: Incorrect state: " + state);
                    break;
            }
<<<<<<< HEAD
            if (pendingDevice != null && pendingDevice.equals(device)) {
                removeMessages(CONNECT_TIMEOUT);
                Log.d(TAG, "MultiPending: removed CONNECT_TIMEOUT for device=" + pendingDevice);
            }
=======
            Log.d(TAG, "Exit MultiHFPending processConnectionEvent()");
>>>>>>> 79c8a213
        }

        private void processAudioEvent(int state, BluetoothDevice device) {
            Log.d(TAG, "Enter MultiHFPending processAudioEvent()");
            if (!mConnectedDevicesList.contains(device)) {
                Log.e(TAG, "MultiPending: Audio changed on disconnected device: " + device);
                return;
            }

            switch (state) {
                case HeadsetHalConstants.AUDIO_STATE_CONNECTED:
                    if (!isScoAcceptable()) {
                        Log.e(TAG, "MultiPending: Audio Connected without any listener");
                        disconnectAudioNative(getByteAddress(device));
                        break;
                    }
                    mAudioState = BluetoothHeadset.STATE_AUDIO_CONNECTED;
                    setAudioParameters(device); /* Set proper Audio Parameters. */

                    // Start playing silence if app is not opening playback session
                    // and selecting device for SCO Rx
                    if (mPlaybackSilence &&
                        (mAudioPlayer != null) &&
                        !mAudioPlayer.isPlaying()) {
                        Log.d(TAG, "SCO connected, starting audio playback");
                        mAudioPlayer.start();
                    }

                    mAudioManager.setParameters("BT_SCO=on");
                    mAudioManager.setBluetoothScoOn(true);
                    mActiveScoDevice = device;
                    broadcastAudioState(device, BluetoothHeadset.STATE_AUDIO_CONNECTED,
                            BluetoothHeadset.STATE_AUDIO_CONNECTING);
                    if (!mPhoneState.getIsCsCall()) {
                        log("Sco connected for call other than CS, check network type");
                        sendVoipConnectivityNetworktype(true);
                    } else {
                        log("Sco connected for CS call, do not check network type");
                    }
                    /* The state should be still in MultiHFPending state when
                       audio connected since other device is still connecting/
                       disconnecting */
                    //Reset SCO requested device
                    mScoRequestedDevice = null;
                    mLastScoDiscReqDevice = null;
                    break;
                case HeadsetHalConstants.AUDIO_STATE_CONNECTING:
                    mAudioState = BluetoothHeadset.STATE_AUDIO_CONNECTING;
                    broadcastAudioState(device, BluetoothHeadset.STATE_AUDIO_CONNECTING,
                            BluetoothHeadset.STATE_AUDIO_DISCONNECTED);
                    break;
                case HeadsetHalConstants.AUDIO_STATE_DISCONNECTED:
                    if (mAudioState != BluetoothHeadset.STATE_AUDIO_DISCONNECTED) {
                        mAudioState = BluetoothHeadset.STATE_AUDIO_DISCONNECTED;
<<<<<<< HEAD
                        if (device.equals(mActiveScoDevice)) {
                            mActiveScoDevice = null;
                        }
                        if (mAudioManager.isSpeakerphoneOn()) {
                            // User option might be speaker as sco disconnection
                            // is delayed setting back the speaker option.
                            mAudioManager.setParameters("BT_SCO=off");
                            mAudioManager.setBluetoothScoOn(false);
                            mAudioManager.setSpeakerphoneOn(true);
                        } else {
                            mAudioManager.setParameters("BT_SCO=off");
                            mAudioManager.setBluetoothScoOn(false);
                        }
=======
                    if (mAudioManager.isSpeakerphoneOn()) {
                        // User option might be speaker as sco disconnection
                        // is delayed setting back the speaker option.
                        mAudioManager.setParameters("BT_SCO=off");
                        mAudioManager.setBluetoothScoOn(false);
                        mAudioManager.setSpeakerphoneOn(true);
                    } else {
                        mAudioManager.setParameters("BT_SCO=off");
                        mAudioManager.setBluetoothScoOn(false);
                    }
                        //clear call info for VOIP calls when remote disconnects SCO
                        terminateScoUsingVirtualVoiceCall();

>>>>>>> 79c8a213
                        if (mA2dpSuspend) {
                            if ((!isInCall()) && (mPhoneState.getNumber().isEmpty())) {
                                log("Audio is closed,Set A2dpSuspended=false");
                                mAudioManager.setParameters("A2dpSuspended=false");
                                mA2dpSuspend = false;
                            }
                        }
                        if (!mPhoneState.getIsCsCall()) {
                            log("Sco disconnected for call other than CS, check network type");
                            sendVoipConnectivityNetworktype(false);
                            mPhoneState.setIsCsCall(true);
                        } else {
                            log("Sco disconnected for CS call, do not check network type");
                        }

                        if (mPlaybackSilence &&
                            (mAudioPlayer != null) &&
                            mAudioPlayer.isPlaying()) {
                            Log.d(TAG, "SCO disconnected, stop audio playback");
                            mAudioPlayer.stop();
                        }
                        broadcastAudioState(device, BluetoothHeadset.STATE_AUDIO_DISCONNECTED,
                                BluetoothHeadset.STATE_AUDIO_CONNECTED);
                    }
                    /* The state should be still in MultiHFPending state when audio
                       disconnected since other device is still connecting/
                       disconnecting */
                    break;

                default:
                    Log.e(TAG,
                            "MultiPending: Audio State Device: " + device + " bad state: " + state);
                    break;
            }
            Log.d(TAG, "Exit MultiHFPending processAudioEvent()");
        }

        private void processSlcConnected() {
<<<<<<< HEAD
=======
            mSlcConnected = true;
>>>>>>> 79c8a213
            Log.d(TAG, "Enter MultiHFPending processSlcConnected()");
            if (mPhoneProxy != null) {
                // start phone state listener here, instead of on disconnected exit()
                // On BT off, exitting SM sends a SM exit() call which incorrectly forces
                // a listenForPhoneState(true).
                // Additionally, no indicator updates should be sent prior to SLC setup
                mPhoneState.listenForPhoneState(true);
                sendMessageDelayed(QUERY_PHONE_STATE_AT_SLC, QUERY_PHONE_STATE_CHANGED_DELAYED);
                mA2dpSuspend = false;/*Reset at SLC*/
                mPendingCiev = false;
                mPendingCallStates.clear();
                if ((isInCall()) && (getA2dpConnState() == BluetoothProfile.STATE_CONNECTED)) {
                    log("Headset connected while we are in some call state");
                    log("Make A2dpSuspended=true here");
                    mAudioManager.setParameters("A2dpSuspended=true");
                    mA2dpSuspend = true;
                }
            } else {
                Log.e(TAG, "Handsfree phone proxy null for query phone state");
            }
            Log.d(TAG, "Exit MultiHFPending processSlcConnected()");
        }

        private void processMultiHFDisconnect(BluetoothDevice device) {
            Log.d(TAG, "Enter MultiHFPending processMultiHFDisconnect()");
            log("MultiHFPending state: processMultiHFDisconnect");

            if (mActiveScoDevice != null && mActiveScoDevice.equals(device)) {
                log("mActiveScoDevice is disconnected, setting it to null");
                mActiveScoDevice = null;
            }
            /* Assign the current activedevice again if the disconnected
               device equals to the current active device */
            if (mCurrentDevice != null && mCurrentDevice.equals(device)) {
                int deviceSize = mConnectedDevicesList.size();
                mCurrentDevice = mConnectedDevicesList.get(deviceSize - 1);
            }
            // The disconnected device is not current active device
            if (mAudioState == BluetoothHeadset.STATE_AUDIO_CONNECTED)
                transitionTo(mAudioOn);
            else transitionTo(mConnected);
            log("processMultiHFDisconnect , the latest mCurrentDevice is:"
                                            + mCurrentDevice);
            log("MultiHFPending state: processMultiHFDisconnect ," +
                         "fake broadcasting for mCurrentDevice");
            broadcastConnectionState(mCurrentDevice, BluetoothProfile.STATE_CONNECTED,
                    BluetoothProfile.STATE_DISCONNECTED);
            Log.d(TAG, "Exit MultiHFPending processMultiHFDisconnect()");
        }

        private void processIntentScoVolume(Intent intent, BluetoothDevice device) {
            Log.d(TAG, "Enter MultiHFPending processIntentScoVolume()");
            int volumeValue = intent.getIntExtra(AudioManager.EXTRA_VOLUME_STREAM_VALUE, 0);
            if (mPhoneState.getSpeakerVolume() != volumeValue) {
                mPhoneState.setSpeakerVolume(volumeValue);
            boolean scoVolume =
                    SystemProperties.getBoolean("bt.pts.certification", false);
                if (!scoVolume) {
                    setVolumeNative(HeadsetHalConstants.VOLUME_TYPE_SPK,
                                        volumeValue, getByteAddress(device));
                } else {
                    setVolumeNative(HeadsetHalConstants.VOLUME_TYPE_SPK,
                                        0, getByteAddress(device));
                }
            }
            Log.d(TAG, "Exit MultiHFPending processIntentScoVolume()");
        }
    }

    private final ServiceConnection mConnection = new ServiceConnection() {
        public void onServiceConnected(ComponentName className, IBinder service) {
            log("Proxy object connected");
            mPhoneProxy = IBluetoothHeadsetPhone.Stub.asInterface(service);
        }

        public void onServiceDisconnected(ComponentName className) {
            log("Proxy object disconnected");
            mPhoneProxy = null;
        }
    };

    // HFP Connection state of the device could be changed by the state machine
    // in separate thread while this method is executing.
    int getConnectionState(BluetoothDevice device) {
        Log.d(TAG, "Enter getConnectionState()");
        if (getCurrentState() == mDisconnected) {
            log("currentState is Disconnected");
            return BluetoothProfile.STATE_DISCONNECTED;
        }

        synchronized (this) {
            IState currentState = getCurrentState();
            log("currentState = " + currentState);
            if (currentState == mPending) {
                if ((mTargetDevice != null) && mTargetDevice.equals(device)) {
                    return BluetoothProfile.STATE_CONNECTING;
                }
                if (mConnectedDevicesList.contains(device)) {
                    return BluetoothProfile.STATE_DISCONNECTING;
                }
                if ((mIncomingDevice != null) && mIncomingDevice.equals(device)) {
                    return BluetoothProfile.STATE_CONNECTING; // incoming connection
                }
                return BluetoothProfile.STATE_DISCONNECTED;
            }

            if (currentState == mMultiHFPending) {
                if ((mTargetDevice != null) && mTargetDevice.equals(device)) {
                    return BluetoothProfile.STATE_CONNECTING;
                }
                if ((mIncomingDevice != null) && mIncomingDevice.equals(device)) {
                    return BluetoothProfile.STATE_CONNECTING; // incoming connection
                }
                if (mConnectedDevicesList.contains(device)) {
                    if ((mMultiDisconnectDevice != null)
                            && (!mMultiDisconnectDevice.equals(device))) {
                        // The device is still connected
                        return BluetoothProfile.STATE_CONNECTED;
                    }
                    return BluetoothProfile.STATE_DISCONNECTING;
                }
                return BluetoothProfile.STATE_DISCONNECTED;
            }

            if (currentState == mConnected || currentState == mAudioOn) {
                if (mConnectedDevicesList.contains(device)) {
                    return BluetoothProfile.STATE_CONNECTED;
                }
                return BluetoothProfile.STATE_DISCONNECTED;
            } else {
                Log.e(TAG, "Bad currentState: " + currentState);
                return BluetoothProfile.STATE_DISCONNECTED;
            }
        }
    }

    List<BluetoothDevice> getConnectedDevices() {
        Log.d(TAG, "Enter getConnectedDevices()");
        List<BluetoothDevice> devices = new ArrayList<BluetoothDevice>();
        synchronized (this) {
            devices.addAll(mConnectedDevicesList);
        }
<<<<<<< HEAD
=======

        Log.d(TAG, "Exit getConnectedDevices()");
>>>>>>> 79c8a213
        return devices;
    }

    boolean isAudioOn() {
        Log.d(TAG, "isAudioOn()");
        return (getCurrentState() == mAudioOn);
    }

    boolean isAudioConnected(BluetoothDevice device) {
        Log.d(TAG, "Enter isAudioConnected()");
        synchronized (this) {
            /*  Additional check for audio state included for the case when PhoneApp queries
            Bluetooth Audio state, before we receive the close event from the stack for the
            sco disconnect issued in AudioOn state. This was causing a mismatch in the
            Incall screen UI. */

            if (mActiveScoDevice != null && mActiveScoDevice.equals(device)
                && mAudioState != BluetoothHeadset.STATE_AUDIO_DISCONNECTED)
            {
                return true;
            }
        }
        Log.d(TAG, "Exit isAudioConnected()");
        return false;
    }

    public void setAudioRouteAllowed(boolean allowed) {
        Log.d(TAG, "Enter setAudioRouteAllowed()");
        mAudioRouteAllowed = allowed;
<<<<<<< HEAD
        setScoAllowedNative(allowed);
=======
        Log.d(TAG, "Exit setAudioRouteAllowed()");
>>>>>>> 79c8a213
    }

    public boolean getAudioRouteAllowed() {
        Log.d(TAG, "getAudioRouteAllowed()");
        return mAudioRouteAllowed;
    }

    public void setForceScoAudio(boolean forced) {
        mForceScoAudio = forced;
    }

    int getAudioState(BluetoothDevice device) {
        Log.d(TAG, "Enter getAudioState()");
        synchronized (this) {
            if (mConnectedDevicesList.size() == 0) {
                return BluetoothHeadset.STATE_AUDIO_DISCONNECTED;
            }
        }
        Log.d(TAG, "Exit getAudioState()");
        return mAudioState;
    }

    private void processVrEvent(int state, BluetoothDevice device) {
        Log.d(TAG, "Enter processVrEvent()");
        if (device == null) {
            Log.w(TAG, "processVrEvent device is null");
            return;
        }
        Log.d(TAG, "processVrEvent: state=" + state + " mVoiceRecognitionStarted: "
                        + mVoiceRecognitionStarted + " mWaitingforVoiceRecognition: "
                        + mWaitingForVoiceRecognition + " isInCall: " + isInCall());
        if (state == HeadsetHalConstants.VR_STATE_STARTED) {
            if (!isVirtualCallInProgress() && !isInCall()) {
                IDeviceIdleController dic = IDeviceIdleController.Stub.asInterface(
                        ServiceManager.getService(Context.DEVICE_IDLE_CONTROLLER));
                if (dic != null) {
                    try {
                        dic.exitIdle("voice-command");
                    } catch (RemoteException e) {
                    }
                }
                try {
                    mService.startActivity(sVoiceCommandIntent);
                } catch (ActivityNotFoundException e) {
                    atResponseCodeNative(
                            HeadsetHalConstants.AT_RESPONSE_ERROR, 0, getByteAddress(device));
                    return;
                }
                expectVoiceRecognition(device);
            } else {
                // send error response if call is ongoing
                atResponseCodeNative(
                        HeadsetHalConstants.AT_RESPONSE_ERROR, 0, getByteAddress(device));
                return;
            }
        } else if (state == HeadsetHalConstants.VR_STATE_STOPPED) {
            if (mVoiceRecognitionStarted || mWaitingForVoiceRecognition) {
                atResponseCodeNative(HeadsetHalConstants.AT_RESPONSE_OK, 0, getByteAddress(device));
                mVoiceRecognitionStarted = false;
                mWaitingForVoiceRecognition = false;
                if (!isInCall() && (mActiveScoDevice != null)) {
                    disconnectAudioNative(getByteAddress(mActiveScoDevice));
                }
            } else {
                atResponseCodeNative(
                        HeadsetHalConstants.AT_RESPONSE_ERROR, 0, getByteAddress(device));
            }
        } else {
            Log.e(TAG, "Bad Voice Recognition state: " + state);
        }
        Log.d(TAG, "Exit processVrEvent()");
    }

    private void processLocalVrEvent(int state) {
        Log.d(TAG, "Enter processLocalVrEvent()");
        BluetoothDevice device = null;
        if (state == HeadsetHalConstants.VR_STATE_STARTED) {
            boolean needAudio = true;
            if (mVoiceRecognitionStarted || isInCall()) {
                Log.e(TAG, "Voice recognition started when call is active. isInCall:" + isInCall()
                                + " mVoiceRecognitionStarted: " + mVoiceRecognitionStarted);
                return;
            }
            mVoiceRecognitionStarted = true;

            if (mWaitingForVoiceRecognition) {
                device = getDeviceForMessage(START_VR_TIMEOUT);
                if (device == null) return;

                Log.d(TAG, "Voice recognition started successfully");
                mWaitingForVoiceRecognition = false;
                atResponseCodeNative(HeadsetHalConstants.AT_RESPONSE_OK, 0, getByteAddress(device));
                removeMessages(START_VR_TIMEOUT);
            } else {
                Log.d(TAG, "Voice recognition started locally");
                needAudio = startVoiceRecognitionNative(getByteAddress(mCurrentDevice));
                if (mCurrentDevice != null) device = mCurrentDevice;
            }

            if (needAudio && !isAudioOn()) {
                Log.d(TAG, "Initiating audio connection for Voice Recognition");
                // At this stage, we need to be sure that AVDTP is not streaming. This is needed
                // to be compliant with the AV+HFP Whitepaper as we cannot have A2DP in
                // streaming state while a SCO connection is established.
                // This is needed for VoiceDial scenario alone and not for
                // incoming call/outgoing call scenarios as the phone enters MODE_RINGTONE
                // or MODE_IN_CALL which shall automatically suspend the AVDTP stream if needed.
                // Whereas for VoiceDial we want to activate the SCO connection but we are still
                // in MODE_NORMAL and hence the need to explicitly suspend the A2DP stream
                if (getA2dpConnState() == BluetoothProfile.STATE_CONNECTED) {
                    if (!mA2dpSuspend) {
                        Log.d(TAG, "Suspend A2DP streaming");
                        mA2dpSuspend = true;
                        mAudioManager.setParameters("A2dpSuspended=true");
                    }

                    if (getA2dpPlayState() == BluetoothA2dp.STATE_PLAYING) {
                        mPendingScoForVRDevice = device;
                        mPendingScoForVR = true;
                        if (mStartVoiceRecognitionWakeLock.isHeld()) {
                            mStartVoiceRecognitionWakeLock.release();
                        }
                        return;
                    }
                }

                if (device != null) {
                    connectAudioNative(getByteAddress(device));
                } else {
                    Log.e(TAG, "device not found for VR");
                }
            }

            if (mStartVoiceRecognitionWakeLock.isHeld()) {
                mStartVoiceRecognitionWakeLock.release();
            }
        } else {
            Log.d(TAG, "Voice Recognition stopped. mVoiceRecognitionStarted: "
                            + mVoiceRecognitionStarted + " mWaitingForVoiceRecognition: "
                            + mWaitingForVoiceRecognition);
            if (mVoiceRecognitionStarted || mWaitingForVoiceRecognition) {
                mVoiceRecognitionStarted = false;
                mWaitingForVoiceRecognition = false;

                if (mCurrentDevice != null)
                    stopVoiceRecognitionNative(getByteAddress(mCurrentDevice));

                if (mActiveScoDevice != null &&
                           (!isInCall() || (mPhoneState.getCallState() ==
                           HeadsetHalConstants.CALL_STATE_INCOMING))) {
                    disconnectAudioNative(getByteAddress(mActiveScoDevice));
                }
            }
        }
        Log.d(TAG, "Exit processLocalVrEvent()");
    }

    private synchronized void expectVoiceRecognition(BluetoothDevice device) {
        Log.d(TAG, "Enter expectVoiceRecognition()");
        mWaitingForVoiceRecognition = true;
        Message m = obtainMessage(START_VR_TIMEOUT);
        m.obj = getMatchingDevice(device);
        sendMessageDelayed(m, START_VR_TIMEOUT_VALUE);

        if (!mStartVoiceRecognitionWakeLock.isHeld()) {
            mStartVoiceRecognitionWakeLock.acquire(START_VR_TIMEOUT_VALUE);
        }
        Log.d(TAG, "Exit expectVoiceRecognition()");
    }

    List<BluetoothDevice> getDevicesMatchingConnectionStates(int[] states) {
        Log.d(TAG, "Enter getDevicesMatchingConnectionStates()");
        List<BluetoothDevice> deviceList = new ArrayList<BluetoothDevice>();
        Set<BluetoothDevice> bondedDevices = mAdapter.getBondedDevices();
        int connectionState;
        synchronized (this) {
            for (BluetoothDevice device : bondedDevices) {
                ParcelUuid[] featureUuids = device.getUuids();
                if (!BluetoothUuid.containsAnyUuid(featureUuids, HEADSET_UUIDS)) {
                    continue;
                }
                connectionState = getConnectionState(device);
                for (int i = 0; i < states.length; i++) {
                    if (connectionState == states[i]) {
                        deviceList.add(device);
                    }
                }
            }
        }
        Log.d(TAG, "Exit getDevicesMatchingConnectionStates()");
        return deviceList;
    }

    private BluetoothDevice getDeviceForMessage(int what) {
        Log.d(TAG, "Enter getDeviceForMessage()");
        if (what == CONNECT_TIMEOUT) {
            log("getDeviceForMessage: returning mTargetDevice for what=" + what);
            return mTargetDevice;
        }
        if (mConnectedDevicesList.size() == 0) {
            log("getDeviceForMessage: No connected device. what=" + what);
            return null;
        }
        for (BluetoothDevice device : mConnectedDevicesList) {
            if (getHandler().hasMessages(what, device)) {
                log("getDeviceForMessage: returning " + device);
                return device;
            }
        }
        log("getDeviceForMessage: No matching device for " + what + ". Returning null");
        return null;
    }

    private BluetoothDevice getMatchingDevice(BluetoothDevice device) {
        Log.d(TAG, "Enter getMatchingDevice()");
        for (BluetoothDevice matchingDevice : mConnectedDevicesList) {
            if (matchingDevice.equals(device)) {
                return matchingDevice;
            }
        }
        Log.d(TAG, "Exit getMatchingDevice()");
        return null;
    }

    // This method does not check for error conditon (newState == prevState)
    private void broadcastConnectionState(BluetoothDevice device, int newState, int prevState) {
        Log.d(TAG, "Connection state " + device + ": " + prevState + "->" + newState);
        if (prevState == BluetoothProfile.STATE_CONNECTED) {
            // Headset is disconnecting, stop Virtual call if active.
            terminateScoUsingVirtualVoiceCall();
        }

        Intent intent = new Intent(BluetoothHeadset.ACTION_CONNECTION_STATE_CHANGED);
        intent.putExtra(BluetoothProfile.EXTRA_PREVIOUS_STATE, prevState);
        intent.putExtra(BluetoothProfile.EXTRA_STATE, newState);
        intent.putExtra(BluetoothDevice.EXTRA_DEVICE, device);
        intent.addFlags(Intent.FLAG_RECEIVER_INCLUDE_BACKGROUND);
        mService.sendBroadcastAsUser(intent, UserHandle.ALL,
                HeadsetService.BLUETOOTH_PERM);
        Log.d(TAG, "Exit broadcastConnectionState()");
    }

    private void broadcastAudioState(BluetoothDevice device, int newState, int prevState) {
        Log.d(TAG, "Enter broadcastAudioState()");
        if (prevState == BluetoothHeadset.STATE_AUDIO_CONNECTED) {
            // When SCO gets disconnected during call transfer, Virtual call
            // needs to be cleaned up.So call terminateScoUsingVirtualVoiceCall.
            terminateScoUsingVirtualVoiceCall();
        }
        Intent intent = new Intent(BluetoothHeadset.ACTION_AUDIO_STATE_CHANGED);
        intent.putExtra(BluetoothProfile.EXTRA_PREVIOUS_STATE, prevState);
        intent.putExtra(BluetoothProfile.EXTRA_STATE, newState);
        intent.putExtra(BluetoothDevice.EXTRA_DEVICE, device);
        mService.sendBroadcastAsUser(intent, UserHandle.ALL, HeadsetService.BLUETOOTH_PERM);
        Log.d(TAG, "Audio state " + device + ": " + prevState + "->" + newState);
        Log.d(TAG, "Exit broadcastAudioState()");
    }

    /*
     * Put the AT command, company ID, arguments, and device in an Intent and broadcast it.
     */
    private void broadcastVendorSpecificEventIntent(String command, int companyId, int commandType,
            Object[] arguments, BluetoothDevice device) {
        Log.d(TAG, "Enter broadcastVendorSpecificEventIntent()");
        log("broadcastVendorSpecificEventIntent(" + command + ")");
        Intent intent = new Intent(BluetoothHeadset.ACTION_VENDOR_SPECIFIC_HEADSET_EVENT);
        intent.putExtra(BluetoothHeadset.EXTRA_VENDOR_SPECIFIC_HEADSET_EVENT_CMD, command);
        intent.putExtra(BluetoothHeadset.EXTRA_VENDOR_SPECIFIC_HEADSET_EVENT_CMD_TYPE, commandType);
        // assert: all elements of args are Serializable
        intent.putExtra(BluetoothHeadset.EXTRA_VENDOR_SPECIFIC_HEADSET_EVENT_ARGS, arguments);
        intent.putExtra(BluetoothDevice.EXTRA_DEVICE, device);

        intent.addCategory(BluetoothHeadset.VENDOR_SPECIFIC_HEADSET_EVENT_COMPANY_ID_CATEGORY + "."
                + Integer.toString(companyId));

        mService.sendBroadcastAsUser(intent, UserHandle.ALL, HeadsetService.BLUETOOTH_PERM);
        Log.d(TAG, "Exit broadcastVendorSpecificEventIntent()");
    }

    private void configAudioParameters(BluetoothDevice device) {
        Log.d(TAG, "Enter configAudioParameters()");
        // Reset NREC on connect event. Headset will override later
        HashMap<String, Integer> AudioParamConfig = new HashMap<String, Integer>();
        AudioParamConfig.put("NREC", 1);
        AudioParamConfig.put("codec", NBS_CODEC);
        mHeadsetAudioParam.put(device, AudioParamConfig);
        mAudioManager.setParameters(
                HEADSET_NAME + "=" + getCurrentDeviceName(device) + ";" + HEADSET_NREC + "=on");
        Log.d(TAG, "configAudioParameters for device:" + device + " are: nrec = "
                        + AudioParamConfig.get("NREC"));
        Log.d(TAG, "Exit configAudioParameters()");
    }

    private void setAudioParameters(BluetoothDevice device) {
        Log.d(TAG, "Enter setAudioParameters()");
        // 1. update nrec value
        // 2. update headset name
        int mNrec = 0;
        int mCodec = 0;
        HashMap<String, Integer> AudioParam = mHeadsetAudioParam.get(device);
        if (AudioParam != null && !AudioParam.isEmpty()) {
            if (AudioParam.containsKey("codec"))
                mCodec =  AudioParam.get("codec");
            if (AudioParam.containsKey("NREC"))
                mNrec = AudioParam.get("NREC");
        } else {
            Log.e(TAG, "setAudioParameters: AudioParam not found");
        }

        if (mCodec != WBS_CODEC) {
            Log.d(TAG, "Use NBS PCM samples:" + device);
            mAudioManager.setParameters(HEADSET_WBS + "=off");
        } else {
            Log.d(TAG, "Use WBS PCM samples:" + device);
            mAudioManager.setParameters(HEADSET_WBS + "=on");
        }
        if (mNrec == 1) {
            log("Set NREC: 1 for device:" + device);
            mAudioManager.setParameters(HEADSET_NREC + "=on");
        } else {
            log("Set NREC: 0 for device:" + device);
            mAudioManager.setParameters(HEADSET_NREC + "=off");
        }
        mAudioManager.setParameters(HEADSET_NAME + "=" + getCurrentDeviceName(device));
        Log.d(TAG, "Exit setAudioParameters()");
    }

    private String parseUnknownAt(String atString) {
        Log.d(TAG, "Enter parseUnknownAt()");
        StringBuilder atCommand = new StringBuilder(atString.length());
        String result = null;

        for (int i = 0; i < atString.length(); i++) {
            char c = atString.charAt(i);
            if (c == '"') {
                int j = atString.indexOf('"', i + 1); // search for closing "
                if (j == -1) { // unmatched ", insert one.
                    atCommand.append(atString.substring(i, atString.length()));
                    atCommand.append('"');
                    break;
                }
                atCommand.append(atString.substring(i, j + 1));
                i = j;
            } else if (c != ' ') {
                atCommand.append(Character.toUpperCase(c));
            }
        }
        result = atCommand.toString();
        Log.d(TAG, "Exit parseUnknownAt()");
        return result;
    }

    private int getAtCommandType(String atCommand) {
        Log.d(TAG, "Enter getAtCommandType()");
        int commandType = mPhonebook.TYPE_UNKNOWN;
        String atString = null;
        atCommand = atCommand.trim();
        if (atCommand.length() > 5) {
            atString = atCommand.substring(5);
            if (atString.startsWith("?")) // Read
                commandType = mPhonebook.TYPE_READ;
            else if (atString.startsWith("=?")) // Test
                commandType = mPhonebook.TYPE_TEST;
            else if (atString.startsWith("=")) // Set
                commandType = mPhonebook.TYPE_SET;
            else
                commandType = mPhonebook.TYPE_UNKNOWN;
        }
        Log.d(TAG, "Exit getAtCommandType()");
        return commandType;
    }

    /* Method to check if Virtual Call in Progress */
    private boolean isVirtualCallInProgress() {
        Log.d(TAG, "isVirtualCallInProgress()");
        return mVirtualCallStarted;
    }

    void setVirtualCallInProgress(boolean state) {
        Log.d(TAG, "Enter setVirtualCallInProgress()");
        mVirtualCallStarted = state;
        Log.d(TAG, "Exit setVirtualCallInProgress()");
    }

    /* NOTE: Currently the VirtualCall API does not support handling of
    call transfers. If it is initiated from the handsfree device,
    HeadsetStateMachine will end the virtual call by calling
    terminateScoUsingVirtualVoiceCall() in broadcastAudioState() */
    synchronized boolean initiateScoUsingVirtualVoiceCall() {
        Log.d(TAG, " Enter initiateScoUsingVirtualVoiceCall: Received");
        // 1. Check if the SCO state is idle
        if (isInCall() || mVoiceRecognitionStarted) {
            Log.e(TAG, "initiateScoUsingVirtualVoiceCall: Call in progress.");
            return false;
        }
        setVirtualCallInProgress(true);

        // 2. Update the connectivity network type to controller for CxM optimisation.
        sendVoipConnectivityNetworktype(true);

        if (getA2dpConnState() == BluetoothProfile.STATE_CONNECTED) {
            mAudioManager.setParameters("A2dpSuspended=true");
            mA2dpSuspend = true;
            if (getA2dpPlayState() == BluetoothA2dp.STATE_PLAYING) {
                log("suspending A2DP stream for SCO");
                mPendingCiev = true;
                //This is VOIP call, dont need to remember the states
                return true;
            }
        }

        // 3. Send virtual phone state changed to initialize SCO
        processCallState(new HeadsetCallState(0, 0,
            HeadsetHalConstants.CALL_STATE_DIALING, "", 0), true);
        processCallState(new HeadsetCallState(0, 0,
            HeadsetHalConstants.CALL_STATE_ALERTING, "", 0), true);

        Message m = obtainMessage(CALL_STATE_CHANGED);
        m.obj = new HeadsetCallState(1, 0, HeadsetHalConstants.CALL_STATE_IDLE, "", 0);
        m.arg1 = 1;
        sendMessageDelayed(m, VOIP_CALL_ACTIVE_DELAY_TIME_SEC);
        // Done
        Log.d(TAG, "Exit initiateScoUsingVirtualVoiceCall()");
        return true;
    }

    synchronized boolean terminateScoUsingVirtualVoiceCall() {
        Log.d(TAG, "Enter terminateScoUsingVirtualVoiceCall()");
        log("terminateScoUsingVirtualVoiceCall: Received");

        if (!isVirtualCallInProgress()) {
            Log.w(TAG, "terminateScoUsingVirtualVoiceCall: No present call to terminate");
            return false;
        }

        // 2. Send virtual phone state changed to close SCO
        processCallState(
                new HeadsetCallState(0, 0, HeadsetHalConstants.CALL_STATE_IDLE, "", 0), true);
        setVirtualCallInProgress(false);
        sendVoipConnectivityNetworktype(false);

        // Done
        log("terminateScoUsingVirtualVoiceCall: Done");
        Log.d(TAG, "Exit terminateScoUsingVirtualVoiceCall()");
        return true;
    }

    private int getA2dpConnState() {
        /* we are interested only in CONNECTED and DISCONNECTED states.
         * Return CONNECTED only if any device is in CONNECTED state else return DISCONNECTED
         */
        Log.d(TAG, "Enter getA2dpConnState()");
        for(Integer value : mA2dpConnState.values()) {
           if (value == BluetoothProfile.STATE_CONNECTED)
              return BluetoothProfile.STATE_CONNECTED;
        }
        Log.d(TAG, "Exit getA2dpConnState()");
        return BluetoothProfile.STATE_DISCONNECTED;
    }

    private int getA2dpPlayState() {
        Log.d(TAG, "Enter getA2dpPlayState()");
        /* return PLAYING if a2dp is playing on any device */
        for(Integer value : mA2dpPlayState.values()) {
           if (value == BluetoothA2dp.STATE_PLAYING)
              return BluetoothA2dp.STATE_PLAYING;
        }
        Log.d(TAG, "Exit getA2dpPlayState()");
        return BluetoothA2dp.STATE_NOT_PLAYING;
    }

    /* Check for a2dp state change.mA2dpSuspend is set if we had suspended stream and process only in
       that condition A2dp state could be in playing soon after connection if Headset got
       connected while in call and music was played before that (Special case
       to handle RINGER VOLUME zero + music + call) */
    private void processIntentA2dpStateChanged(Intent intent) {
        Log.d(TAG, "Enter processIntentA2dpStateChanged()");

        int state = intent.getIntExtra(BluetoothProfile.EXTRA_STATE,
                           BluetoothProfile.STATE_DISCONNECTED);
        int oldState = intent.getIntExtra(BluetoothProfile.
                       EXTRA_PREVIOUS_STATE,BluetoothProfile.STATE_DISCONNECTED);

        BluetoothDevice device = intent.getParcelableExtra(BluetoothDevice.EXTRA_DEVICE);

        Log.d(TAG, "Device " + device + " A2dp State Changed: Current State: " + state +
                  " Prev State: " + oldState + " A2pSuspend: " + mA2dpSuspend);

        if (state == BluetoothProfile.STATE_DISCONNECTED) {
            // remove will remove if the device is present. No need to check for presence of entry
            Log.d(TAG, "A2DP connection for device " + device + " is disconnected. Removing it");
            mA2dpConnState.remove(device);
            mA2dpPlayState.remove(device);
        }
        else
            mA2dpConnState.put(device, state);
        Log.d(TAG, "Exit processIntentA2dpStateChanged()");
    }

    private void processIntentUpdateCallType(Intent intent) {
        Log.d(TAG, "Enter processIntentUpdateCallType()");
        /* TODO: Enable this after frameworks, libhardware gerrits got merged
        mIsCsCall = intent.getBooleanExtra(TelecomManager.EXTRA_CALL_TYPE_CS, true);
        */
        Log.d(TAG, "processIntentUpdateCallType " + mIsCsCall);
        mPhoneState.setIsCsCall(mIsCsCall);
        if (mActiveScoDevice != null) {
            if (!mPhoneState.getIsCsCall()) {
                log("processIntentUpdateCallType, Non CS call, check for network type");
                sendVoipConnectivityNetworktype(true);
            } else {
                log("processIntentUpdateCallType, CS call, do not check for network type");
            }
        } else {
            log("processIntentUpdateCallType: Sco not yet connected");
        }
        Log.d(TAG, "Exit processIntentUpdateCallType()");
    }

    private void processIntentA2dpPlayStateChanged(Intent intent) {
        Log.d(TAG, "Enter processIntentA2dpPlayStateChanged()");

        int currState = intent.getIntExtra(BluetoothProfile.EXTRA_STATE,
                                   BluetoothA2dp.STATE_NOT_PLAYING);
        int prevState = intent.getIntExtra(
                                   BluetoothProfile.EXTRA_PREVIOUS_STATE,
                                   BluetoothA2dp.STATE_NOT_PLAYING);

        BluetoothDevice device = intent.getParcelableExtra(BluetoothDevice.EXTRA_DEVICE);

        Log.d(TAG, "Device " + device + " A2dp Play State Changed: Current State: " + currState +
                  " Prev State: " + prevState + " A2pSuspend: " + mA2dpSuspend);

        if (!mA2dpConnState.containsKey(device)) {
            Log.w(TAG, "Device " + device + " is not added in the mA2dpConnState map, adding now");
            mA2dpConnState.put(device, BluetoothProfile.STATE_CONNECTED);
        }

        if (prevState == BluetoothA2dp.STATE_PLAYING) {
            if (mA2dpSuspend && mPendingCiev) {
                if (isVirtualCallInProgress()) {
                    //Send virtual phone state changed to initialize SCO
                    processCallState(new HeadsetCallState(0, 0,
                          HeadsetHalConstants.CALL_STATE_DIALING, "", 0),
                          true);
                    processCallState(new HeadsetCallState(0, 0,
                          HeadsetHalConstants.CALL_STATE_ALERTING, "", 0),
                          true);

                    Message m = obtainMessage(CALL_STATE_CHANGED);
                    m.obj = new HeadsetCallState(1, 0, HeadsetHalConstants.CALL_STATE_IDLE, "", 0);
                    m.arg1 = 1;
                    sendMessageDelayed(m, VOIP_CALL_ACTIVE_DELAY_TIME_SEC);
                } else {
                    //send incomming phone status to remote device
                    log("A2dp is suspended, updating phone status if any");
                    Iterator<HeadsetCallState> it = mPendingCallStates.iterator();
                    if (it != null) {
                        while (it.hasNext()) {
                            HeadsetCallState callState = it.next();
                            Log.d(TAG, "mIsCallIndDelay: " + mIsCallIndDelay);
                            phoneStateChangeNative( callState.mNumActive,
                                            callState.mNumHeld,callState.mCallState,
                                            callState.mNumber,callState.mType);
                            it.remove();
                        }
                    } else {
                        Log.d(TAG, "There are no pending call state changes");
                    }
                }
                mPendingCiev = false;
            }
            else if (mA2dpSuspend && mPendingScoForVR) {
                 if (mPendingScoForVRDevice != null)
                     connectAudioNative(getByteAddress(mPendingScoForVRDevice));

                 mPendingScoForVRDevice = null;
                 mPendingScoForVR = false;
            }
        }
        else if (prevState == BluetoothA2dp.STATE_NOT_PLAYING) {
            Log.d(TAG, "A2dp Started " + currState);
            if ((isInCall() || isVirtualCallInProgress()) && isConnected()) {
                if(mA2dpSuspend)
                    Log.e(TAG,"A2dp started while in call, ERROR");
                else {
                    log("Suspend A2dp");
                    mA2dpSuspend = true;
                    mAudioManager.setParameters("A2dpSuspended=true");
                }
            }
        }
        mA2dpPlayState.put(device, currState);
        Log.d(TAG, "Exit processIntentA2dpPlayStateChanged()");
    }

    private void processAnswerCall(BluetoothDevice device) {
        Log.d(TAG, "Enter processAnswerCall()");
        if (device == null) {
            Log.w(TAG, "processAnswerCall device is null");
            return;

        }

        if (mPhoneProxy != null) {
            try {
                mPhoneProxy.answerCall();
                //Store SCO requested device, if telephony trys to trigger
                //SCO connection by calling connectAudio
                mScoRequestedDevice = device;
            } catch (RemoteException e) {
                Log.e(TAG, Log.getStackTraceString(new Throwable()));
            }
        } else {
            Log.e(TAG, "Handsfree phone proxy null for answering call");
        }
        Log.d(TAG, "Exit processAnswerCall()");
    }

    private void processHangupCall(BluetoothDevice device) {
        Log.d(TAG, "Enter processHangupCall()");
        if (device == null) {
            Log.w(TAG, "processHangupCall device is null");
            return;
        }
        // Close the virtual call if active. Virtual call should be
        // terminated for CHUP callback event
        if (isVirtualCallInProgress()) {
            terminateScoUsingVirtualVoiceCall();
        } else {
            if (mPhoneProxy != null) {
                try {
                    mPhoneProxy.hangupCall();
                } catch (RemoteException e) {
                    Log.e(TAG, Log.getStackTraceString(new Throwable()));
                }
            } else {
                Log.e(TAG, "Handsfree phone proxy null for hanging up call");
            }
        }
        Log.d(TAG, "Exit processHangupCall()");
    }

    private void processDialCall(String number, BluetoothDevice device) {
        Log.d(TAG, "Enter processDialCall()");
        if (device == null) {
            Log.w(TAG, "processDialCall device is null");
            return;
        }

        String dialNumber;
        if (mDialingOut) {
            log("processDialCall, already dialling");
            atResponseCodeNative(HeadsetHalConstants.AT_RESPONSE_ERROR, 0, getByteAddress(device));
            return;
        }
        if ((number == null) || (number.length() == 0)) {
            dialNumber = mPhonebook.getLastDialledNumber();
            if (dialNumber == null) {
                log("processDialCall, last dial number null");
                atResponseCodeNative(
                        HeadsetHalConstants.AT_RESPONSE_ERROR, 0, getByteAddress(device));
                return;
            }
        } else if (number.charAt(0) == '>') {
            // Yuck - memory dialling requested.
            // Just dial last number for now
            if (number.startsWith(">9999")) { // for PTS test
                atResponseCodeNative(
                        HeadsetHalConstants.AT_RESPONSE_ERROR, 0, getByteAddress(device));
                return;
            }
            log("processDialCall, memory dial do last dial for now");
            dialNumber = mPhonebook.getLastDialledNumber();
            if (dialNumber == null) {
                log("processDialCall, last dial number null");
                atResponseCodeNative(
                        HeadsetHalConstants.AT_RESPONSE_ERROR, 0, getByteAddress(device));
                return;
            }
        } else {
            // Remove trailing ';'
            if (number.charAt(number.length() - 1) == ';') {
                number = number.substring(0, number.length() - 1);
            }

            dialNumber = PhoneNumberUtils.convertPreDial(number);
        }
        // Check for virtual call to terminate before sending Call Intent
        terminateScoUsingVirtualVoiceCall();
        //Store SCO requested device, if telephony trys to trigger
        //SCO connection by calling connectAudio
        mScoRequestedDevice = device;

        Intent intent = new Intent(
                Intent.ACTION_CALL_PRIVILEGED, Uri.fromParts(SCHEME_TEL, dialNumber, null));
        intent.setFlags(Intent.FLAG_ACTIVITY_NEW_TASK);
        mService.startActivity(intent);
        // TODO(BT) continue send OK reults code after call starts
        //          hold wait lock, start a timer, set wait call flag
        //          Get call started indication from bluetooth phone
        mDialingOut = true;
        Message m = obtainMessage(DIALING_OUT_TIMEOUT);
        m.obj = getMatchingDevice(device);
        sendMessageDelayed(m, DIALING_OUT_TIMEOUT_VALUE);
        Log.d(TAG, "Exit processDialCall()");
    }

    private void processVolumeEvent(int volumeType, int volume, BluetoothDevice device) {
        Log.d(TAG, "Enter processVolumeEvent()");
        if (device != null && !device.equals(mActiveScoDevice) && mPhoneState.isInCall()) {
            Log.w(TAG, "ignore processVolumeEvent");
            return;
        }

        if (volumeType == HeadsetHalConstants.VOLUME_TYPE_SPK) {
            mPhoneState.setSpeakerVolume(volume);
            int flag = (getCurrentState() == mAudioOn) ? AudioManager.FLAG_SHOW_UI : 0;
            mAudioManager.setStreamVolume(AudioManager.STREAM_BLUETOOTH_SCO, volume, flag);
        } else if (volumeType == HeadsetHalConstants.VOLUME_TYPE_MIC) {
            mPhoneState.setMicVolume(volume);
        } else {
            Log.e(TAG, "Bad voluem type: " + volumeType);
        }
        Log.d(TAG, "Exit processVolumeEvent()");
    }

    private void processSendDtmf(int dtmf, BluetoothDevice device) {
        Log.d(TAG, "Enter processSendDtmf()");
        if (device == null) {
            Log.w(TAG, "processSendDtmf device is null");
            return;
        }

        if (mPhoneProxy != null) {
            try {
                mPhoneProxy.sendDtmf(dtmf);
            } catch (RemoteException e) {
                Log.e(TAG, Log.getStackTraceString(new Throwable()));
            }
        } else {
            Log.e(TAG, "Handsfree phone proxy null for sending DTMF");
        }
        Log.d(TAG, "Exit processSendDtmf()");
    }

    private void processCallState(HeadsetCallState callState) {
        Log.d(TAG, "Enter processCallState()");
        processCallState(callState, false);
        Log.d(TAG, "Exit processCallState()");
    }

    private void processCallState(HeadsetCallState callState, boolean isVirtualCall) {
        Log.d(TAG, "Enter processCallState()");

        /* If active call is ended, no held call is present, disconnect SCO
         * and fake the MT Call indicators. */
        boolean isPts =
                SystemProperties.getBoolean("bt.pts.certification", false);
        if (!isPts) {
            Log.d(TAG, "mIsBlacklistedDevice:" + mIsBlacklistedDevice);
            if (mIsBlacklistedDevice &&
                mPhoneState.getNumActiveCall() == 1 &&
                callState.mNumActive == 0 &&
                callState.mNumHeld == 0 &&
                callState.mCallState == HeadsetHalConstants.CALL_STATE_INCOMING) {

                Log.d(TAG, "Disconnect SCO since active call is ended," +
                                    "only waiting call is there");
                Message m = obtainMessage(DISCONNECT_AUDIO);
                m.obj = mCurrentDevice;
                sendMessage(m);

                Log.d(TAG, "Send Idle call indicators once Active call disconnected.");
                mPhoneState.setCallState(HeadsetHalConstants.CALL_STATE_IDLE);
                phoneStateChangeNative(callState.mNumActive, callState.mNumHeld,
                      HeadsetHalConstants.CALL_STATE_IDLE, callState.mNumber, callState.mType);
                mIsCallIndDelay = true;
            }
        }

        mPhoneState.setNumActiveCall(callState.mNumActive);
        mPhoneState.setNumHeldCall(callState.mNumHeld);
        mPhoneState.setCallState(callState.mCallState);
        mPhoneState.setNumber(callState.mNumber);
        mPhoneState.setType(callState.mType);
        if (mDialingOut && callState.mCallState ==
                HeadsetHalConstants.CALL_STATE_DIALING) {
                BluetoothDevice device = getDeviceForMessage(DIALING_OUT_TIMEOUT);
                removeMessages(DIALING_OUT_TIMEOUT);
                Log.d(TAG, "mDialingOut is " + mDialingOut + ", device " + device);
                mDialingOut = false;
                if (device == null) {
                    return;
                }
                atResponseCodeNative(HeadsetHalConstants.AT_RESPONSE_OK,
                                                       0, getByteAddress(device));
        }

        /* Set ActiveScoDevice to null when call ends */
        if ((mActiveScoDevice != null) && !isInCall()
                && callState.mCallState == HeadsetHalConstants.CALL_STATE_IDLE)
            mActiveScoDevice = null;

        log("mNumActive: " + callState.mNumActive + " mNumHeld: " + callState.mNumHeld
                + " mCallState: " + callState.mCallState);
        log("mNumber: " + callState.mNumber + " mType: " + callState.mType);
        if(!isVirtualCall) {
            /* Specific handling when HS connects while in Voip call */
            if (isVirtualCallInProgress() && !isInCall() &&
                callState.mCallState == HeadsetHalConstants.CALL_STATE_IDLE) {
                Log.d(TAG, "update btif for Virtual Call active");
                callState.mNumActive = 1;
                mPhoneState.setNumActiveCall(callState.mNumActive);
            } else {
                /* Not a Virtual call request. End the virtual call, if running,
                before sending phoneStateChangeNative to BTIF */
                terminateScoUsingVirtualVoiceCall();


               /* Specific handling for case of starting MO/MT call while VOIP
               is ongoing, terminateScoUsingVirtualVoiceCall() resets callState
               from INCOMING/DIALING to IDLE. Some HS send AT+CIND? to read call
               indicators and get wrong value of callsetup. This case is hit only
               when SCO for VOIP call is not terminated via SDK API call. */
               if (mPhoneState.getCallState() != callState.mCallState) {
                   mPhoneState.setCallState(callState.mCallState);
               }
            }
        }
        processA2dpState(callState);
        Log.d(TAG, "Exit processCallState()");
    }

    /* This function makes sure that we send a2dp suspend before updating on Incomming call status.
       There may problem with some headsets if send ring and a2dp is not suspended,
       so here we suspend stream if active before updating remote.We resume streaming once
       callstate is idle and there are no active or held calls. */

    private void processA2dpState(HeadsetCallState callState) {
        Log.d(TAG, "Enter processA2dpState()");
        log("mA2dpPlayState " + getA2dpPlayState() + " mA2dpSuspend  " + mA2dpSuspend );
        if ((isInCall()) && (isConnected()) &&
            (getA2dpConnState() == BluetoothProfile.STATE_CONNECTED)) {
            if (!mA2dpSuspend) {
                Log.d(TAG, "Suspend A2DP streaming");
                mAudioManager.setParameters("A2dpSuspended=true");
                mA2dpSuspend = true;
            }
            // Cache the call states for CS calls only
            if (getA2dpPlayState() == BluetoothA2dp.STATE_PLAYING && !isVirtualCallInProgress()) {
                Log.d(TAG, "Cache the call state for future");
                mPendingCiev = true;
                mPendingCallStates.add(callState);
                return ;
            }
        }
        if (getCurrentState() != mDisconnected) {
            log("No A2dp playing to suspend");
            Log.d(TAG, "mIsCallIndDelay: " + mIsCallIndDelay);
            if (mIsCallIndDelay) {
                mIsCallIndDelay = false;
                sendMessageDelayed(SEND_INCOMING_CALL_IND, INCOMING_CALL_IND_DELAY);
            } else {
                phoneStateChangeNative(callState.mNumActive, callState.mNumHeld,
                  callState.mCallState, callState.mNumber, callState.mType);
            }
        }
        if (mA2dpSuspend && (!isAudioOn())) {
            if ((!isInCall()) && (callState.mNumber.isEmpty())) {
                log("Set A2dpSuspended=false to reset the a2dp state to standby");
                mAudioManager.setParameters("A2dpSuspended=false");
                mA2dpSuspend = false;
            }
        }
        Log.d(TAG, "Exit processA2dpState()");
    }

    // 1 enable noice reduction
    // 0 disable noice reduction
    private void processNoiceReductionEvent(int enable, BluetoothDevice device) {
        Log.d(TAG, "Enter processNoiceReductionEvent()");
        HashMap<String, Integer> AudioParamNrec = mHeadsetAudioParam.get(device);
        if (AudioParamNrec != null && !AudioParamNrec.isEmpty()) {
            if (enable == 1)
                AudioParamNrec.put("NREC", 1);
            else
                AudioParamNrec.put("NREC", 0);
            log("NREC value for device :" + device + " is: " + AudioParamNrec.get("NREC"));
        } else {
            Log.e(TAG, "processNoiceReductionEvent: AudioParamNrec is null ");
        }

        if (mActiveScoDevice != null && mActiveScoDevice.equals(device)
                && mAudioState == BluetoothHeadset.STATE_AUDIO_CONNECTED) {
            setAudioParameters(device);
        }
        Log.d(TAG, "Exit processNoiceReductionEvent()");
    }

    // 2 - WBS on
    // 1 - NBS on
    private void processWBSEvent(int enable, BluetoothDevice device) {
        Log.d(TAG, "Enter processWBSEvent()");
        HashMap<String, Integer> AudioParamCodec = mHeadsetAudioParam.get(device);
        if (AudioParamCodec != null && !AudioParamCodec.isEmpty()) {
            AudioParamCodec.put("codec", enable);
        } else {
            Log.e(TAG,"processWBSEvent: AudioParamNrec is null ");
        }

        if (enable == 2) {
            Log.d(TAG,
                    "AudioManager.setParameters: bt_wbs=on, device=" + device.getName() + "["
                            + device.getAddress() + "]");
            mAudioManager.setParameters(HEADSET_WBS + "=on");
        } else {
            Log.d(TAG,
                    "AudioManager.setParameters: bt_wbs=off, enable=" + enable
                            + ", device=" + device.getName() + "[" + device.getAddress() + "]");
            mAudioManager.setParameters(HEADSET_WBS + "=off");
        }
        Log.d(TAG, "Exit processWBSEvent()");
    }

    private void processAtChld(int chld, BluetoothDevice device) {
        Log.d(TAG, "Enter processAtChld()");
        if (device == null) {
            Log.w(TAG, "processAtChld device is null");
            return;
        }

        if (mPhoneProxy != null) {
            try {
                if (mPhoneProxy.processChld(chld)) {
                    atResponseCodeNative(
                            HeadsetHalConstants.AT_RESPONSE_OK, 0, getByteAddress(device));
                } else {
                    atResponseCodeNative(
                            HeadsetHalConstants.AT_RESPONSE_ERROR, 0, getByteAddress(device));
                }
            } catch (RemoteException e) {
                Log.e(TAG, Log.getStackTraceString(new Throwable()));
                atResponseCodeNative(
                        HeadsetHalConstants.AT_RESPONSE_ERROR, 0, getByteAddress(device));
            }
        } else {
            Log.e(TAG, "Handsfree phone proxy null for At+Chld");
            atResponseCodeNative(HeadsetHalConstants.AT_RESPONSE_ERROR, 0, getByteAddress(device));
        }
        Log.d(TAG, "Exit processAtChld()");
    }

    private void processSubscriberNumberRequest(BluetoothDevice device) {
        Log.d(TAG, "Enter processSubscriberNumberRequest()");
        if (device == null) {
            Log.w(TAG, "processSubscriberNumberRequest device is null");
            return;
        }

        if (mPhoneProxy != null) {
            try {
                String number = mPhoneProxy.getSubscriberNumber();
                if (number != null) {
                    atResponseStringNative("+CNUM: ,\"" + number + "\","
                                    + PhoneNumberUtils.toaFromString(number) + ",,4",
                            getByteAddress(device));
                    atResponseCodeNative(
                            HeadsetHalConstants.AT_RESPONSE_OK, 0, getByteAddress(device));
                } else {
                    Log.e(TAG, "getSubscriberNumber returns null");
                    atResponseCodeNative(
                            HeadsetHalConstants.AT_RESPONSE_ERROR, 0, getByteAddress(device));
                }
            } catch (RemoteException e) {
                Log.e(TAG, Log.getStackTraceString(new Throwable()));
                atResponseCodeNative(
                        HeadsetHalConstants.AT_RESPONSE_ERROR, 0, getByteAddress(device));
            }
        } else {
            Log.e(TAG, "Handsfree phone proxy null for At+CNUM");
        }
        Log.d(TAG, "Exit processSubscriberNumberRequest()");
    }

    private void processAtCind(BluetoothDevice device) {
        Log.d(TAG, "Enter processAtCind()");
        int call, call_setup;

        if (device == null) {
            Log.w(TAG, "processAtCind device is null");
            return;
        }

        /* Handsfree carkits expect that +CIND is properly responded to
         Hence we ensure that a proper response is sent
         for the virtual call too.*/
        if (isVirtualCallInProgress()) {
            call = mPhoneState.getNumActiveCall();
            call_setup = 0;
        } else {
            // regular phone call
            call = mPhoneState.getNumActiveCall();
            call_setup = mPhoneState.getNumHeldCall();
        }

        cindResponseNative(mPhoneState.getService(), call, call_setup, mPhoneState.getCallState(),
                mPhoneState.getSignal(), mPhoneState.getRoam(), mPhoneState.getBatteryCharge(),
                getByteAddress(device));
        Log.d(TAG, "Exit processAtCind()");
    }

    private void processAtCops(BluetoothDevice device) {
        Log.d(TAG, "Enter processAtCops()");
        if (device == null) {
            Log.w(TAG, "processAtCops device is null");
            return;
        }

        if (mPhoneProxy != null) {
            try {
                String operatorName = mPhoneProxy.getNetworkOperator();
                if (operatorName == null || operatorName.equals("")) {
                    operatorName = "No operator";
                }
                copsResponseNative(operatorName, getByteAddress(device));
            } catch (RemoteException e) {
                Log.e(TAG, Log.getStackTraceString(new Throwable()));
                copsResponseNative("", getByteAddress(device));
            }
        } else {
            Log.e(TAG, "Handsfree phone proxy null for At+COPS");
            copsResponseNative("", getByteAddress(device));
        }
        Log.d(TAG, "Exit processAtCops()");
    }

    private void processAtClcc(BluetoothDevice device) {
        Log.d(TAG, "Enter processAtClcc()");
        if (device == null) {
            Log.w(TAG, "processAtClcc device is null");
            return;
        }

        if (mPhoneProxy != null) {
            try {
                if (isVirtualCallInProgress()) {
                    String phoneNumber = "";
                    int type = PhoneNumberUtils.TOA_Unknown;
                    try {
                        phoneNumber = mPhoneProxy.getSubscriberNumber();
                        type = PhoneNumberUtils.toaFromString(phoneNumber);
                    } catch (RemoteException ee) {
                        Log.e(TAG, "Unable to retrieve phone number"
                                        + "using IBluetoothHeadsetPhone proxy");
                        phoneNumber = "";
                    }
                    // call still in dialling or alerting state
                    if (mPhoneState.getNumActiveCall() == 0)
                        clccResponseNative(1, 0, mPhoneState.getCallState(), 0, false,
                                            phoneNumber, type, getByteAddress(device));
                    else
                        clccResponseNative(1, 0, 0, 0, false, phoneNumber, type,
                                                       getByteAddress(device));

                    clccResponseNative(0, 0, 0, 0, false, "", 0, getByteAddress(device));
                } else if (!mPhoneProxy.listCurrentCalls()) {
                    clccResponseNative(0, 0, 0, 0, false, "", 0, getByteAddress(device));
                } else {
                    Log.d(TAG, "Starting CLCC response timeout for device: " + device);
                    Message m = obtainMessage(CLCC_RSP_TIMEOUT);
                    m.obj = getMatchingDevice(device);
                    sendMessageDelayed(m, CLCC_RSP_TIMEOUT_VALUE);
                }
            } catch (RemoteException e) {
                Log.e(TAG, Log.getStackTraceString(new Throwable()));
                clccResponseNative(0, 0, 0, 0, false, "", 0, getByteAddress(device));
            }
        } else {
            Log.e(TAG, "Handsfree phone proxy null for At+CLCC");
            clccResponseNative(0, 0, 0, 0, false, "", 0, getByteAddress(device));
        }
        Log.d(TAG, "Exit processAtClcc()");
    }

    private void processAtCscs(String atString, int type, BluetoothDevice device) {
        log("processAtCscs - atString = " + atString);
        if (mPhonebook != null) {
            mPhonebook.handleCscsCommand(atString, type, device);
        } else {
            Log.e(TAG, "Phonebook handle null for At+CSCS");
            atResponseCodeNative(HeadsetHalConstants.AT_RESPONSE_ERROR, 0, getByteAddress(device));
        }
        Log.d(TAG, "Exit processAtCscs()");
    }

    private void processAtCpbs(String atString, int type, BluetoothDevice device) {
        log("processAtCpbs - atString = " + atString);
        if (mPhonebook != null) {
            mPhonebook.handleCpbsCommand(atString, type, device);
        } else {
            Log.e(TAG, "Phonebook handle null for At+CPBS");
            atResponseCodeNative(HeadsetHalConstants.AT_RESPONSE_ERROR, 0, getByteAddress(device));
        }
        Log.d(TAG, "Exit processAtCpbs()");
    }

    private void processAtCpbr(String atString, int type, BluetoothDevice device) {
        log("processAtCpbr - atString = " + atString);
        if (mPhonebook != null) {
            mPhonebook.handleCpbrCommand(atString, type, device);
        } else {
            Log.e(TAG, "Phonebook handle null for At+CPBR");
            atResponseCodeNative(HeadsetHalConstants.AT_RESPONSE_ERROR, 0, getByteAddress(device));
        }
        Log.d(TAG, "Exit processAtCpbr()");
    }

    private void queryPhoneState() {
        if (mPhoneProxy != null) {
            try {
                mPhoneProxy.queryPhoneState();
            } catch (RemoteException e) {
                Log.e(TAG, Log.getStackTraceString(new Throwable()));
            }
        } else {
            Log.e(TAG, "Handsfree phone proxy null for query phone state");
        }
    }

    /**
     * Find a character ch, ignoring quoted sections.
     * Return input.length() if not found.
     */
    static private int findChar(char ch, String input, int fromIndex) {
        Log.d(TAG, "Enter findChar()");
        for (int i = fromIndex; i < input.length(); i++) {
            char c = input.charAt(i);
            if (c == '"') {
                i = input.indexOf('"', i + 1);
                if (i == -1) {
                    return input.length();
                }
            } else if (c == ch) {
                return i;
            }
        }
        Log.d(TAG, "Exit findChar()");
        return input.length();
    }

    /**
     * Break an argument string into individual arguments (comma delimited).
     * Integer arguments are turned into Integer objects. Otherwise a String
     * object is used.
     */
    static private Object[] generateArgs(String input) {
        Log.d(TAG, "Enter generateArgs()");
        int i = 0;
        int j;
        ArrayList<Object> out = new ArrayList<Object>();
        while (i <= input.length()) {
            j = findChar(',', input, i);

            String arg = input.substring(i, j);
            try {
                out.add(new Integer(arg));
            } catch (NumberFormatException e) {
                out.add(arg);
            }

            i = j + 1; // move past comma
        }
        Log.d(TAG, "Exit generateArgs()");
        return out.toArray();
    }

    /**
     * Process vendor specific AT commands
     * @param atString AT command after the "AT+" prefix
     * @param device Remote device that has sent this command
     */
<<<<<<< HEAD
    private void processVendorSpecificAt(String atString, BluetoothDevice device) {
=======
    private boolean processVendorSpecificAt(String atString) {
        Log.d(TAG, "Enter processVendorSpecificAt()");
>>>>>>> 79c8a213
        log("processVendorSpecificAt - atString = " + atString);

        // Currently we accept only SET type commands.
        int indexOfEqual = atString.indexOf("=");
        if (indexOfEqual == -1) {
            Log.e(TAG, "processVendorSpecificAt: command type error in " + atString);
            atResponseCodeNative(HeadsetHalConstants.AT_RESPONSE_ERROR, 0, getByteAddress(device));
            return;
        }

        String command = atString.substring(0, indexOfEqual);
        Integer companyId = VENDOR_SPECIFIC_AT_COMMAND_COMPANY_ID.get(command);
        if (companyId == null) {
            Log.e(TAG, "processVendorSpecificAt: unsupported command: " + atString);
            atResponseCodeNative(HeadsetHalConstants.AT_RESPONSE_ERROR, 0, getByteAddress(device));
            return;
        }

        String arg = atString.substring(indexOfEqual + 1);
        if (arg.startsWith("?")) {
            Log.e(TAG, "processVendorSpecificAt: command type error in " + atString);
            atResponseCodeNative(HeadsetHalConstants.AT_RESPONSE_ERROR, 0, getByteAddress(device));
            return;
        }

        Object[] args = generateArgs(arg);
        if (command.equals(BluetoothHeadset.VENDOR_SPECIFIC_HEADSET_EVENT_XAPL)) {
            processAtXapl(args, device);
        }
        broadcastVendorSpecificEventIntent(
<<<<<<< HEAD
                command, companyId, BluetoothHeadset.AT_CMD_TYPE_SET, args, device);
        atResponseCodeNative(HeadsetHalConstants.AT_RESPONSE_OK, 0, getByteAddress(device));
    }

    /**
     * Process AT+XAPL AT command
     * @param args command arguments after the equal sign
     * @param device Remote device that has sent this command
     */
    private void processAtXapl(Object[] args, BluetoothDevice device) {
        if (args.length != 2) {
            Log.w(TAG, "processAtXapl() args length must be 2: " + String.valueOf(args.length));
            return;
        }
        if (!(args[0] instanceof String) || !(args[1] instanceof Integer)) {
            Log.w(TAG, "processAtXapl() argument types not match");
            return;
        }
        // feature = 2 indicates that we support battery level reporting only
        atResponseStringNative("+XAPL=iPhone," + String.valueOf(2), getByteAddress(device));
=======
                command, companyId, BluetoothHeadset.AT_CMD_TYPE_SET, args, mCurrentDevice);
        atResponseCodeNative(HeadsetHalConstants.AT_RESPONSE_OK, 0, getByteAddress(mCurrentDevice));
        Log.d(TAG, "Exit processVendorSpecificAt()");
        return true;
>>>>>>> 79c8a213
    }

    private void processUnknownAt(String atString, BluetoothDevice device) {
        Log.d(TAG, "Enter processUnknownAt()");
        if (device == null) {
            Log.w(TAG, "processUnknownAt device is null");
            return;
        }
        log("processUnknownAt - atString = " + atString);
        String atCommand = parseUnknownAt(atString);
        int commandType = getAtCommandType(atCommand);
        if (atCommand.startsWith("+CSCS")) {
            processAtCscs(atCommand.substring(5), commandType, device);
        } else if (atCommand.startsWith("+CPBS")) {
            processAtCpbs(atCommand.substring(5), commandType, device);
        } else if (atCommand.startsWith("+CPBR")) {
            processAtCpbr(atCommand.substring(5), commandType, device);
        }
        else if (atCommand.startsWith("+CSQ")) {
            atResponseCodeNative(HeadsetHalConstants.AT_RESPONSE_ERROR, 4, getByteAddress(device));
<<<<<<< HEAD
        } else {
            processVendorSpecificAt(atCommand, device);
        }
=======
        else if (!processVendorSpecificAt(atCommand))
            atResponseCodeNative(HeadsetHalConstants.AT_RESPONSE_ERROR, 0, getByteAddress(device));
        Log.d(TAG, "Exit processUnknownAt()");
>>>>>>> 79c8a213
    }

    private void processKeyPressed(BluetoothDevice device) {
        Log.d(TAG, "Enter processKeyPressed()");
        if (device == null) {
            Log.w(TAG, "processKeyPressed device is null");
            return;
        }

        if (mPhoneState.getCallState() == HeadsetHalConstants.CALL_STATE_INCOMING) {
            if (mPhoneProxy != null) {
                try {
                    mPhoneProxy.answerCall();
                } catch (RemoteException e) {
                    Log.e(TAG, Log.getStackTraceString(new Throwable()));
                }
            } else {
                Log.e(TAG, "Handsfree phone proxy null for answering call");
            }
        } else if (mPhoneState.getNumActiveCall() > 0) {
            if (!isAudioOn()) {
                connectAudioNative(getByteAddress(mCurrentDevice));
            } else {
                if (mPhoneProxy != null) {
                    try {
                        mPhoneProxy.hangupCall();
                    } catch (RemoteException e) {
                        Log.e(TAG, Log.getStackTraceString(new Throwable()));
                    }
                } else {
                    Log.e(TAG, "Handsfree phone proxy null for hangup call");
                }
            }
        } else {
            String dialNumber = mPhonebook.getLastDialledNumber();
            if (dialNumber == null) {
                log("processKeyPressed, last dial number null");
                return;
            }
            Intent intent = new Intent(
                    Intent.ACTION_CALL_PRIVILEGED, Uri.fromParts(SCHEME_TEL, dialNumber, null));
            intent.setFlags(Intent.FLAG_ACTIVITY_NEW_TASK);
            mService.startActivity(intent);
        }
        Log.d(TAG, "Exit processKeyPressed()");
    }

    /**
     * Send HF indicator value changed intent
     * @param device Device whose HF indicator value has changed
     * @param ind_id Indicator ID [0-65535]
     * @param ind_value Indicator Value [0-65535], -1 means invalid but ind_id is supported
     */
    private void sendIndicatorIntent(BluetoothDevice device, int ind_id, int ind_value) {
        Intent intent = new Intent(BluetoothHeadset.ACTION_HF_INDICATORS_VALUE_CHANGED);
        intent.putExtra(BluetoothDevice.EXTRA_DEVICE, device);
        intent.putExtra(BluetoothHeadset.EXTRA_HF_INDICATORS_IND_ID, ind_id);
        intent.putExtra(BluetoothHeadset.EXTRA_HF_INDICATORS_IND_VALUE, ind_value);

        mService.sendBroadcast(intent, HeadsetService.BLUETOOTH_PERM);
    }

    private void processAtBind(String at_string, BluetoothDevice device) {
        log("processAtBind: " + at_string);

        // Parse the AT String to find the Indicator Ids that are supported
        int ind_id = 0;
        int iter = 0;
        int iter1 = 0;

        while (iter < at_string.length()) {
            iter1 = findChar(',', at_string, iter);
            String id = at_string.substring(iter, iter1);

            try {
                ind_id = Integer.valueOf(id);
            } catch (NumberFormatException e) {
                Log.e(TAG, Log.getStackTraceString(new Throwable()));
            }

            switch (ind_id) {
                case HeadsetHalConstants.HF_INDICATOR_ENHANCED_DRIVER_SAFETY:
                    log("Send Broadcast intent for the Enhanced Driver Safety indicator.");
                    sendIndicatorIntent(device, ind_id, -1);
                    break;
                case HeadsetHalConstants.HF_INDICATOR_BATTERY_LEVEL_STATUS:
                    log("Send Broadcast intent for the Battery Level indicator.");
                    sendIndicatorIntent(device, ind_id, -1);
                    break;
                default:
                    log("Invalid HF Indicator Received");
                    break;
            }

            iter = iter1 + 1; // move past comma
        }
        Log.d(TAG, "Exit processAtBind()");
    }

    private void processAtBiev(int indId, int indValue, BluetoothDevice device) {
        log("processAtBiev: ind_id=" + indId + ", ind_value=" + indValue);
        sendIndicatorIntent(device, indId, indValue);
    }

    private void processCpbr(Intent intent)
    {
        int atCommandResult = 0;
        int atCommandErrorCode = 0;
        BluetoothDevice device = intent.getParcelableExtra(BluetoothDevice.EXTRA_DEVICE);
        Log.d(TAG, "Enter processCpbr()");
        // ASSERT: (headset != null) && headSet.isConnected()
        // REASON: mCheckingAccessPermission is true, otherwise resetAtState
        // has set mCheckingAccessPermission to false
        if (intent.getAction().equals(BluetoothDevice.ACTION_CONNECTION_ACCESS_REPLY)) {
            if (intent.getIntExtra(BluetoothDevice.EXTRA_CONNECTION_ACCESS_RESULT,
                                   BluetoothDevice.CONNECTION_ACCESS_NO)
                    == BluetoothDevice.CONNECTION_ACCESS_YES) {
                if (intent.getBooleanExtra(BluetoothDevice.EXTRA_ALWAYS_ALLOWED, false)) {
                    mCurrentDevice.setPhonebookAccessPermission(BluetoothDevice.ACCESS_ALLOWED);
                }
                atCommandResult = mPhonebook.processCpbrCommand(device);
            } else {
                if (intent.getBooleanExtra(BluetoothDevice.EXTRA_ALWAYS_ALLOWED, false)) {
                    mCurrentDevice.setPhonebookAccessPermission(
                            BluetoothDevice.ACCESS_REJECTED);
                }
            }
        }
        mPhonebook.setCpbrIndex(-1);
        mPhonebook.setCheckingAccessPermission(false);

        if (atCommandResult >= 0) {
            atResponseCodeNative(atCommandResult, atCommandErrorCode, getByteAddress(device));
        } else {
            log("processCpbr - RESULT_NONE");
        }
        Log.d(TAG, "Exit processCpbr()");
    }

    private void onConnectionStateChanged(int state, byte[] address) {
        Log.d(TAG, "Enter onConnectionStateChanged()");
        StackEvent event = new StackEvent(EVENT_TYPE_CONNECTION_STATE_CHANGED);
        event.valueInt = state;
        event.device = getDevice(address);
        sendMessage(STACK_EVENT, event);
        Log.d(TAG, "Exit onConnectionStateChanged()");
    }

    private void onAudioStateChanged(int state, byte[] address) {
        Log.d(TAG, "Enter onAudioStateChanged()");
        StackEvent event = new StackEvent(EVENT_TYPE_AUDIO_STATE_CHANGED);
        event.valueInt = state;
        event.device = getDevice(address);
        sendMessage(STACK_EVENT, event);
        Log.d(TAG, "Exit onAudioStateChanged()");
    }

    private void onVrStateChanged(int state, byte[] address) {
        Log.d(TAG, "Enter onVrStateChanged()");
        StackEvent event = new StackEvent(EVENT_TYPE_VR_STATE_CHANGED);
        event.valueInt = state;
        event.device = getDevice(address);
        sendMessage(STACK_EVENT, event);
        Log.d(TAG, "Exit onVrStateChanged()");
    }

    private void onAnswerCall(byte[] address) {
        Log.d(TAG, "Enter onAnswerCall()");
        StackEvent event = new StackEvent(EVENT_TYPE_ANSWER_CALL);
        event.device = getDevice(address);
        sendMessage(STACK_EVENT, event);
        Log.d(TAG, "Exit onAnswerCall()");
    }

    private void onHangupCall(byte[] address) {
        Log.d(TAG, "Enter onHangupCall()");
        StackEvent event = new StackEvent(EVENT_TYPE_HANGUP_CALL);
        event.device = getDevice(address);
        sendMessage(STACK_EVENT, event);
        Log.d(TAG, "Exit onHangupCall()");
    }

    private void onVolumeChanged(int type, int volume, byte[] address) {
        Log.d(TAG, "Enter onVolumeChanged()");
        StackEvent event = new StackEvent(EVENT_TYPE_VOLUME_CHANGED);
        event.valueInt = type;
        event.valueInt2 = volume;
        event.device = getDevice(address);
        sendMessage(STACK_EVENT, event);
        Log.d(TAG, "Exit onVolumeChanged()");
    }

    private void onDialCall(String number, byte[] address) {
        Log.d(TAG, "Enter onDialCall()");
        StackEvent event = new StackEvent(EVENT_TYPE_DIAL_CALL);
        event.valueString = number;
        event.device = getDevice(address);
        sendMessage(STACK_EVENT, event);
        Log.d(TAG, "Exit onDialCall()");
    }

    private void onSendDtmf(int dtmf, byte[] address) {
        Log.d(TAG, "Enter onSendDtmf()");
        StackEvent event = new StackEvent(EVENT_TYPE_SEND_DTMF);
        event.valueInt = dtmf;
        event.device = getDevice(address);
        sendMessage(STACK_EVENT, event);
        Log.d(TAG, "Exit onSendDtmf()");
    }

    private void onNoiceReductionEnable(boolean enable, byte[] address) {
        Log.d(TAG, "Enter onNoiceReductionEnable()");
        StackEvent event = new StackEvent(EVENT_TYPE_NOICE_REDUCTION);
        event.valueInt = enable ? 1 : 0;
        event.device = getDevice(address);
        sendMessage(STACK_EVENT, event);
        Log.d(TAG, "Exit onNoiceReductionEnable()");
    }

    private void onWBS(int codec, byte[] address) {
        Log.d(TAG, "Enter onWBS()");
        StackEvent event = new StackEvent(EVENT_TYPE_WBS);
        event.valueInt = codec;
        event.device = getDevice(address);
        sendMessage(STACK_EVENT, event);
        Log.d(TAG, "Exit onWBS()");
    }

    private void onAtChld(int chld, byte[] address) {
        Log.d(TAG, "Enter onAtChld()");
        StackEvent event = new StackEvent(EVENT_TYPE_AT_CHLD);
        event.valueInt = chld;
        event.device = getDevice(address);
        sendMessage(STACK_EVENT, event);
        Log.d(TAG, "Exit onAtChld()");
    }

    private void onAtCnum(byte[] address) {
        Log.d(TAG, "Enter onAtCnum()");
        StackEvent event = new StackEvent(EVENT_TYPE_SUBSCRIBER_NUMBER_REQUEST);
        event.device = getDevice(address);
        sendMessage(STACK_EVENT, event);
        Log.d(TAG, "Exit onAtCnum()");
    }

    private void onAtCind(byte[] address) {
        Log.d(TAG, "Enter onAtCind()");
        StackEvent event = new StackEvent(EVENT_TYPE_AT_CIND);
        event.device = getDevice(address);
        sendMessage(STACK_EVENT, event);
        Log.d(TAG, "Exit onAtCind()");
    }

    private void onAtCops(byte[] address) {
        Log.d(TAG, "Enter onAtCops()");
        StackEvent event = new StackEvent(EVENT_TYPE_AT_COPS);
        event.device = getDevice(address);
        sendMessage(STACK_EVENT, event);
        Log.d(TAG, "Exit onAtCops()");
    }

    private void onAtClcc(byte[] address) {
        Log.d(TAG, "Enter onAtClcc()");
        StackEvent event = new StackEvent(EVENT_TYPE_AT_CLCC);
        event.device = getDevice(address);
        sendMessage(STACK_EVENT, event);
        Log.d(TAG, "Exit onAtClcc()");
    }

    private void onUnknownAt(String atString, byte[] address) {
        Log.d(TAG, "Enter onUnknownAt()");
        StackEvent event = new StackEvent(EVENT_TYPE_UNKNOWN_AT);
        event.valueString = atString;
        event.device = getDevice(address);
        sendMessage(STACK_EVENT, event);
        Log.d(TAG, "Exit onUnknownAt()");
    }

    private void onKeyPressed(byte[] address) {
        Log.d(TAG, "Enter onKeyPressed()");
        StackEvent event = new StackEvent(EVENT_TYPE_KEY_PRESSED);
        event.device = getDevice(address);
        sendMessage(STACK_EVENT, event);
        Log.d(TAG, "Exit onKeyPressed()");
    }

    private void onATBind(String atString, byte[] address) {
        Log.d(TAG, "Enter onAtBind()");
        StackEvent event = new StackEvent(EVENT_TYPE_BIND);
        event.valueString = atString;
        event.device = getDevice(address);
        sendMessage(STACK_EVENT, event);
        Log.d(TAG, "Exit onAtBind()");
    }

    private void onATBiev(int ind_id, int ind_value, byte[] address) {
        Log.d(TAG, "Enter onAtBiev()");
        StackEvent event = new StackEvent(EVENT_TYPE_BIEV);
        event.valueInt = ind_id;
        event.valueInt2 = ind_value;
        event.device = getDevice(address);
        sendMessage(STACK_EVENT, event);
        Log.d(TAG, "Exit onAtBiev()");
    }

    private void processIntentBatteryChanged(Intent intent) {
        Log.d(TAG, "Enter processIntentBatteryChanged()");
        int batteryLevel = intent.getIntExtra("level", -1);
        int scale = intent.getIntExtra("scale", -1);
        if (batteryLevel == -1 || scale == -1 || scale == 0) {
            Log.e(TAG, "Bad Battery Changed intent: " + batteryLevel + "," + scale);
            return;
        }
        batteryLevel = batteryLevel * 5 / scale;
        mPhoneState.setBatteryCharge(batteryLevel);
        Log.d(TAG, "Exit processIntentBatteryChanged()");
    }

    private void processDeviceStateChanged(HeadsetDeviceState deviceState) {
        Log.d(TAG, "Enter processDeviceStateChanged()");
        notifyDeviceStatusNative(deviceState.mService, deviceState.mRoam, deviceState.mSignal,
                deviceState.mBatteryCharge);
        Log.d(TAG, "Exit processDeviceStateChanged()");
    }

    private void processSendClccResponse(HeadsetClccResponse clcc) {
        Log.d(TAG, "Enter processSendClccResponse()");
        BluetoothDevice device = getDeviceForMessage(CLCC_RSP_TIMEOUT);
        if (device == null) {
            Log.w(TAG, "device is null, not sending clcc response");
            return;
        }
        if (clcc.mIndex == 0) {
            getHandler().removeMessages(CLCC_RSP_TIMEOUT, device);
        }
        clccResponseNative(clcc.mIndex, clcc.mDirection, clcc.mStatus, clcc.mMode, clcc.mMpty,
                clcc.mNumber, clcc.mType, getByteAddress(device));
        Log.d(TAG, "Exit processSendClccResponse()");
    }

    private void processSendVendorSpecificResultCode(HeadsetVendorSpecificResultCode resultCode) {
        Log.d(TAG, "Enter processSendVendorSpecificResultCode()");
        String stringToSend = resultCode.mCommand + ": ";
        if (resultCode.mArg != null) {
            stringToSend += resultCode.mArg;
        }
        atResponseStringNative(stringToSend, getByteAddress(resultCode.mDevice));
        Log.d(TAG, "Exit processSendVendorSpecificResultCode()");
    }

    private String getCurrentDeviceName(BluetoothDevice device) {
        Log.d(TAG, "Enter getCurrentDeviceName()");
        String defaultName = "<unknown>";

        if (device == null) {
            return defaultName;
        }

        String deviceName = device.getName();
        if (deviceName == null) {
            return defaultName;
        }
        Log.d(TAG, "Exit getCurrentDeviceName()");
        return deviceName;
    }

    private byte[] getByteAddress(BluetoothDevice device) {
        Log.d(TAG, "getByteAddress()");
        return Utils.getBytesFromAddress(device.getAddress());
    }

    private BluetoothDevice getDevice(byte[] address) {
        Log.d(TAG, "getDevice()");
        return mAdapter.getRemoteDevice(Utils.getAddressStringFromByte(address));
    }

    private boolean isRinging() {
        return mPhoneState.getCallState() == HeadsetHalConstants.CALL_STATE_INCOMING;
    }

    boolean isInCall() {
        Log.d(TAG, "isInCall()");
        return ((mPhoneState.getNumActiveCall() > 0) || (mPhoneState.getNumHeldCall() > 0) ||
                ((mPhoneState.getCallState() != HeadsetHalConstants.CALL_STATE_IDLE)));
    }

    // Accept incoming SCO only when there is in-band ringing, incoming call,
    // active call, VR activated, active VOIP call
    private boolean isScoAcceptable() {
        Log.d(TAG, "isScoAcceptable()");
        if (mForceScoAudio) return true;
        return mAudioRouteAllowed && (mVoiceRecognitionStarted ||
               ((mPhoneState.getNumActiveCall() > 0) || (mPhoneState.getNumHeldCall() > 0) ||
                ((mPhoneState.getCallState() != HeadsetHalConstants.CALL_STATE_IDLE) &&
                 (mPhoneState.getCallState() != HeadsetHalConstants.CALL_STATE_INCOMING)))
                           || (BluetoothHeadset.isInbandRingingSupported(mService) && isRinging()));
    }

    boolean isConnected() {
        Log.d(TAG, "isConnected()");
        IState currentState = getCurrentState();
        return (currentState == mConnected || currentState == mAudioOn);
    }

    boolean okToConnect(BluetoothDevice device) {
        Log.d(TAG, "Enter okToConnect()");
        AdapterService adapterService = AdapterService.getAdapterService();
        int priority = mService.getPriority(device);
        boolean ret = false;
        // check if this is an incoming connection in Quiet mode.
        if ((adapterService == null)
                || ((adapterService.isQuietModeEnabled() == true) && (mTargetDevice == null))) {
            ret = false;
        }
        // check priority and accept or reject the connection. if priority is undefined
        // it is likely that our SDP has not completed and peer is initiating the
        // connection. Allow this connection, provided the device is bonded
        else if ((BluetoothProfile.PRIORITY_OFF < priority)
                || ((BluetoothProfile.PRIORITY_UNDEFINED == priority)
                           && (device.getBondState() != BluetoothDevice.BOND_NONE))) {
            ret = true;
        }
        Log.d(TAG, "Exit okToConnect()");
        return ret;
    }

    boolean isConnectedDeviceBlacklistedforIncomingCall() {
        // Checking for the Blacklisted device Addresses
        if (max_hf_connections < 2) {
            BluetoothDevice device = mConnectedDevicesList.get(0);
            for (int j = 0; j < BlacklistDeviceAddrToDelayCallInd.length;j++) {
                 String addr = BlacklistDeviceAddrToDelayCallInd[j];
                 if (device.toString().toLowerCase().startsWith(addr.toLowerCase())) {
                     Log.d(TAG,"Remote device address Blacklisted for sending delay");
                     return true;
                 }
            }
        }
        return false;
    }
    private void sendVoipConnectivityNetworktype(boolean isVoipStarted) {
        Log.d(TAG, "Enter sendVoipConnectivityNetworktype()");
        NetworkInfo networkInfo = mConnectivityManager.getActiveNetworkInfo();
        if (networkInfo == null || !networkInfo.isAvailable() || !networkInfo.isConnected()) {
            Log.e(TAG, "No connected/available connectivity network, don't update soc");
            return;
        }

        if (networkInfo.getType() == ConnectivityManager.TYPE_MOBILE) {
            log("Voip/VoLTE started/stopped on n/w TYPE_MOBILE, don't update to soc");
        } else if (networkInfo.getType() == ConnectivityManager.TYPE_WIFI) {
            log("Voip/VoLTE started/stopped on n/w TYPE_WIFI, update n/w type & start/stop to soc");
            /* TODO: Enable this after libhardware and frameworks gerrits are merged
            voipNetworkWifiInfoNative(isVoipStarted, true);
            */
        } else {
            log("Voip/VoLTE started/stopped on some other n/w, don't update to soc");
        }
        Log.d(TAG, "Exit sendVoipConnectivityNetworktype()");
    }

    @Override
    protected void log(String msg) {
        if (DBG) {
            super.log(msg);
        }
    }

    public void handleAccessPermissionResult(Intent intent) {
        Log.d(TAG, "Enter handleAccessPermissionResult()");
        log("handleAccessPermissionResult");
        BluetoothDevice device = intent.getParcelableExtra(BluetoothDevice.EXTRA_DEVICE);
        if (mPhonebook != null) {
            if (!mPhonebook.getCheckingAccessPermission()) {
                return;
            }

            Message m = obtainMessage(PROCESS_CPBR);
            m.obj = intent;
            sendMessage(m);
        } else {
            Log.e(TAG, "Phonebook handle null");
            if (device != null) {
                atResponseCodeNative(
                        HeadsetHalConstants.AT_RESPONSE_ERROR, 0, getByteAddress(device));
            }
        }
        Log.d(TAG, "Exit handleAccessPermissionResult()");
    }


    public class AudioPlayer implements Runnable {
        AudioTrack mAudioTrack;
        int mBufferSize;

        boolean mPlay;
        boolean mIsPlaying;

        short[] mAudioData;

        Thread mFillerThread = null;

        public AudioPlayer() {
            mBufferSize = 0;
            mBufferSize =
                    AudioTrack.getMinBufferSize(
                        8000,
                        AudioFormat.CHANNEL_OUT_MONO,
                        AudioFormat.ENCODING_PCM_16BIT);
            mPlay = false;
            mIsPlaying = false;
            if (mBufferSize <= 0) {
                Log.e(TAG, "audio track buffer size not valid");
                return;
            }

            // setup audio data (silence will suffice)
            mAudioData = new short[mBufferSize];
            for (int index = 0; index < mBufferSize; index++) {
                 mAudioData[index] = 0;
            }
        }

        public boolean isPlaying() {
            synchronized (this) {
                return mIsPlaying;
            }
        }

        public void start() {
            if (mPlay == true)
                return;

            if (mBufferSize <= 0) {
                mBufferSize =
                        AudioTrack.getMinBufferSize(
                            8000,
                            AudioFormat.CHANNEL_OUT_MONO,
                            AudioFormat.ENCODING_PCM_16BIT);

                if (mBufferSize <= 0) {
                    Log.e(TAG, "In start, audio track buffer size not valid");
                    return;
                }
                // setup audio data (silence will suffice)
                mAudioData = new short[mBufferSize];
                for (int index = 0; index < mBufferSize; index++) {
                     mAudioData[index] = 0;
                }
            }
            mPlay = true;
            mFillerThread = new Thread(this);
            if(mFillerThread != null)
               mFillerThread.start();
        }

        public void stop() {
            mPlay = false;

            try {
                Log.d(TAG, "waiting for audio track thread to exit");
                if(mFillerThread != null)
                   mFillerThread.join();
                Log.d(TAG, "audio track thread exited or timed out");
            } catch (InterruptedException ex) {
            }

            mFillerThread = null;
        }

        @Override
        public void run() {
            mAudioTrack =
                new AudioTrack(
                    AudioManager.STREAM_VOICE_CALL,
                    8000,
                    AudioFormat.CHANNEL_OUT_MONO,
                    AudioFormat.ENCODING_PCM_16BIT,
                    mBufferSize,
                    AudioTrack.MODE_STREAM);

            Process.setThreadPriority(Process.THREAD_PRIORITY_URGENT_AUDIO);

            if (mAudioTrack != null)
                mAudioTrack.play();
            synchronized (this) {
                mIsPlaying = true;
            }
            while (mAudioTrack != null && mPlay) {
                mAudioTrack.write(mAudioData, 0, mBufferSize);
            }

            if (mAudioTrack != null) {
                Log.d(TAG, "stopping audio track");
                mAudioTrack.stop();
            }

            synchronized (this) {
                mIsPlaying = false;
            }

            Log.d(TAG, "releasing audio track");
            if (mAudioTrack != null) {
                mAudioTrack.release();
                mAudioTrack = null;
            }
        }
    }


    private static final String SCHEME_TEL = "tel";

    // Event types for STACK_EVENT message
    final private static int EVENT_TYPE_NONE = 0;
    final private static int EVENT_TYPE_CONNECTION_STATE_CHANGED = 1;
    final private static int EVENT_TYPE_AUDIO_STATE_CHANGED = 2;
    final private static int EVENT_TYPE_VR_STATE_CHANGED = 3;
    final private static int EVENT_TYPE_ANSWER_CALL = 4;
    final private static int EVENT_TYPE_HANGUP_CALL = 5;
    final private static int EVENT_TYPE_VOLUME_CHANGED = 6;
    final private static int EVENT_TYPE_DIAL_CALL = 7;
    final private static int EVENT_TYPE_SEND_DTMF = 8;
    final private static int EVENT_TYPE_NOICE_REDUCTION = 9;
    final private static int EVENT_TYPE_AT_CHLD = 10;
    final private static int EVENT_TYPE_SUBSCRIBER_NUMBER_REQUEST = 11;
    final private static int EVENT_TYPE_AT_CIND = 12;
    final private static int EVENT_TYPE_AT_COPS = 13;
    final private static int EVENT_TYPE_AT_CLCC = 14;
    final private static int EVENT_TYPE_UNKNOWN_AT = 15;
    final private static int EVENT_TYPE_KEY_PRESSED = 16;
    final private static int EVENT_TYPE_WBS = 17;
    final private static int EVENT_TYPE_BIND = 18;
    final private static int EVENT_TYPE_BIEV = 19;

    private class StackEvent {
        int type = EVENT_TYPE_NONE;
        int valueInt = 0;
        int valueInt2 = 0;
        String valueString = null;
        BluetoothDevice device = null;

        private StackEvent(int type) {
            this.type = type;
        }
    }

    /*package*/ native boolean atResponseCodeNative(
            int responseCode, int errorCode, byte[] address);
    /*package*/ native boolean atResponseStringNative(String responseString, byte[] address);

    private native static void classInitNative();
    private native void initializeNative(int max_hf_clients, boolean inband_ring_enable);
    private native void cleanupNative();
    private native boolean connectHfpNative(byte[] address);
    private native boolean disconnectHfpNative(byte[] address);
    private native boolean connectAudioNative(byte[] address);
    private native boolean disconnectAudioNative(byte[] address);
    private native boolean startVoiceRecognitionNative(byte[] address);
    private native boolean stopVoiceRecognitionNative(byte[] address);
    private native boolean setVolumeNative(int volumeType, int volume, byte[] address);
    private native boolean cindResponseNative(int service, int numActive, int numHeld,
            int callState, int signal, int roam, int batteryCharge, byte[] address);
    private native boolean bindResponseNative(int ind_id, boolean ind_status, byte[] address);
    private native boolean notifyDeviceStatusNative(
            int networkState, int serviceType, int signal, int batteryCharge);

    private native boolean clccResponseNative(int index, int dir, int status, int mode,
            boolean mpty, String number, int type, byte[] address);
    private native boolean copsResponseNative(String operatorName, byte[] address);

    private native boolean phoneStateChangeNative(
            int numActive, int numHeld, int callState, String number, int type);
    private native boolean configureWBSNative(byte[] address, int condec_config);
  /* TODO: Enable this after libhardware and frameworks gerrits are merged
    private native boolean voipNetworkWifiInfoNative(boolean isVoipStarted,
                                                     boolean isNetworkWifi);
  */
    private native boolean setScoAllowedNative(boolean value);
}<|MERGE_RESOLUTION|>--- conflicted
+++ resolved
@@ -538,11 +538,7 @@
                     break;
                 case STACK_EVENT:
                     StackEvent event = (StackEvent) message.obj;
-<<<<<<< HEAD
-                    log("Disconnected: event type: " + event.type);
-=======
-                    Log.d(TAG, "event type: " + event.type);
->>>>>>> 79c8a213
+                    Log.d(TAG, "Disconnected: event type: " + event.type);
                     switch (event.type) {
                         case EVENT_TYPE_CONNECTION_STATE_CHANGED:
                             processConnectionEvent(event.valueInt, event.device);
@@ -556,12 +552,8 @@
                     Log.e(TAG, "Disconnected: unexpected message " + message.what);
                     return NOT_HANDLED;
             }
-<<<<<<< HEAD
+            Log.d(TAG, "Exit Disconnected processMessage() ");
             return HANDLED;
-=======
-            Log.d(TAG, "Exit Disconnected processMessage() ");
-            return retValue;
->>>>>>> 79c8a213
         }
 
         @Override
@@ -575,22 +567,14 @@
                     "Disconnected: processConnectionEvent, state=" + state + ", device=" + device);
             switch (state) {
                 case HeadsetHalConstants.CONNECTION_STATE_DISCONNECTED:
-<<<<<<< HEAD
                     Log.w(TAG, "Disconnected: ignore DISCONNECTED event, device=" + device);
-=======
-                    Log.d(TAG, "Ignore HF DISCONNECTED event, device: " + device);
->>>>>>> 79c8a213
                     break;
                 // Both events result in Pending state as SLC establishment is still required
                 case HeadsetHalConstants.CONNECTION_STATE_CONNECTED:
                 case HeadsetHalConstants.CONNECTION_STATE_CONNECTING:
                     if (okToConnect(device)) {
-<<<<<<< HEAD
-                        Log.i(TAG,
+                        Log.d(TAG,
                                 "Disconnected: connected/connecting incoming HF, device=" + device);
-=======
-                        Log.d(TAG, "Incoming Hf accepted");
->>>>>>> 79c8a213
                         broadcastConnectionState(device, BluetoothProfile.STATE_CONNECTING,
                                 BluetoothProfile.STATE_DISCONNECTED);
                         synchronized (HeadsetStateMachine.this) {
@@ -598,15 +582,10 @@
                             transitionTo(mPending);
                         }
                     } else {
-<<<<<<< HEAD
-                        Log.i(TAG,
+                        Log.d(TAG,
                                 "Disconnected: rejected incoming HF, priority="
                                         + mService.getPriority(device) + " bondState="
                                         + device.getBondState() + ", device=" + device);
-=======
-                        Log.d(TAG, "Incoming Hf rejected. priority=" + mService.getPriority(device)
-                                        + " bondState=" + device.getBondState());
->>>>>>> 79c8a213
                         // reject the connection and stay in Disconnected state itself
                         disconnectHfpNative(getByteAddress(device));
                         // the other profile connection should be initiated
@@ -614,43 +593,6 @@
                                 BluetoothProfile.STATE_DISCONNECTED);
                     }
                     break;
-<<<<<<< HEAD
-=======
-                case HeadsetHalConstants.CONNECTION_STATE_CONNECTED:
-                    Log.d(TAG, "HFP Connected from Disconnected state");
-                    if (okToConnect(device)) {
-                        Log.i(TAG, "Incoming Hf accepted");
-                        if (mPhoneProxy != null) {
-                            try {
-                                log("Query the phonestates");
-                                mPhoneProxy.queryPhoneState();
-                            } catch (RemoteException e) {
-                                Log.e(TAG, Log.getStackTraceString(new Throwable()));
-                            }
-                        } else Log.e(TAG, "Phone proxy null for query phone state");
-                        broadcastConnectionState(device, BluetoothProfile.STATE_CONNECTED,
-                                BluetoothProfile.STATE_DISCONNECTED);
-                        synchronized (HeadsetStateMachine.this) {
-                            if (!mConnectedDevicesList.contains(device)) {
-                                mConnectedDevicesList.add(device);
-                                Log.d(TAG, "device " + device.getAddress()
-                                                + " is adding in Disconnected state");
-                            }
-                            mCurrentDevice = device;
-                            transitionTo(mConnected);
-                        }
-                        configAudioParameters(device);
-                    } else {
-                        // reject the connection and stay in Disconnected state itself
-                        Log.d(TAG, "Incoming Hf rejected. priority=" + mService.getPriority(device)
-                                        + " bondState=" + device.getBondState());
-                        disconnectHfpNative(getByteAddress(device));
-                        // the other profile connection should be initiated
-                        broadcastConnectionState(device, BluetoothProfile.STATE_DISCONNECTED,
-                                BluetoothProfile.STATE_DISCONNECTED);
-                    }
-                    break;
->>>>>>> 79c8a213
                 case HeadsetHalConstants.CONNECTION_STATE_DISCONNECTING:
                     Log.w(TAG, "Disconnected: ignore DISCONNECTING event, device=" + device);
                     break;
@@ -730,11 +672,7 @@
                     break;
                 case STACK_EVENT:
                     StackEvent event = (StackEvent) message.obj;
-<<<<<<< HEAD
-                    log("Pending: event type: " + event.type);
-=======
-                    Log.d(TAG, "event type: " + event.type);
->>>>>>> 79c8a213
+                    Log.d(TAG, "Pending: event type: " + event.type);
                     switch (event.type) {
                         case EVENT_TYPE_CONNECTION_STATE_CHANGED:
                             processConnectionEvent(event.valueInt, event.device);
@@ -793,7 +731,6 @@
                                             + ", indVal=" + event.valueInt2);
                             processAtBiev(event.valueInt, event.valueInt2, event.device);
                             break;
-<<<<<<< HEAD
                         case EVENT_TYPE_VOLUME_CHANGED:
                             Log.w(TAG, "Pending: Unexpected volume event for " + event.device);
                             processVolumeEvent(event.valueInt, event.valueInt2, event.device);
@@ -805,11 +742,6 @@
                         case EVENT_TYPE_HANGUP_CALL:
                             Log.w(TAG, "Pending: Unexpected hangup event for " + event.device);
                             processHangupCall(event.device);
-=======
-                        case EVENT_TYPE_AT_CIND:
-                            processAtCind(event.device);
->>>>>>> 79c8a213
-                            break;
                         default:
                             Log.e(TAG, "Pending: Unexpected event: " + event.type);
                             break;
@@ -819,12 +751,8 @@
                     Log.e(TAG, "Pending: unexpected message " + message.what);
                     return NOT_HANDLED;
             }
-<<<<<<< HEAD
+            Log.d(TAG, " Exit Pending processMessage() ");
             return HANDLED;
-=======
-            Log.d(TAG, " Exit Pending processMessage() ");
-            return retValue;
->>>>>>> 79c8a213
         }
 
         // in Pending state
@@ -1005,14 +933,11 @@
                     Log.e(TAG, "Incorrect state: " + state);
                     break;
             }
-<<<<<<< HEAD
             if (pendingDevice != null && pendingDevice.equals(device)) {
                 removeMessages(CONNECT_TIMEOUT);
                 Log.d(TAG, "Pending: removed CONNECT_TIMEOUT for device=" + pendingDevice);
             }
-=======
             Log.d(TAG, "Exit Pending processConnectionEvent()");
->>>>>>> 79c8a213
         }
 
         private void processMultiHFDisconnect(BluetoothDevice device) {
@@ -1078,21 +1003,8 @@
 
         @Override
         public boolean processMessage(Message message) {
-<<<<<<< HEAD
-            log("Connected process message=" + message.what
+            Log.d(TAG, "Connected process message=" + message.what
                     + ", numConnectedDevices=" + mConnectedDevicesList.size());
-=======
-            Log.d(TAG, "Connected process message: " + message.what + ", size: "
-                    + mConnectedDevicesList.size());
-            if (DBG) {
-                if (mConnectedDevicesList.size() == 0) {
-                    log("ERROR: mConnectedDevicesList is empty in Connected");
-                    return NOT_HANDLED;
-                }
-            }
-
-            boolean retValue = HANDLED;
->>>>>>> 79c8a213
             switch (message.what) {
                 case CONNECT: {
                     BluetoothDevice device = (BluetoothDevice) message.obj;
@@ -1200,8 +1112,6 @@
                         Log.w(TAG, "Connected: CONNECT_AUDIO, mActiveScoDevice is not null");
                         device = mActiveScoDevice;
                     }
-<<<<<<< HEAD
-=======
                     if (mLastScoDiscReqDevice != null) {
                         Log.d(TAG, "Last SCO Discon Requested device is" + mLastScoDiscReqDevice);
                         device = mLastScoDiscReqDevice;
@@ -1215,7 +1125,6 @@
                     }
 
                     log("connectAudioNative in Connected for device = " + device);
->>>>>>> 79c8a213
                     connectAudioNative(getByteAddress(device));
                 } break;
                 case VOICE_RECOGNITION_START:
@@ -1313,11 +1222,7 @@
                     break;
                 case STACK_EVENT:
                     StackEvent event = (StackEvent) message.obj;
-<<<<<<< HEAD
-                    log("Connected: event type: " + event.type + "event device : " + event.device);
-=======
-                    Log.d(TAG, "event type: " + event.type + "event device : " + event.device);
->>>>>>> 79c8a213
+                    Log.d(TAG, "Connected: event type: " + event.type + "event device : " + event.device);
                     switch (event.type) {
                         case EVENT_TYPE_CONNECTION_STATE_CHANGED:
                             processConnectionEvent(event.valueInt, event.device);
@@ -1385,12 +1290,8 @@
                     Log.e(TAG, "Connected: unexpected message " + message.what);
                     return NOT_HANDLED;
             }
-<<<<<<< HEAD
+            Log.d(TAG, "Exit Connected processMessage() ");
             return HANDLED;
-=======
-            Log.d(TAG, " Exit Connected processMessage() ");
-            return retValue;
->>>>>>> 79c8a213
         }
 
         // in Connected state
@@ -1498,15 +1399,9 @@
 
                     mAudioManager.setParameters("BT_SCO=on");
                     mAudioManager.setBluetoothScoOn(true);
-<<<<<<< HEAD
                     mActiveScoDevice = device;
                     broadcastAudioState(device, BluetoothHeadset.STATE_AUDIO_CONNECTED,
                             BluetoothHeadset.STATE_AUDIO_CONNECTING);
-=======
->>>>>>> 79c8a213
-                    mActiveScoDevice = device;
-                    broadcastAudioState(device, BluetoothHeadset.STATE_AUDIO_CONNECTED,
-                                        BluetoothHeadset.STATE_AUDIO_CONNECTING);
                     if (!mPhoneState.getIsCsCall()) {
                         log("Sco connected for call other than CS, check network type");
                         sendVoipConnectivityNetworktype(true);
@@ -1543,59 +1438,6 @@
                     break;
             }
             Log.d(TAG, "Exit Connected processAudioEvent()");
-        }
-
-<<<<<<< HEAD
-=======
-        private void processSlcConnected() {
-            mSlcConnected = true;
-            Log.d(TAG, "Enter Connected processSlcConnected()");
-            if (mPhoneProxy != null) {
-                sendMessageDelayed(QUERY_PHONE_STATE_AT_SLC, QUERY_PHONE_STATE_CHANGED_DELAYED);
-                mA2dpSuspend = false;/*Reset at SLC*/
-                mPendingCiev = false;
-                mPendingCallStates.clear();
-                if ((isInCall()) && (getA2dpConnState() == BluetoothProfile.STATE_CONNECTED)) {
-                    if (DBG) {
-                        log("Headset connected while we are in some call state");
-                        log("Make A2dpSuspended=true here");
-                    }
-                    mAudioManager.setParameters("A2dpSuspended=true");
-                    mA2dpSuspend = true;
-                }
-            } else {
-                Log.e(TAG, "Handsfree phone proxy null for query phone state");
-            }
-            // Checking for the Blacklisted device Addresses
-            mIsBlacklistedDevice = isConnectedDeviceBlacklistedforIncomingCall();
-            Log.d(TAG, "Exit Connected processSlcConnected()");
-        }
-
->>>>>>> 79c8a213
-        private void processMultiHFDisconnect(BluetoothDevice device) {
-            Log.d(TAG, "Enter Connected processMultiHFDisconnect()");
-            log("Connect state: processMultiHFDisconnect");
-            if (mActiveScoDevice != null && mActiveScoDevice.equals(device)) {
-                log("mActiveScoDevice is disconnected, setting it to null");
-                mActiveScoDevice = null;
-            }
-            /* Assign the current activedevice again if the disconnected
-                         device equals to the current active device */
-            if (mCurrentDevice != null && mCurrentDevice.equals(device)) {
-                transitionTo(mConnected);
-                int deviceSize = mConnectedDevicesList.size();
-                mCurrentDevice = mConnectedDevicesList.get(deviceSize - 1);
-            } else {
-                // The disconnected device is not current active device
-                transitionTo(mConnected);
-            }
-            log("processMultiHFDisconnect , the latest mCurrentDevice is:" +
-                                     mCurrentDevice);
-            log("Connect state: processMultiHFDisconnect ," +
-                       "fake broadcasting for mCurrentDevice");
-            broadcastConnectionState(mCurrentDevice, BluetoothProfile.STATE_CONNECTED,
-                    BluetoothProfile.STATE_DISCONNECTED);
-            Log.d(TAG, "Exit Connected processMultiHFDisconnect()");
         }
 
         private void processSlcConnected() {
@@ -1620,6 +1462,33 @@
             mIsBlacklistedDevice = isConnectedDeviceBlacklistedforIncomingCall();
             Log.d(TAG, "Exit Connected processSlcConnected()");
         }
+
+        private void processMultiHFDisconnect(BluetoothDevice device) {
+            Log.d(TAG, "Enter Connected processMultiHFDisconnect()");
+            log("Connect state: processMultiHFDisconnect");
+            if (mActiveScoDevice != null && mActiveScoDevice.equals(device)) {
+                log("mActiveScoDevice is disconnected, setting it to null");
+                mActiveScoDevice = null;
+            }
+            /* Assign the current activedevice again if the disconnected
+                         device equals to the current active device */
+            if (mCurrentDevice != null && mCurrentDevice.equals(device)) {
+                transitionTo(mConnected);
+                int deviceSize = mConnectedDevicesList.size();
+                mCurrentDevice = mConnectedDevicesList.get(deviceSize - 1);
+            } else {
+                // The disconnected device is not current active device
+                transitionTo(mConnected);
+            }
+            log("processMultiHFDisconnect , the latest mCurrentDevice is:" +
+                                     mCurrentDevice);
+            log("Connect state: processMultiHFDisconnect ," +
+                       "fake broadcasting for mCurrentDevice");
+            broadcastConnectionState(mCurrentDevice, BluetoothProfile.STATE_CONNECTED,
+                    BluetoothProfile.STATE_DISCONNECTED);
+            Log.d(TAG, "Exit Connected processMultiHFDisconnect()");
+        }
+
     }
 
     private class AudioOn extends State {
@@ -1633,27 +1502,11 @@
         public boolean processMessage(Message message) {
             Log.d(TAG, "AudioOn process message: " + message.what + ", size: "
                     + mConnectedDevicesList.size());
-<<<<<<< HEAD
-            switch (message.what) {
-                case CONNECT: {
-                    BluetoothDevice device = (BluetoothDevice) message.obj;
-                    Log.d(TAG, "AudioOn: CONNECT, device=" + device);
-=======
-            if (mConnectedDevicesList.size() == 0) {
-                log("ERROR: mConnectedDevicesList is empty in AudioOn");
-                return NOT_HANDLED;
-            }
-
-            boolean retValue = HANDLED;
             BluetoothDevice device = null;
             switch (message.what) {
                 case CONNECT: {
                     device = (BluetoothDevice) message.obj;
-                    if (device == null) {
-                        break;
-                    }
-
->>>>>>> 79c8a213
+                    Log.d(TAG, "AudioOn: CONNECT, device=" + device);
                     if (mConnectedDevicesList.contains(device)) {
                         Log.w(TAG, "AudioOn: CONNECT, device " + device + " is connected");
                         break;
@@ -1687,22 +1540,11 @@
                     }
 
                     if (mConnectedDevicesList.size() >= max_hf_connections) {
-<<<<<<< HEAD
                         BluetoothDevice disconnectDevice = mConnectedDevicesList.get(0);
                         Log.d(TAG, "AudioOn: Reach to max size, disconnect " + disconnectDevice);
 
-                        if (mActiveScoDevice.equals(disconnectDevice)) {
+                        if (mActiveScoDevice != null && mActiveScoDevice.equals(disconnectDevice)) {
                             disconnectDevice = mConnectedDevicesList.get(1);
-=======
-                        BluetoothDevice DisconnectConnectedDevice = null;
-                        IState CurrentAudioState = getCurrentState();
-                        Log.d(TAG, "Reach to max size, disconnect "
-                                        + "one of them first");
-                        DisconnectConnectedDevice = mConnectedDevicesList.get(0);
-
-                        if (mActiveScoDevice != null && mActiveScoDevice.equals(DisconnectConnectedDevice)) {
-                            DisconnectConnectedDevice = mConnectedDevicesList.get(1);
->>>>>>> 79c8a213
                         }
 
                         broadcastConnectionState(device, BluetoothProfile.STATE_CONNECTING,
@@ -1750,12 +1592,8 @@
                             getByteAddress(mTargetDevice));
                     break;
                 case DISCONNECT: {
-<<<<<<< HEAD
-                    BluetoothDevice device = (BluetoothDevice) message.obj;
+                    device = (BluetoothDevice) message.obj;
                     Log.d(TAG, "AudioOn: DISCONNECT, device=" + device);
-=======
-                    device = (BluetoothDevice) message.obj;
->>>>>>> 79c8a213
                     if (!mConnectedDevicesList.contains(device)) {
                         Log.w(TAG, "AudioOn: DISCONNECT, device " + device + " not connected");
                         break;
@@ -1803,12 +1641,9 @@
                             Log.e(TAG,
                                     "AudioOn: DISCONNECT_AUDIO failed, device=" + mActiveScoDevice);
                         }
-<<<<<<< HEAD
                     } else {
                         Log.w(TAG, "AudioOn: DISCONNECT_AUDIO, mActiveScoDevice is null");
-=======
                         mLastScoDiscReqDevice = mActiveScoDevice;
->>>>>>> 79c8a213
                     }
                     break;
                 case VOICE_RECOGNITION_START:
@@ -1905,11 +1740,7 @@
                     break;
                 case STACK_EVENT:
                     StackEvent event = (StackEvent) message.obj;
-<<<<<<< HEAD
-                    log("AudioOn: event type: " + event.type);
-=======
-                    Log.d(TAG, "event type: " + event.type);
->>>>>>> 79c8a213
+                    Log.d(TAG, "AudioOn: event type: " + event.type);
                     switch (event.type) {
                         case EVENT_TYPE_CONNECTION_STATE_CHANGED:
                             processConnectionEvent(event.valueInt, event.device);
@@ -1978,24 +1809,15 @@
                     Log.e(TAG, "AudioOn: unexpected message " + message.what);
                     return NOT_HANDLED;
             }
-<<<<<<< HEAD
+            Log.d(TAG, " Exit AudioOn processMessage() ");
             return HANDLED;
-=======
-            Log.d(TAG, " Exit AudioOn processMessage() ");
-            return retValue;
->>>>>>> 79c8a213
         }
 
         // in AudioOn state. Some headsets disconnect RFCOMM prior to SCO down. Handle this
         private void processConnectionEvent(int state, BluetoothDevice device) {
-<<<<<<< HEAD
             Log.d(TAG, "AudioOn: processConnectionEvent, state=" + state + ", device=" + device);
+            Log.d(TAG, "mActiveScoDevice state = " + state + ", device = " + mActiveScoDevice);
             BluetoothDevice pendingDevice = getDeviceForMessage(CONNECT_TIMEOUT);
-=======
-            Log.d(TAG, "processConnectionEvent state = " + state + ", device = " + device);
-            Log.d(TAG, "mActiveScoDevice state = " + state + ", device = " + mActiveScoDevice);
-
->>>>>>> 79c8a213
             switch (state) {
                 case HeadsetHalConstants.CONNECTION_STATE_DISCONNECTED:
                     if (mConnectedDevicesList.contains(device)) {
@@ -2077,14 +1899,11 @@
                     Log.e(TAG, "Connection State Device: " + device + " bad state: " + state);
                     break;
             }
-<<<<<<< HEAD
             if (pendingDevice != null && pendingDevice.equals(device)) {
                 removeMessages(CONNECT_TIMEOUT);
                 Log.d(TAG, "AudioOn: removed CONNECT_TIMEOUT for device=" + pendingDevice);
             }
-=======
             Log.d(TAG, "Exit AudioOn processConnectionEvent()");
->>>>>>> 79c8a213
         }
 
         // in AudioOn state
@@ -2155,10 +1974,6 @@
         }
 
         private void processSlcConnected() {
-<<<<<<< HEAD
-=======
-            mSlcConnected = true;
->>>>>>> 79c8a213
             Log.d(TAG, "Enter AudioOn processSlcConnected()");
             if (mPhoneProxy != null) {
                 try {
@@ -2224,12 +2039,7 @@
         public boolean processMessage(Message message) {
             Log.d(TAG, " Enter MultiHFPending process message: " + message.what +
                          ", size: " + mConnectedDevicesList.size());
-<<<<<<< HEAD
-
-=======
             BluetoothDevice device = null;
-            boolean retValue = HANDLED;
->>>>>>> 79c8a213
             switch (message.what) {
                 case CONNECT:
                     deferMessage(message);
@@ -2275,12 +2085,8 @@
                     }
                     break;
                 case DISCONNECT:
-<<<<<<< HEAD
-                    BluetoothDevice device = (BluetoothDevice) message.obj;
+                    device = (BluetoothDevice) message.obj;
                     Log.d(TAG, "MultiPending: DISCONNECT, device=" + device);
-=======
-                    device = (BluetoothDevice) message.obj;
->>>>>>> 79c8a213
                     if (mConnectedDevicesList.contains(device) && mTargetDevice != null
                             && mTargetDevice.equals(device)) {
                         // cancel connection to the mTargetDevice
@@ -2464,24 +2270,16 @@
                     Log.e(TAG, "MultiHFPending: unexpected message " + message.what);
                     return NOT_HANDLED;
             }
-<<<<<<< HEAD
+            Log.d(TAG, " Exit MultiHFPending processMessage() ");
             return HANDLED;
-=======
-            Log.d(TAG, " Exit MultiHFPending processMessage() ");
-            return retValue;
->>>>>>> 79c8a213
         }
 
         // in MultiHFPending state
         private void processConnectionEvent(int state, BluetoothDevice device) {
-<<<<<<< HEAD
+            Log.d(TAG, "Enter MultiHFPending processConnectionEvent()");
             Log.d(TAG,
                     "MultiPending: processConnectionEvent, state=" + state + ", device=" + device);
             BluetoothDevice pendingDevice = getDeviceForMessage(CONNECT_TIMEOUT);
-=======
-            Log.d(TAG, "Enter MultiHFPending processConnectionEvent()");
-            Log.d(TAG, "processConnectionEvent state = " + state + ", device = " + device);
->>>>>>> 79c8a213
             switch (state) {
                 case HeadsetHalConstants.CONNECTION_STATE_DISCONNECTED:
                     if (mConnectedDevicesList.contains(device)) {
@@ -2664,14 +2462,11 @@
                     Log.e(TAG, "MultiPending: Incorrect state: " + state);
                     break;
             }
-<<<<<<< HEAD
             if (pendingDevice != null && pendingDevice.equals(device)) {
                 removeMessages(CONNECT_TIMEOUT);
                 Log.d(TAG, "MultiPending: removed CONNECT_TIMEOUT for device=" + pendingDevice);
             }
-=======
             Log.d(TAG, "Exit MultiHFPending processConnectionEvent()");
->>>>>>> 79c8a213
         }
 
         private void processAudioEvent(int state, BluetoothDevice device) {
@@ -2726,7 +2521,6 @@
                 case HeadsetHalConstants.AUDIO_STATE_DISCONNECTED:
                     if (mAudioState != BluetoothHeadset.STATE_AUDIO_DISCONNECTED) {
                         mAudioState = BluetoothHeadset.STATE_AUDIO_DISCONNECTED;
-<<<<<<< HEAD
                         if (device.equals(mActiveScoDevice)) {
                             mActiveScoDevice = null;
                         }
@@ -2740,21 +2534,9 @@
                             mAudioManager.setParameters("BT_SCO=off");
                             mAudioManager.setBluetoothScoOn(false);
                         }
-=======
-                    if (mAudioManager.isSpeakerphoneOn()) {
-                        // User option might be speaker as sco disconnection
-                        // is delayed setting back the speaker option.
-                        mAudioManager.setParameters("BT_SCO=off");
-                        mAudioManager.setBluetoothScoOn(false);
-                        mAudioManager.setSpeakerphoneOn(true);
-                    } else {
-                        mAudioManager.setParameters("BT_SCO=off");
-                        mAudioManager.setBluetoothScoOn(false);
-                    }
                         //clear call info for VOIP calls when remote disconnects SCO
                         terminateScoUsingVirtualVoiceCall();
 
->>>>>>> 79c8a213
                         if (mA2dpSuspend) {
                             if ((!isInCall()) && (mPhoneState.getNumber().isEmpty())) {
                                 log("Audio is closed,Set A2dpSuspended=false");
@@ -2793,10 +2575,6 @@
         }
 
         private void processSlcConnected() {
-<<<<<<< HEAD
-=======
-            mSlcConnected = true;
->>>>>>> 79c8a213
             Log.d(TAG, "Enter MultiHFPending processSlcConnected()");
             if (mPhoneProxy != null) {
                 // start phone state listener here, instead of on disconnected exit()
@@ -2939,11 +2717,8 @@
         synchronized (this) {
             devices.addAll(mConnectedDevicesList);
         }
-<<<<<<< HEAD
-=======
 
         Log.d(TAG, "Exit getConnectedDevices()");
->>>>>>> 79c8a213
         return devices;
     }
 
@@ -2973,11 +2748,8 @@
     public void setAudioRouteAllowed(boolean allowed) {
         Log.d(TAG, "Enter setAudioRouteAllowed()");
         mAudioRouteAllowed = allowed;
-<<<<<<< HEAD
         setScoAllowedNative(allowed);
-=======
         Log.d(TAG, "Exit setAudioRouteAllowed()");
->>>>>>> 79c8a213
     }
 
     public boolean getAudioRouteAllowed() {
@@ -4160,12 +3932,8 @@
      * @param atString AT command after the "AT+" prefix
      * @param device Remote device that has sent this command
      */
-<<<<<<< HEAD
     private void processVendorSpecificAt(String atString, BluetoothDevice device) {
-=======
-    private boolean processVendorSpecificAt(String atString) {
         Log.d(TAG, "Enter processVendorSpecificAt()");
->>>>>>> 79c8a213
         log("processVendorSpecificAt - atString = " + atString);
 
         // Currently we accept only SET type commands.
@@ -4196,9 +3964,9 @@
             processAtXapl(args, device);
         }
         broadcastVendorSpecificEventIntent(
-<<<<<<< HEAD
                 command, companyId, BluetoothHeadset.AT_CMD_TYPE_SET, args, device);
         atResponseCodeNative(HeadsetHalConstants.AT_RESPONSE_OK, 0, getByteAddress(device));
+        Log.d(TAG, "Exit processVendorSpecificAt()");
     }
 
     /**
@@ -4217,12 +3985,6 @@
         }
         // feature = 2 indicates that we support battery level reporting only
         atResponseStringNative("+XAPL=iPhone," + String.valueOf(2), getByteAddress(device));
-=======
-                command, companyId, BluetoothHeadset.AT_CMD_TYPE_SET, args, mCurrentDevice);
-        atResponseCodeNative(HeadsetHalConstants.AT_RESPONSE_OK, 0, getByteAddress(mCurrentDevice));
-        Log.d(TAG, "Exit processVendorSpecificAt()");
-        return true;
->>>>>>> 79c8a213
     }
 
     private void processUnknownAt(String atString, BluetoothDevice device) {
@@ -4243,15 +4005,10 @@
         }
         else if (atCommand.startsWith("+CSQ")) {
             atResponseCodeNative(HeadsetHalConstants.AT_RESPONSE_ERROR, 4, getByteAddress(device));
-<<<<<<< HEAD
         } else {
             processVendorSpecificAt(atCommand, device);
         }
-=======
-        else if (!processVendorSpecificAt(atCommand))
-            atResponseCodeNative(HeadsetHalConstants.AT_RESPONSE_ERROR, 0, getByteAddress(device));
         Log.d(TAG, "Exit processUnknownAt()");
->>>>>>> 79c8a213
     }
 
     private void processKeyPressed(BluetoothDevice device) {
