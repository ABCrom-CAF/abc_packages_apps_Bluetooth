/*
 * Copyright (C) 2012 The Android Open Source Project
 *
 * Licensed under the Apache License, Version 2.0 (the "License");
 * you may not use this file except in compliance with the License.
 * You may obtain a copy of the License at
 *
 *      http://www.apache.org/licenses/LICENSE-2.0
 *
 * Unless required by applicable law or agreed to in writing, software
 * distributed under the License is distributed on an "AS IS" BASIS,
 * WITHOUT WARRANTIES OR CONDITIONS OF ANY KIND, either express or implied.
 * See the License for the specific language governing permissions and
 * limitations under the License.
 */

/**
 * Bluetooth Handset StateMachine
 *                      (Disconnected)
 *                           |    ^
 *                   CONNECT |    | DISCONNECTED
 *                           V    |
 *                         (Pending)
 *                           |    ^
 *                 CONNECTED |    | CONNECT
 *                           V    |
 *                        (Connected)
 *                           |    ^
 *             CONNECT_AUDIO |    | DISCONNECT_AUDIO
 *                           V    |
 *                         (AudioOn)
 */
package com.android.bluetooth.hfp;

import android.bluetooth.BluetoothA2dp;
import android.bluetooth.BluetoothAdapter;
import android.bluetooth.BluetoothAssignedNumbers;
import android.bluetooth.BluetoothDevice;
import android.bluetooth.BluetoothHeadset;
import android.bluetooth.BluetoothProfile;
import android.bluetooth.BluetoothUuid;
import android.bluetooth.IBluetoothHeadsetPhone;
import android.content.ComponentName;
import android.content.Context;
import android.content.Intent;
import android.content.ServiceConnection;
import android.content.ActivityNotFoundException;
import android.net.ConnectivityManager;
import android.net.NetworkInfo;
import android.media.AudioManager;
import android.net.Uri;
import android.os.IBinder;
import android.os.IDeviceIdleController;
import android.os.Message;
import android.os.ParcelUuid;
import android.os.RemoteException;
import android.os.ServiceManager;
import android.os.SystemProperties;
import android.os.PowerManager;
import android.os.UserHandle;
import android.os.PowerManager.WakeLock;
import android.telephony.PhoneNumberUtils;
import android.util.Log;
import com.android.bluetooth.Utils;
import com.android.bluetooth.btservice.AdapterService;
import com.android.bluetooth.btservice.ProfileService;
import com.android.internal.util.IState;
import com.android.internal.util.State;
import com.android.internal.util.StateMachine;
import java.util.Iterator;
import java.util.ArrayList;
import java.util.HashMap;
import java.util.List;
import java.util.Map;
import java.util.Set;
import android.os.SystemProperties;
import java.util.concurrent.ConcurrentLinkedQueue;
import android.telecom.TelecomManager;

final class HeadsetStateMachine extends StateMachine {
    private static final String TAG = "HeadsetStateMachine";
    private static final boolean DBG = false;
    // For Debugging only
    private static int sRefCount = 0;

    private static final String HEADSET_NAME = "bt_headset_name";
    private static final String HEADSET_NREC = "bt_headset_nrec";
    private static final String HEADSET_WBS = "bt_wbs";

    static final int CONNECT = 1;
    static final int DISCONNECT = 2;
    static final int CONNECT_AUDIO = 3;
    static final int DISCONNECT_AUDIO = 4;
    static final int VOICE_RECOGNITION_START = 5;
    static final int VOICE_RECOGNITION_STOP = 6;

    // message.obj is an intent AudioManager.VOLUME_CHANGED_ACTION
    // EXTRA_VOLUME_STREAM_TYPE is STREAM_BLUETOOTH_SCO
    static final int INTENT_SCO_VOLUME_CHANGED = 7;
    static final int SET_MIC_VOLUME = 8;
    static final int CALL_STATE_CHANGED = 9;
    static final int INTENT_BATTERY_CHANGED = 10;
    static final int DEVICE_STATE_CHANGED = 11;
    static final int SEND_CCLC_RESPONSE = 12;
    static final int SEND_VENDOR_SPECIFIC_RESULT_CODE = 13;

    static final int VIRTUAL_CALL_START = 14;
    static final int VIRTUAL_CALL_STOP = 15;

    static final int ENABLE_WBS = 16;
    static final int DISABLE_WBS = 17;

    static final int BIND_RESPONSE = 18;
    static final int UPDATE_A2DP_PLAY_STATE = 19;
    static final int UPDATE_A2DP_CONN_STATE = 20;
    static final int QUERY_PHONE_STATE_AT_SLC = 21;
    static final int UPDATE_CALL_TYPE = 22;
    static final int SEND_INCOMING_CALL_IND = 23;

    private static final int STACK_EVENT = 101;
    private static final int DIALING_OUT_TIMEOUT = 102;
    private static final int START_VR_TIMEOUT = 103;
    private static final int CLCC_RSP_TIMEOUT = 104;
    private static final int PROCESS_CPBR = 105;

    private static final int CONNECT_TIMEOUT = 201;
    /* Allow time for possible LMP response timeout + Page timeout */
    private static final int CONNECT_TIMEOUT_SEC = 38000;
    /* Retry outgoing connection after this time if the first attempt fails */
    private static final int RETRY_CONNECT_TIME_SEC = 2500;

    private static final int DIALING_OUT_TIMEOUT_VALUE = 10000;
    private static final int START_VR_TIMEOUT_VALUE = 5000;
    private static final int CLCC_RSP_TIMEOUT_VALUE = 5000;
<<<<<<< HEAD
    private static final int QUERY_PHONE_STATE_CHANGED_DELAYED = 100;
    private static final int INCOMING_CALL_IND_DELAY = 200;
    // Blacklist remote device addresses to send incoimg call indicators with delay of 200ms
    private static final String [] BlacklistDeviceAddrToDelayCallInd =
                                                               {"00:15:83", /* Beiqi CK */
                                                                "2a:eb:00", /* BIAC CK */
                                                                "30:53:00", /* BIAC series */
                                                                "00:17:53",  /* ADAYO CK */
                                                               };
=======
    private static final int CONNECT_TIMEOUT_MILLIS = 30000;
>>>>>>> 25d05429

    // Max number of HF connections at any time
    private int max_hf_connections = 1;

    private static final int NBS_CODEC = 1;
    private static final int WBS_CODEC = 2;

    // Keys are AT commands, and values are the company IDs.
    private static final Map<String, Integer> VENDOR_SPECIFIC_AT_COMMAND_COMPANY_ID;
    // Hash for storing the Audio Parameters like NREC for connected headsets
    private HashMap<BluetoothDevice, HashMap> mHeadsetAudioParam =
            new HashMap<BluetoothDevice, HashMap>();
    // Hash for storing the Remotedevice BRSF
    private HashMap<BluetoothDevice, Integer> mHeadsetBrsf =
            new HashMap<BluetoothDevice, Integer>();

    // Hash for storing the connection retry attempts from application
    private HashMap<BluetoothDevice, Integer> mRetryConnect =
                                            new HashMap<BluetoothDevice, Integer>();
    // Hash for storing the A2DP connection states
    private HashMap<BluetoothDevice, Integer> mA2dpConnState =
                                          new HashMap<BluetoothDevice, Integer>();
    // Hash for storing the A2DP play states
    private HashMap<BluetoothDevice, Integer> mA2dpPlayState =
                                          new HashMap<BluetoothDevice, Integer>();

    private static final ParcelUuid[] HEADSET_UUIDS = {
            BluetoothUuid.HSP, BluetoothUuid.Handsfree,
    };

    private Disconnected mDisconnected;
    private Pending mPending;
    private Connected mConnected;
    private AudioOn mAudioOn;
    // Multi HFP: add new class object
    private MultiHFPending mMultiHFPending;

    private HeadsetService mService;
    private PowerManager mPowerManager;
    private boolean mVirtualCallStarted = false;
    private boolean mVoiceRecognitionStarted = false;
    private boolean mWaitingForVoiceRecognition = false;
    private WakeLock mStartVoiceRecognitionWakeLock; // held while waiting for voice recognition

    private ConnectivityManager mConnectivityManager;
    private boolean mDialingOut = false;
    private AudioManager mAudioManager;
    private AtPhonebook mPhonebook;

    private static Intent sVoiceCommandIntent;

    private HeadsetPhoneState mPhoneState;
    private int mAudioState;
    private BluetoothAdapter mAdapter;
    private IBluetoothHeadsetPhone mPhoneProxy;
    private boolean mNativeAvailable;

    private boolean mA2dpSuspend;
    private boolean mPendingCiev;
    private boolean mIsCsCall = true;
    private boolean mPendingScoForVR = false;
    //ConcurrentLinkeQueue is used so that it is threadsafe
    private ConcurrentLinkedQueue<HeadsetCallState> mPendingCallStates = new ConcurrentLinkedQueue<HeadsetCallState>();

    // Indicates whether audio can be routed to the device.
    private boolean mAudioRouteAllowed = true;

    // Indicates whether SCO audio needs to be forced to open regardless ANY OTHER restrictions
    private boolean mForceScoAudio = false;

<<<<<<< HEAD
    // Indicate whether service level connection has been established for this device
    private boolean mSlcConnected = false;
    private boolean mIsCallIndDelay = false;

    private boolean mIsBlacklistedDevice = false;

=======
>>>>>>> 25d05429
    // mCurrentDevice is the device connected before the state changes
    // mTargetDevice is the device to be connected
    // mIncomingDevice is the device connecting to us, valid only in Pending state
    //                when mIncomingDevice is not null, both mCurrentDevice
    //                  and mTargetDevice are null
    //                when either mCurrentDevice or mTargetDevice is not null,
    //                  mIncomingDevice is null
    // Stable states
    //   No connection, Disconnected state
    //                  both mCurrentDevice and mTargetDevice are null
    //   Connected, Connected state
    //              mCurrentDevice is not null, mTargetDevice is null
    // Interim states
    //   Connecting to a device, Pending
    //                           mCurrentDevice is null, mTargetDevice is not null
    //   Disconnecting device, Connecting to new device
    //     Pending
    //     Both mCurrentDevice and mTargetDevice are not null
    //   Disconnecting device Pending
    //                        mCurrentDevice is not null, mTargetDevice is null
    //   Incoming connections Pending
    //                        Both mCurrentDevice and mTargetDevice are null
    private BluetoothDevice mCurrentDevice = null;
    private BluetoothDevice mTargetDevice = null;
    private BluetoothDevice mIncomingDevice = null;
    private BluetoothDevice mActiveScoDevice = null;
    private BluetoothDevice mMultiDisconnectDevice = null;
    private BluetoothDevice mPendingScoForVRDevice = null;

    // Multi HFP: Connected devices list holds all currently connected headsets
    private ArrayList<BluetoothDevice> mConnectedDevicesList = new ArrayList<BluetoothDevice>();

    static {
        classInitNative();

        VENDOR_SPECIFIC_AT_COMMAND_COMPANY_ID = new HashMap<String, Integer>();
        VENDOR_SPECIFIC_AT_COMMAND_COMPANY_ID.put(
                BluetoothHeadset.VENDOR_SPECIFIC_HEADSET_EVENT_XEVENT,
                BluetoothAssignedNumbers.PLANTRONICS);
        VENDOR_SPECIFIC_AT_COMMAND_COMPANY_ID.put(
                BluetoothHeadset.VENDOR_RESULT_CODE_COMMAND_ANDROID,
                BluetoothAssignedNumbers.GOOGLE);
        VENDOR_SPECIFIC_AT_COMMAND_COMPANY_ID.put(
                BluetoothHeadset.VENDOR_SPECIFIC_HEADSET_EVENT_XAPL,
                BluetoothAssignedNumbers.APPLE);
        VENDOR_SPECIFIC_AT_COMMAND_COMPANY_ID.put(
                BluetoothHeadset.VENDOR_SPECIFIC_HEADSET_EVENT_IPHONEACCEV,
                BluetoothAssignedNumbers.APPLE);
    }

    private HeadsetStateMachine(HeadsetService context) {
        super(TAG);
        mService = context;
        mVoiceRecognitionStarted = false;
        mWaitingForVoiceRecognition = false;

        mPowerManager = (PowerManager) context.getSystemService(Context.POWER_SERVICE);
        mStartVoiceRecognitionWakeLock = mPowerManager.newWakeLock(
                PowerManager.PARTIAL_WAKE_LOCK, TAG + ":VoiceRecognition");
        mStartVoiceRecognitionWakeLock.setReferenceCounted(false);

        mConnectivityManager = (ConnectivityManager)
                context.getSystemService(Context.CONNECTIVITY_SERVICE);

        mDialingOut = false;
        mAudioManager = (AudioManager) context.getSystemService(Context.AUDIO_SERVICE);
        mPhonebook = new AtPhonebook(mService, this);
        mPhoneState = new HeadsetPhoneState(context, this);
        mAudioState = BluetoothHeadset.STATE_AUDIO_DISCONNECTED;
        mAdapter = BluetoothAdapter.getDefaultAdapter();
        Intent intent = new Intent(IBluetoothHeadsetPhone.class.getName());
        intent.setComponent(intent.resolveSystemService(context.getPackageManager(), 0));
        if (intent.getComponent() == null || !context.bindService(intent, mConnection, 0)) {
            Log.e(TAG, "Could not bind to Bluetooth Headset Phone Service");
        }

        int max_hfp_clients = SystemProperties.getInt("persist.bt.max.hs.connections", 1);
        if (max_hfp_clients >= 2)
            max_hf_connections = 2;
        Log.d(TAG, "max_hf_connections = " + max_hf_connections);
        Log.d(TAG,
                "in-band_ringing_support = " + BluetoothHeadset.isInbandRingingSupported(mService));
        initializeNative(max_hf_connections, BluetoothHeadset.isInbandRingingSupported(mService));
        mNativeAvailable = true;

        mDisconnected = new Disconnected();
        mPending = new Pending();
        mConnected = new Connected();
        mAudioOn = new AudioOn();
        // Multi HFP: initialise new class variable
        mMultiHFPending = new MultiHFPending();

        if (sVoiceCommandIntent == null) {
            sVoiceCommandIntent = new Intent(Intent.ACTION_VOICE_COMMAND);
            sVoiceCommandIntent.setFlags(Intent.FLAG_ACTIVITY_NEW_TASK);
        }

        addState(mDisconnected);
        addState(mPending);
        addState(mConnected);
        addState(mAudioOn);
        // Multi HFP: add State
        addState(mMultiHFPending);

        setInitialState(mDisconnected);
    }

    static HeadsetStateMachine make(HeadsetService context) {
        Log.d(TAG, "make");
        HeadsetStateMachine hssm = new HeadsetStateMachine(context);
        hssm.start();
        return hssm;
    }

    public void doQuit() {
        Log.d(TAG, "Enter doQuit()");
        int size = 0;
        if (mAudioManager != null) {
             mAudioManager.setParameters("BT_SCO=off");
             mAudioManager.setBluetoothScoOn(false);
        }
        if (mActiveScoDevice != null && !mPhoneState.getIsCsCall()) {
            sendVoipConnectivityNetworktype(false);
        }
        if (mActiveScoDevice != null) {
             broadcastAudioState(mActiveScoDevice, BluetoothHeadset.STATE_AUDIO_DISCONNECTED,
                                BluetoothHeadset.STATE_AUDIO_CONNECTED);
        }
        /* Broadcast disconnected state for connected devices.*/
        size = mConnectedDevicesList.size();
        Log.d(TAG, "cleanup: mConnectedDevicesList size is " + size);
        for(int i = 0; i < size; i++) {
            mCurrentDevice = mConnectedDevicesList.get(i);
            broadcastConnectionState(mCurrentDevice, BluetoothProfile.STATE_DISCONNECTED,
                                     BluetoothProfile.STATE_CONNECTED);
        }
        quitNow();
    }

    public void cleanup() {
        if (mAudioManager != null) {
             mAudioManager.setParameters("BT_SCO=off");
             mAudioManager.setBluetoothScoOn(false);
        }
        if (mPhoneProxy != null) {
            if (DBG) Log.d(TAG, "Unbinding service...");
            synchronized (mConnection) {
                try {
                    mPhoneProxy = null;
                    mService.unbindService(mConnection);
                } catch (Exception re) {
                    Log.e(TAG, "Error unbinding from IBluetoothHeadsetPhone", re);
                }
            }
        }
        if (mPhoneState != null) {
            mPhoneState.listenForPhoneState(false);
            mPhoneState.cleanup();
        }
        if (mPhonebook != null) {
            mPhonebook.cleanup();
        }
        if (mHeadsetAudioParam != null) {
            mHeadsetAudioParam.clear();
        }
        if (mHeadsetBrsf != null) {
            mHeadsetBrsf.clear();
        }
        if (mConnectedDevicesList != null) {
            mConnectedDevicesList.clear();
        }
        if (mActiveScoDevice != null && !mPhoneState.getIsCsCall()) {
            sendVoipConnectivityNetworktype(false);
        }
        if (mNativeAvailable) {
            cleanupNative();
            mNativeAvailable = false;
        }
    }

    public void dump(StringBuilder sb) {
        ProfileService.println(sb, "mCurrentDevice: " + mCurrentDevice);
        ProfileService.println(sb, "mTargetDevice: " + mTargetDevice);
        ProfileService.println(sb, "mIncomingDevice: " + mIncomingDevice);
        ProfileService.println(sb, "mActiveScoDevice: " + mActiveScoDevice);
        ProfileService.println(sb, "mMultiDisconnectDevice: " + mMultiDisconnectDevice);
        ProfileService.println(sb, "mVirtualCallStarted: " + mVirtualCallStarted);
        ProfileService.println(sb, "mVoiceRecognitionStarted: " + mVoiceRecognitionStarted);
        ProfileService.println(sb, "mWaitingForVoiceRecognition: " + mWaitingForVoiceRecognition);
        ProfileService.println(sb, "StateMachine: " + this.toString());
        ProfileService.println(sb, "mPhoneState: " + mPhoneState);
        ProfileService.println(sb, "mAudioState: " + mAudioState);
    }

    private class Disconnected extends State {
        @Override
        public void enter() {
            log("Enter Disconnected: " + getCurrentMessage().what + ", size: "
                    + mConnectedDevicesList.size());
            mPhonebook.resetAtState();
            mPhoneState.listenForPhoneState(false);
            mVoiceRecognitionStarted = false;
            mWaitingForVoiceRecognition = false;
<<<<<<< HEAD
            mSlcConnected = false;
            mDialingOut = false;
            mIsBlacklistedDevice = false;
=======
>>>>>>> 25d05429
        }

        @Override
        public boolean processMessage(Message message) {
            log("Disconnected process message: " + message.what + ", size: "
                    + mConnectedDevicesList.size());
            if (mConnectedDevicesList.size() != 0 || mTargetDevice != null
                    || mIncomingDevice != null) {
                Log.e(TAG, "ERROR: mConnectedDevicesList is not empty,"
                                + "target, or mIncomingDevice not null in Disconnected");
                return NOT_HANDLED;
            }

            switch (message.what) {
                case CONNECT:
                    BluetoothDevice device = (BluetoothDevice) message.obj;
<<<<<<< HEAD
                    if (!mRetryConnect.containsKey(device)) {
                        Log.d(TAG, "Make conn retry entry for device " + device);
                        mRetryConnect.put(device, 0);
                    }
                    int RetryConn = mRetryConnect.get(device);
                    log("RetryConn = " + RetryConn);

                    if (RetryConn > 1) {
                        if (mRetryConnect.containsKey(device)) {
                            Log.d(TAG, "Removing device " + device +
                                  " conn retry entry since RetryConn = " + RetryConn);
                            mRetryConnect.remove(device);
                        }
                        break;
                    }

=======
                    Log.d(TAG, "Disconnected: connecting to device=" + device);
>>>>>>> 25d05429
                    broadcastConnectionState(device, BluetoothProfile.STATE_CONNECTING,
                            BluetoothProfile.STATE_DISCONNECTED);
                    if (!connectHfpNative(getByteAddress(device))) {
                        broadcastConnectionState(device,
                                   BluetoothProfile.STATE_DISCONNECTED,
                                   BluetoothProfile.STATE_CONNECTING);
                        break;
                    }
<<<<<<< HEAD

                    RetryConn = RetryConn + 1;
                    mRetryConnect.put(device, RetryConn);
                    if (mPhoneProxy != null) {
                        try {
                            log("Query the phonestates");
                            mPhoneProxy.queryPhoneState();
                        } catch (RemoteException e) {
                            Log.e(TAG, Log.getStackTraceString(new Throwable()));
                        }
                    } else Log.e(TAG, "Phone proxy null for query phone state");

=======
>>>>>>> 25d05429
                    synchronized (HeadsetStateMachine.this) {
                        mTargetDevice = device;
                        transitionTo(mPending);
                    }
<<<<<<< HEAD
                    // TODO(BT) remove CONNECT_TIMEOUT when the stack
                    // sends back events consistently
                    Message m = obtainMessage(CONNECT_TIMEOUT);
                    m.obj = device;
                    sendMessageDelayed(m, CONNECT_TIMEOUT_SEC);
=======
                    Message m = obtainMessage(CONNECT_TIMEOUT);
                    m.obj = device;
                    sendMessageDelayed(m, CONNECT_TIMEOUT_MILLIS);
>>>>>>> 25d05429
                    break;
                case DISCONNECT:
                    // ignore
                    break;
                case INTENT_BATTERY_CHANGED:
                    processIntentBatteryChanged((Intent) message.obj);
                    break;
                case CALL_STATE_CHANGED:
                    processCallState((HeadsetCallState) message.obj, message.arg1 == 1);
                    break;
<<<<<<< HEAD
                case UPDATE_A2DP_PLAY_STATE:
                    processIntentA2dpPlayStateChanged((Intent) message.obj);
                    break;
                case UPDATE_A2DP_CONN_STATE:
                    processIntentA2dpStateChanged((Intent) message.obj);
                    break;
                case UPDATE_CALL_TYPE:
                    processIntentUpdateCallType((Intent) message.obj);
=======
                case DEVICE_STATE_CHANGED:
                    log("Disconnected: ignoring DEVICE_STATE_CHANGED event");
>>>>>>> 25d05429
                    break;
                case STACK_EVENT:
                    StackEvent event = (StackEvent) message.obj;
                    log("Disconnected: event type: " + event.type);
                    switch (event.type) {
                        case EVENT_TYPE_CONNECTION_STATE_CHANGED:
                            processConnectionEvent(event.valueInt, event.device);
                            break;
                        default:
                            Log.e(TAG, "Disconnected: unexpected stack event: " + event.type);
                            break;
                    }
                    break;
                default:
                    Log.e(TAG, "Disconnected: unexpected message " + message.what);
                    return NOT_HANDLED;
            }
            return HANDLED;
        }

        @Override
        public void exit() {
            log("Exit Disconnected: " + getCurrentMessage().what);
        }

        // in Disconnected state
        private void processConnectionEvent(int state, BluetoothDevice device) {
            Log.d(TAG,
                    "Disconnected: processConnectionEvent, state=" + state + ", device=" + device);
            switch (state) {
                case HeadsetHalConstants.CONNECTION_STATE_DISCONNECTED:
                    Log.w(TAG, "Disconnected: ignore DISCONNECTED event, device=" + device);
                    break;
                // Both events result in Pending state as SLC establishment is still required
                case HeadsetHalConstants.CONNECTION_STATE_CONNECTED:
                case HeadsetHalConstants.CONNECTION_STATE_CONNECTING:
                    if (okToConnect(device)) {
                        Log.i(TAG,
                                "Disconnected: connected/connecting incoming HF, device=" + device);
                        broadcastConnectionState(device, BluetoothProfile.STATE_CONNECTING,
                                BluetoothProfile.STATE_DISCONNECTED);
                        synchronized (HeadsetStateMachine.this) {
                            mIncomingDevice = device;
                            transitionTo(mPending);
                        }
                    } else {
<<<<<<< HEAD
                        Log.i(TAG, "Incoming Hf rejected. priority=" + mService.getPriority(device)
                                        + " bondState=" + device.getBondState());
                        // reject the connection and stay in Disconnected state itself
                        disconnectHfpNative(getByteAddress(device));
                        // the other profile connection should be initiated
                        broadcastConnectionState(device, BluetoothProfile.STATE_DISCONNECTED,
                                BluetoothProfile.STATE_DISCONNECTED);
                    }
                    break;
                case HeadsetHalConstants.CONNECTION_STATE_CONNECTED:
                    Log.w(TAG, "HFP Connected from Disconnected state");
                    if (okToConnect(device)) {
                        Log.i(TAG, "Incoming Hf accepted");
                        if (mPhoneProxy != null) {
                            try {
                                log("Query the phonestates");
                                mPhoneProxy.queryPhoneState();
                            } catch (RemoteException e) {
                                Log.e(TAG, Log.getStackTraceString(new Throwable()));
                            }
                        } else Log.e(TAG, "Phone proxy null for query phone state");
                        broadcastConnectionState(device, BluetoothProfile.STATE_CONNECTED,
                                BluetoothProfile.STATE_DISCONNECTED);
                        synchronized (HeadsetStateMachine.this) {
                            if (!mConnectedDevicesList.contains(device)) {
                                mConnectedDevicesList.add(device);
                                Log.d(TAG, "device " + device.getAddress()
                                                + " is adding in Disconnected state");
                            }
                            mCurrentDevice = device;
                            transitionTo(mConnected);
                        }
                        configAudioParameters(device);
                    } else {
=======
                        Log.i(TAG,
                                "Disconnected: rejected incoming HF, priority="
                                        + mService.getPriority(device) + " bondState="
                                        + device.getBondState() + ", device=" + device);
>>>>>>> 25d05429
                        // reject the connection and stay in Disconnected state itself
                        disconnectHfpNative(getByteAddress(device));
                    }
                    break;
                case HeadsetHalConstants.CONNECTION_STATE_DISCONNECTING:
                    Log.w(TAG, "Disconnected: ignore DISCONNECTING event, device=" + device);
                    break;
                default:
                    Log.e(TAG, "Disconnected: incorrect state: " + state);
                    break;
            }
        }
    }

    // Per HFP 1.7.1 spec page 23/144, Pending state needs to handle
    //      AT+BRSF, AT+CIND, AT+CMER, AT+BIND, +CHLD
    // commands during SLC establishment
    private class Pending extends State {
        @Override
        public void enter() {
            log("Enter Pending: " + getCurrentMessage().what);
        }

        @Override
        public boolean processMessage(Message message) {
            log("Pending: processMessage=" + message.what
                    + ", numConnectedDevices=" + mConnectedDevicesList.size());
            switch (message.what) {
                case CONNECT:
                case CONNECT_AUDIO:
                    deferMessage(message);
                    break;
                case CONNECT_TIMEOUT:
                    onConnectionStateChanged(HeadsetHalConstants.CONNECTION_STATE_DISCONNECTED,
                            getByteAddress(mTargetDevice));
                    break;
                case DISCONNECT: {
                    BluetoothDevice device = (BluetoothDevice) message.obj;
                    Log.d(TAG, "Pending: DISCONNECT, device=" + device);
                    if (mCurrentDevice != null && mTargetDevice != null
                            && mTargetDevice.equals(device)) {
                        // cancel connection to the mTargetDevice
                        broadcastConnectionState(device, BluetoothProfile.STATE_DISCONNECTED,
                                BluetoothProfile.STATE_CONNECTING);
                        synchronized (HeadsetStateMachine.this) {
                            mTargetDevice = null;
                        }
                    } else {
                        deferMessage(message);
                    }
                    break;
                }
                case INTENT_BATTERY_CHANGED:
                    processIntentBatteryChanged((Intent) message.obj);
                    break;
                case UPDATE_A2DP_PLAY_STATE:
                    processIntentA2dpPlayStateChanged((Intent) message.obj);
                    break;
                case UPDATE_A2DP_CONN_STATE:
                    processIntentA2dpStateChanged((Intent) message.obj);
                    break;
                case CALL_STATE_CHANGED:
                    processCallState((HeadsetCallState) message.obj, message.arg1 == 1);
                    break;
                case BIND_RESPONSE: {
                    BluetoothDevice device = (BluetoothDevice) message.obj;
                    bindResponseNative(message.arg1, message.arg2 == 1, getByteAddress(device));
                    break;
                }
                case DEVICE_STATE_CHANGED:
                    log("Pending: ignoring DEVICE_STATE_CHANGED event");
                    break;
                case STACK_EVENT:
                    StackEvent event = (StackEvent) message.obj;
                    log("Pending: event type: " + event.type);
                    switch (event.type) {
                        case EVENT_TYPE_CONNECTION_STATE_CHANGED:
                            processConnectionEvent(event.valueInt, event.device);
                            break;
                        case EVENT_TYPE_AT_CHLD:
                            processAtChld(event.valueInt, event.device);
                            break;
                        case EVENT_TYPE_AT_CIND:
                            processAtCind(event.device);
                            break;
                        case EVENT_TYPE_WBS:
                            processWBSEvent(event.valueInt, event.device);
                            break;
                        case EVENT_TYPE_BIND:
                            processAtBind(event.valueString, event.device);
                            break;
                        default:
                            Log.e(TAG, "Pending: Unexpected event: " + event.type);
                            break;
                    }
                    break;
                default:
                    Log.e(TAG, "Pending: unexpected message " + message.what);
                    return NOT_HANDLED;
            }
            return HANDLED;
        }

        // in Pending state
        private void processConnectionEvent(int state, BluetoothDevice device) {
            Log.d(TAG, "Pending: processConnectionEvent, state=" + state + ", device=" + device);
            BluetoothDevice pendingDevice = getDeviceForMessage(CONNECT_TIMEOUT);
            switch (state) {
                case HeadsetHalConstants.CONNECTION_STATE_DISCONNECTED:
                    if (mConnectedDevicesList.contains(device)) {
                        synchronized (HeadsetStateMachine.this) {
                            processWBSEvent(0, device); /* disable WBS audio parameters */
                            mConnectedDevicesList.remove(device);
                            mHeadsetAudioParam.remove(device);
                            mHeadsetBrsf.remove(device);
                            Log.d(TAG,
                                    "Pending: device " + device.getAddress()
                                            + " is removed in Pending state");
                        }
                        broadcastConnectionState(device, BluetoothProfile.STATE_DISCONNECTED,
                                BluetoothProfile.STATE_DISCONNECTING);
                        synchronized (HeadsetStateMachine.this) {
                            mCurrentDevice = null;
                        }

                        if (mTargetDevice != null) {
                            if (!connectHfpNative(getByteAddress(mTargetDevice))) {
                                broadcastConnectionState(mTargetDevice,
                                        BluetoothProfile.STATE_DISCONNECTED,
                                        BluetoothProfile.STATE_CONNECTING);
                                synchronized (HeadsetStateMachine.this) {
                                    mTargetDevice = null;
                                    transitionTo(mDisconnected);
                                }
                            }
                        } else {
                            synchronized (HeadsetStateMachine.this) {
                                mIncomingDevice = null;
                                if (mConnectedDevicesList.size() == 0) {
                                    transitionTo(mDisconnected);
                                } else {
                                    processMultiHFDisconnect(device);
                                }
                            }
                        }
                    } else if (device.equals(mTargetDevice)) {
                        // outgoing connection failed
                        if (mRetryConnect.containsKey(mTargetDevice)) {
                            // retry again only if we tried once
                            if (mRetryConnect.get(device) == 1) {
                                Log.d(TAG, "Retry outgoing conn again for device = " + mTargetDevice
                                      + " after " + RETRY_CONNECT_TIME_SEC + "msec");
                                Message m = obtainMessage(CONNECT);
                                m.obj = device;
                                sendMessageDelayed(m, RETRY_CONNECT_TIME_SEC);
                            } else {
                                Log.d(TAG, "Removing conn retry entry for device = " +
                                      mTargetDevice);
                                mRetryConnect.remove(mTargetDevice);
                            }
                        }
                        broadcastConnectionState(mTargetDevice, BluetoothProfile.STATE_DISCONNECTED,
                                BluetoothProfile.STATE_CONNECTING);
                        synchronized (HeadsetStateMachine.this) {
                            mTargetDevice = null;
                            if (mConnectedDevicesList.size() == 0) {
                                transitionTo(mDisconnected);
                            } else {
                                transitionTo(mConnected);
                            }
                        }
                    } else if (device.equals(mIncomingDevice)) {
                        broadcastConnectionState(mIncomingDevice,
                                BluetoothProfile.STATE_DISCONNECTED,
                                BluetoothProfile.STATE_CONNECTING);
                        synchronized (HeadsetStateMachine.this) {
                            mIncomingDevice = null;
                            if (mConnectedDevicesList.size() == 0) {
                                transitionTo(mDisconnected);
                            } else {
                                transitionTo(mConnected);
                            }
                        }
                    } else {
                        Log.e(TAG, "Pending: unknown device disconnected: " + device);
                    }
                    break;
                case HeadsetHalConstants.CONNECTION_STATE_CONNECTED:
                    if (mConnectedDevicesList.contains(device)) {
                        // Disconnection failure does not go through SLC establishment
                        Log.w(TAG, "Pending: disconnection failed for device " + device);
                        broadcastConnectionState(device, BluetoothProfile.STATE_CONNECTED,
                                BluetoothProfile.STATE_DISCONNECTING);
                        if (mTargetDevice != null) {
                            broadcastConnectionState(mTargetDevice,
                                    BluetoothProfile.STATE_DISCONNECTED,
                                    BluetoothProfile.STATE_CONNECTING);
                        }
                        synchronized (HeadsetStateMachine.this) {
                            mTargetDevice = null;
                            transitionTo(mConnected);
                        }
                    } else if (!device.equals(mTargetDevice) && !device.equals(mIncomingDevice)) {
                        Log.w(TAG,
                                "Pending: unknown incoming HF connected on RFCOMM, device="
                                        + device);
                        if (!okToConnect(device)) {
                            // reject the connection and stay in Pending state itself
                            Log.i(TAG,
                                    "Pending: unknown incoming HF rejected on RFCOMM, priority="
                                            + mService.getPriority(device)
                                            + " bondState=" + device.getBondState());
                            disconnectHfpNative(getByteAddress(device));
                        }
                    } else {
                        // Do nothing in normal case, wait for SLC connected event
                        pendingDevice = null;
                    }
                    break;
                case HeadsetHalConstants.CONNECTION_STATE_SLC_CONNECTED:
                    int previousConnectionState = BluetoothProfile.STATE_CONNECTING;
                    synchronized (HeadsetStateMachine.this) {
                        mCurrentDevice = device;
                        mConnectedDevicesList.add(device);
                        if (device.equals(mTargetDevice)) {
                            Log.d(TAG,
                                    "Pending: added " + device
                                            + " to mConnectedDevicesList, requested by us");
                            mTargetDevice = null;
                            transitionTo(mConnected);
                        } else if (device.equals(mIncomingDevice)) {
                            Log.d(TAG,
                                    "Pending: added " + device
                                            + " to mConnectedDevicesList, requested by remote");
                            mIncomingDevice = null;
                            transitionTo(mConnected);
                        } else {
                            Log.d(TAG,
                                    "Pending: added " + device
                                            + "to mConnectedDevicesList, unknown source");
                            previousConnectionState = BluetoothProfile.STATE_DISCONNECTED;
                        }
                    }
                    configAudioParameters(device);
                    queryPhoneState();
                    broadcastConnectionState(
                            device, BluetoothProfile.STATE_CONNECTED, previousConnectionState);
                    break;
                case HeadsetHalConstants.CONNECTION_STATE_CONNECTING:
                    if ((mCurrentDevice != null) && mCurrentDevice.equals(device)) {
                        log("current device tries to connect back");
                        // TODO(BT) ignore or reject
                    } else if (mTargetDevice != null && mTargetDevice.equals(device)) {
                        // The stack is connecting to target device or
                        // there is an incoming connection from the target device at the same time
                        // we already broadcasted the intent, doing nothing here
                        log("Stack and target device are connecting");
                    } else if (mIncomingDevice != null && mIncomingDevice.equals(device)) {
                        Log.e(TAG, "Another connecting event on the incoming device");
                    } else {
                        // We get an incoming connecting request while Pending
                        // TODO(BT) is stack handing this case? let's ignore it for now
                        log("Incoming connection while pending, ignore");
                    }
                    break;
                case HeadsetHalConstants.CONNECTION_STATE_DISCONNECTING:
                    if ((mCurrentDevice != null) && mCurrentDevice.equals(device)) {
                        // we already broadcasted the intent, doing nothing here
                        log("stack is disconnecting mCurrentDevice");
                    } else if (mTargetDevice != null && mTargetDevice.equals(device)) {
                        Log.e(TAG, "TargetDevice is getting disconnected");
                    } else if (mIncomingDevice != null && mIncomingDevice.equals(device)) {
                        Log.e(TAG, "IncomingDevice is getting disconnected");
                    } else {
                        Log.e(TAG, "Disconnecting unknow device: " + device);
                    }
                    break;
                default:
                    Log.e(TAG, "Incorrect state: " + state);
                    break;
            }
            if (pendingDevice != null && pendingDevice.equals(device)) {
                removeMessages(CONNECT_TIMEOUT);
                Log.d(TAG, "Pending: removed CONNECT_TIMEOUT for device=" + pendingDevice);
            }
        }

        private void processMultiHFDisconnect(BluetoothDevice device) {
            log("Pending state: processMultiHFDisconnect");
            /* Assign the current activedevice again if the disconnected
                         device equals to the current active device*/
            if (mCurrentDevice != null && mCurrentDevice.equals(device)) {
                transitionTo(mConnected);
                int deviceSize = mConnectedDevicesList.size();
                mCurrentDevice = mConnectedDevicesList.get(deviceSize - 1);
            } else {
                // The disconnected device is not current active device
                if (mAudioState == BluetoothHeadset.STATE_AUDIO_CONNECTED)
                    transitionTo(mAudioOn);
                else
                    transitionTo(mConnected);
            }
            log("processMultiHFDisconnect , the latest mCurrentDevice is:"
                                             + mCurrentDevice);
            log("Pending state: processMultiHFDisconnect ," +
                           "fake broadcasting for mCurrentDevice");
            broadcastConnectionState(mCurrentDevice, BluetoothProfile.STATE_CONNECTED,
                    BluetoothProfile.STATE_DISCONNECTED);
        }
    }

    private class Connected extends State {
        @Override
        public void enter() {
            Log.d(TAG, "Enter Connected: " + getCurrentMessage().what +
                           ", size: " + mConnectedDevicesList.size());
            // start phone state listener here so that the CIND response as part of SLC can be
            // responded to, correctly.
            // we may enter Connected from Disconnected/Pending/AudioOn. listenForPhoneState
            // internally handles multiple calls to start listen
            mPhoneState.listenForPhoneState(true);
        }

        @Override
        public boolean processMessage(Message message) {
            log("Connected process message=" + message.what
                    + ", numConnectedDevices=" + mConnectedDevicesList.size());
            switch (message.what) {
                case CONNECT: {
                    BluetoothDevice device = (BluetoothDevice) message.obj;
                    Log.d(TAG, "Connected: CONNECT, device=" + device);
                    if (mConnectedDevicesList.contains(device)) {
                        Log.w(TAG, "Connected: CONNECT, device " + device + " is connected");
                        break;
                    }
<<<<<<< HEAD

                    if (!mRetryConnect.containsKey(device)) {
                        Log.d(TAG, "Make conn retry entry for device " + device);
                        mRetryConnect.put(device, 0);
                    }

                    int RetryConn = mRetryConnect.get(device);
                    Log.d(TAG, "RetryConn = " + RetryConn);
                    if (RetryConn > 1) {
                        if (mRetryConnect.containsKey(device)) {
                            Log.d(TAG, "Removing device " + device +
                                  " conn retry entry since RetryConn = " + RetryConn);
                            mRetryConnect.remove(device);
                        }
                        break;
                    }

=======
>>>>>>> 25d05429
                    if (mConnectedDevicesList.size() >= max_hf_connections) {
                        BluetoothDevice DisconnectConnectedDevice = null;
                        IState CurrentAudioState = getCurrentState();
                        Log.d(TAG, "Reach to max size, disconnect one of them first");
                        /* TODO: Disconnect based on CoD */
                        DisconnectConnectedDevice = mConnectedDevicesList.get(0);

                        broadcastConnectionState(device, BluetoothProfile.STATE_CONNECTING,
                                    BluetoothProfile.STATE_DISCONNECTED);

                        if (!disconnectHfpNative(getByteAddress(DisconnectConnectedDevice))) {
                            broadcastConnectionState(device,
                                        BluetoothProfile.STATE_DISCONNECTED,
                                        BluetoothProfile.STATE_CONNECTING);
                            break;
                        } else {
                            broadcastConnectionState(DisconnectConnectedDevice,
                                        BluetoothProfile.STATE_DISCONNECTING,
                                        BluetoothProfile.STATE_CONNECTED);
                        }

                        synchronized (HeadsetStateMachine.this) {
                            mTargetDevice = device;
                            if (max_hf_connections == 1) {
                                transitionTo(mPending);
                            } else {
                                mMultiDisconnectDevice = DisconnectConnectedDevice;
                                transitionTo(mMultiHFPending);
                            }
                        }
                    } else if (mConnectedDevicesList.size() < max_hf_connections) {
                        broadcastConnectionState(device, BluetoothProfile.STATE_CONNECTING,
                            BluetoothProfile.STATE_DISCONNECTED);
                        if (!connectHfpNative(getByteAddress(device))) {
                            broadcastConnectionState(device,
                                    BluetoothProfile.STATE_DISCONNECTED,
                                    BluetoothProfile.STATE_CONNECTING);
                            break;
                        }
                        synchronized (HeadsetStateMachine.this) {
                            mTargetDevice = device;
                            // Transition to MultiHFPending state for Multi HF connection
                            transitionTo(mMultiHFPending);
                        }
                    }
                    RetryConn = RetryConn + 1;
                    mRetryConnect.put(device, RetryConn);
                    Message m = obtainMessage(CONNECT_TIMEOUT);
                    m.obj = device;
<<<<<<< HEAD
                    sendMessageDelayed(m, CONNECT_TIMEOUT_SEC);
                }
                    break;
                case DISCONNECT:
                {
=======
                    sendMessageDelayed(m, CONNECT_TIMEOUT_MILLIS);
                } break;
                case DISCONNECT: {
>>>>>>> 25d05429
                    BluetoothDevice device = (BluetoothDevice) message.obj;
                    Log.d(TAG, "Connected: DISCONNECT from device=" + device);
                    if (!mConnectedDevicesList.contains(device)) {
                        Log.w(TAG, "Connected: DISCONNECT, device " + device + " not connected");
                        break;
                    }
                    broadcastConnectionState(device, BluetoothProfile.STATE_DISCONNECTING,
                            BluetoothProfile.STATE_CONNECTED);
                    if (!disconnectHfpNative(getByteAddress(device))) {
                        // Failed disconnection request
                        broadcastConnectionState(device, BluetoothProfile.STATE_CONNECTED,
<<<<<<< HEAD
                                       BluetoothProfile.STATE_DISCONNECTING);
=======
                                BluetoothProfile.STATE_DISCONNECTING);
>>>>>>> 25d05429
                        break;
                    }
                    // Pending disconnection confirmation
                    if (mConnectedDevicesList.size() > 1) {
                        mMultiDisconnectDevice = device;
                        transitionTo(mMultiHFPending);
                    } else {
                        transitionTo(mPending);
                    }
                } break;
                case CONNECT_AUDIO: {
                    BluetoothDevice device = mCurrentDevice;
<<<<<<< HEAD
                    if (!isScoAcceptable() || mPendingCiev) {
                        Log.w(TAG,"No Active/Held call, MO call setup, or A2DP"
                                    + " is playing, not allowing SCO");
=======
                    Log.d(TAG, "Connected: CONNECT_AUDIO, device=" + device);
                    if (!isScoAcceptable()) {
                        Log.w(TAG,
                                "No Active/Held call, no call setup, and no in-band ringing,"
                                        + " not allowing SCO, device=" + device);
>>>>>>> 25d05429
                        break;
                    }
                    // TODO(BT) when failure, broadcast audio connecting to disconnected intent
                    //          check if device matches mCurrentDevice
                    if (mActiveScoDevice != null) {
                        Log.w(TAG, "Connected: CONNECT_AUDIO, mActiveScoDevice is not null");
                        device = mActiveScoDevice;
                    }
                    connectAudioNative(getByteAddress(device));
                } break;
                case VOICE_RECOGNITION_START:
                    processLocalVrEvent(HeadsetHalConstants.VR_STATE_STARTED);
                    break;
                case VOICE_RECOGNITION_STOP:
                    processLocalVrEvent(HeadsetHalConstants.VR_STATE_STOPPED);
                    break;
                case CALL_STATE_CHANGED:
                    processCallState((HeadsetCallState) message.obj, message.arg1 == 1);
                    break;
                case INTENT_BATTERY_CHANGED:
                    processIntentBatteryChanged((Intent) message.obj);
                    break;
                case DEVICE_STATE_CHANGED:
                    processDeviceStateChanged((HeadsetDeviceState) message.obj);
                    break;
                case SEND_CCLC_RESPONSE:
                    processSendClccResponse((HeadsetClccResponse) message.obj);
                    break;
                case CLCC_RSP_TIMEOUT: {
                    BluetoothDevice device = (BluetoothDevice) message.obj;
                    clccResponseNative(0, 0, 0, 0, false, "", 0, getByteAddress(device));
                } break;
                case SEND_VENDOR_SPECIFIC_RESULT_CODE:
                    processSendVendorSpecificResultCode(
                            (HeadsetVendorSpecificResultCode) message.obj);
                    break;
                case DIALING_OUT_TIMEOUT: {
                    BluetoothDevice device = (BluetoothDevice) message.obj;
                    Log.d(TAG, "mDialingOut is " + mDialingOut);
                    if (mDialingOut) {
                        Log.d(TAG, "Timeout waiting for call to be placed, resetting mDialingOut");
                        mDialingOut= false;
                        atResponseCodeNative(HeadsetHalConstants.AT_RESPONSE_ERROR,
                                                   0, getByteAddress(device));
                    }
                } break;
                case VIRTUAL_CALL_START:
                    initiateScoUsingVirtualVoiceCall();
                    break;
                case VIRTUAL_CALL_STOP:
                    terminateScoUsingVirtualVoiceCall();
                    break;
                case ENABLE_WBS: {
                    BluetoothDevice device = (BluetoothDevice) message.obj;
                    configureWBSNative(getByteAddress(device), WBS_CODEC);
                    break;
                }
                case DISABLE_WBS: {
                    BluetoothDevice device = (BluetoothDevice) message.obj;
                    configureWBSNative(getByteAddress(device), NBS_CODEC);
                    break;
                }
                case BIND_RESPONSE: {
                    BluetoothDevice device = (BluetoothDevice) message.obj;
<<<<<<< HEAD
                    bindResponseNative(
                            (int) message.arg1, message.arg2 == 1, getByteAddress(device));
                } break;
                case UPDATE_A2DP_PLAY_STATE:
                    processIntentA2dpPlayStateChanged((Intent) message.obj);
                    break;
                case UPDATE_A2DP_CONN_STATE:
                    processIntentA2dpStateChanged((Intent) message.obj);
                    break;
                case UPDATE_CALL_TYPE:
                    processIntentUpdateCallType((Intent) message.obj);
                    break;
                case START_VR_TIMEOUT:
                {
=======
                    bindResponseNative(message.arg1, message.arg2 == 1, getByteAddress(device));
                    break;
                }
                case START_VR_TIMEOUT: {
>>>>>>> 25d05429
                    BluetoothDevice device = (BluetoothDevice) message.obj;
                    if (mWaitingForVoiceRecognition) {
                        device = (BluetoothDevice) message.obj;
                        mWaitingForVoiceRecognition = false;
                        Log.e(TAG, "Timeout waiting for voice recognition to start");
                        atResponseCodeNative(
                                HeadsetHalConstants.AT_RESPONSE_ERROR, 0, getByteAddress(device));
                    }
                }
                    break;
                case QUERY_PHONE_STATE_AT_SLC:
                    try {
                       log("Update call states after SLC is up");
                       mPhoneProxy.queryPhoneState();
                    } catch (RemoteException e) {
                       Log.e(TAG, Log.getStackTraceString(new Throwable()));
                    }
                    break;
                case PROCESS_CPBR:
                    Intent intent = (Intent) message.obj;
                    processCpbr(intent);
                    break;
                case SEND_INCOMING_CALL_IND:
                    phoneStateChangeNative(0, 0, HeadsetHalConstants.CALL_STATE_INCOMING,
                                       mPhoneState.getNumber(), mPhoneState.getType());
                    break;
                case STACK_EVENT:
                    StackEvent event = (StackEvent) message.obj;
                    log("Connected: event type: " + event.type + "event device : " + event.device);
                    switch (event.type) {
                        case EVENT_TYPE_CONNECTION_STATE_CHANGED:
                            processConnectionEvent(event.valueInt, event.device);
                            break;
                        case EVENT_TYPE_AUDIO_STATE_CHANGED:
                            processAudioEvent(event.valueInt, event.device);
                            break;
                        case EVENT_TYPE_VR_STATE_CHANGED:
                            processVrEvent(event.valueInt, event.device);
                            break;
                        case EVENT_TYPE_ANSWER_CALL:
                            // TODO(BT) could answer call happen on Connected state?
                            processAnswerCall(event.device);
                            break;
                        case EVENT_TYPE_HANGUP_CALL:
                            // TODO(BT) could hangup call happen on Connected state?
                            processHangupCall(event.device);
                            break;
                        case EVENT_TYPE_VOLUME_CHANGED:
                            processVolumeEvent(event.valueInt, event.valueInt2, event.device);
                            break;
                        case EVENT_TYPE_DIAL_CALL:
                            processDialCall(event.valueString, event.device);
                            break;
                        case EVENT_TYPE_SEND_DTMF:
                            processSendDtmf(event.valueInt, event.device);
                            break;
                        case EVENT_TYPE_NOICE_REDUCTION:
                            processNoiceReductionEvent(event.valueInt, event.device);
                            break;
                        case EVENT_TYPE_WBS:
                            processWBSEvent(event.valueInt, event.device);
                            break;
                        case EVENT_TYPE_AT_CHLD:
                            processAtChld(event.valueInt, event.device);
                            break;
                        case EVENT_TYPE_SUBSCRIBER_NUMBER_REQUEST:
                            processSubscriberNumberRequest(event.device);
                            break;
                        case EVENT_TYPE_AT_CIND:
                            processAtCind(event.device);
                            break;
                        case EVENT_TYPE_AT_COPS:
                            processAtCops(event.device);
                            break;
                        case EVENT_TYPE_AT_CLCC:
                            processAtClcc(event.device);
                            break;
                        case EVENT_TYPE_UNKNOWN_AT:
                            processUnknownAt(event.valueString, event.device);
                            break;
                        case EVENT_TYPE_KEY_PRESSED:
                            processKeyPressed(event.device);
                            break;
                        case EVENT_TYPE_BIND:
                            processAtBind(event.valueString, event.device);
                            break;
                        case EVENT_TYPE_BIEV:
                            processAtBiev(event.valueInt, event.valueInt2, event.device);
                            break;
                        default:
                            Log.e(TAG, "Connected: Unknown stack event: " + event.type);
                            break;
                    }
                    break;
                default:
                    Log.e(TAG, "Connected: unexpected message " + message.what);
                    return NOT_HANDLED;
            }
            return HANDLED;
        }

        // in Connected state
        private void processConnectionEvent(int state, BluetoothDevice device) {
            Log.d(TAG, "Connected: processConnectionEvent, state=" + state + ", device=" + device);
            switch (state) {
                case HeadsetHalConstants.CONNECTION_STATE_DISCONNECTED:
                    if (mConnectedDevicesList.contains(device)) {
                        processWBSEvent(0, device); /* disable WBS audio parameters */
                        synchronized (HeadsetStateMachine.this) {
                            mConnectedDevicesList.remove(device);
                            mHeadsetAudioParam.remove(device);
                            mHeadsetBrsf.remove(device);
                            Log.d(TAG, "device " + device.getAddress()
                                            + " is removed in Connected state");

                            if (mConnectedDevicesList.size() == 0) {
                                mCurrentDevice = null;
                                transitionTo(mDisconnected);
                            } else {
                                processMultiHFDisconnect(device);
                            }
                        }
                        broadcastConnectionState(device, BluetoothProfile.STATE_DISCONNECTED,
                                BluetoothProfile.STATE_CONNECTED);
                    } else {
                        Log.e(TAG, "Disconnected from unknown device: " + device);
                    }
                    break;
                case HeadsetHalConstants.CONNECTION_STATE_SLC_CONNECTED:
<<<<<<< HEAD
                    if (mRetryConnect.containsKey(device)) {
                        Log.d(TAG, "Removing device " + device +
                                   " conn retry entry since we got SLC");
                        mRetryConnect.remove(device);
                    }
                    processSlcConnected();
                    break;
                case HeadsetHalConstants.CONNECTION_STATE_CONNECTED:
                    if (mConnectedDevicesList.contains(device)) {
                        mIncomingDevice = null;
                        mTargetDevice = null;
                        break;
                    }
                    Log.w(TAG, "HFP to be Connected in Connected state");
=======
                    // Should have been rejected in CONNECTION_STATE_CONNECTED
>>>>>>> 25d05429
                    if (okToConnect(device)
                            && (mConnectedDevicesList.size() < max_hf_connections)) {
                        broadcastConnectionState(device, BluetoothProfile.STATE_CONNECTED,
                                BluetoothProfile.STATE_DISCONNECTED);
                        synchronized (HeadsetStateMachine.this) {
                            if (!mConnectedDevicesList.contains(device)) {
                                mCurrentDevice = device;
                                mConnectedDevicesList.add(device);
                                Log.d(TAG,
                                        "device " + device.getAddress()
                                                + " is added in Connected state");
                            }
                            transitionTo(mConnected);
                        }
                        configAudioParameters(device);
                    }
                    queryPhoneState();
                    break;
                case HeadsetHalConstants.CONNECTION_STATE_CONNECTED:
                    if (mConnectedDevicesList.contains(device)) {
                        mIncomingDevice = null;
                        mTargetDevice = null;
                        break;
                    }
                    Log.w(TAG, "HFP to be Connected in Connected state");
                    if (!okToConnect(device)
                            || (mConnectedDevicesList.size() >= max_hf_connections)) {
                        // reject the connection and stay in Connected state itself
                        Log.i(TAG, "Incoming Hf rejected. priority=" + mService.getPriority(device)
                                        + " bondState=" + device.getBondState());
                        disconnectHfpNative(getByteAddress(device));
                    }
                    break;
                default:
                    Log.e(TAG, "Connection State Device: " + device + " bad state: " + state);
                    break;
            }
        }

        // in Connected state
        private void processAudioEvent(int state, BluetoothDevice device) {
            if (!mConnectedDevicesList.contains(device)) {
                Log.e(TAG, "Audio changed on disconnected device: " + device);
                return;
            }

            switch (state) {
                case HeadsetHalConstants.AUDIO_STATE_CONNECTED:
                    if (!isScoAcceptable()) {
                        Log.e(TAG, "Audio Connected without any listener");
                        disconnectAudioNative(getByteAddress(device));
                        break;
                    }

                    // TODO(BT) should I save the state for next broadcast as the prevState?
                    mAudioState = BluetoothHeadset.STATE_AUDIO_CONNECTED;
                    setAudioParameters(device); /*Set proper Audio Paramters.*/

                    mAudioManager.setParameters("BT_SCO=on");
                    mAudioManager.setBluetoothScoOn(true);
                    broadcastAudioState(device, BluetoothHeadset.STATE_AUDIO_CONNECTED,
                            BluetoothHeadset.STATE_AUDIO_CONNECTING);
                    mActiveScoDevice = device;
                    if (!mPhoneState.getIsCsCall()) {
                        log("Sco connected for call other than CS, check network type");
                        sendVoipConnectivityNetworktype(true);
                    } else {
                        log("Sco connected for CS call, do not check network type");
                    }
                    transitionTo(mAudioOn);
                    break;
                case HeadsetHalConstants.AUDIO_STATE_CONNECTING:
                    mAudioState = BluetoothHeadset.STATE_AUDIO_CONNECTING;
                    broadcastAudioState(device, BluetoothHeadset.STATE_AUDIO_CONNECTING,
                            BluetoothHeadset.STATE_AUDIO_DISCONNECTED);
                    break;
                /* When VR is stopped before SCO creation is complete, we need
                   to resume A2DP if we had suspended it */
                case HeadsetHalConstants.AUDIO_STATE_DISCONNECTED:
                    if (mA2dpSuspend) {
                        if ((!isInCall()) && (mPhoneState.getNumber().isEmpty())) {
                            log("Audio is closed,Set A2dpSuspended=false");
                            mAudioManager.setParameters("A2dpSuspended=false");
                            mA2dpSuspend = false;
                        }
                    }
                    break;
                    // TODO(BT) process other states
                default:
                    Log.e(TAG, "Audio State Device: " + device + " bad state: " + state);
                    break;
            }
        }

<<<<<<< HEAD
        private void processSlcConnected() {
            mSlcConnected = true;
            if (mPhoneProxy != null) {
                sendMessageDelayed(QUERY_PHONE_STATE_AT_SLC, QUERY_PHONE_STATE_CHANGED_DELAYED);
                mA2dpSuspend = false;/*Reset at SLC*/
                mPendingCiev = false;
                mPendingCallStates.clear();
                if ((isInCall()) && (getA2dpConnState() == BluetoothProfile.STATE_CONNECTED)) {
                    if (DBG) {
                        log("Headset connected while we are in some call state");
                        log("Make A2dpSuspended=true here");
                    }
                    mAudioManager.setParameters("A2dpSuspended=true");
                    mA2dpSuspend = true;
                }
            } else {
                Log.e(TAG, "Handsfree phone proxy null for query phone state");
            }
            // Checking for the Blacklisted device Addresses
            mIsBlacklistedDevice = isConnectedDeviceBlacklistedforIncomingCall();
            Log.d(TAG, "Exit Connected processSlcConnected()");
        }

        private void processMultiHFDisconnect(BluetoothDevice device) {
            log("Connect state: processMultiHFDisconnect");
=======
        private void processMultiHFConnected(BluetoothDevice device) {
            log("Connect state: processMultiHFConnected");
>>>>>>> 25d05429
            if (mActiveScoDevice != null && mActiveScoDevice.equals(device)) {
                log("mActiveScoDevice is disconnected, setting it to null");
                mActiveScoDevice = null;
            }
            /* Assign the current activedevice again if the disconnected
                         device equals to the current active device */
            if (mCurrentDevice != null && mCurrentDevice.equals(device)) {
                transitionTo(mConnected);
                int deviceSize = mConnectedDevicesList.size();
                mCurrentDevice = mConnectedDevicesList.get(deviceSize - 1);
            } else {
                // The disconnected device is not current active device
                transitionTo(mConnected);
            }
            log("processMultiHFDisconnect , the latest mCurrentDevice is:" +
                                     mCurrentDevice);
            log("Connect state: processMultiHFDisconnect ," +
                       "fake broadcasting for mCurrentDevice");
            broadcastConnectionState(mCurrentDevice, BluetoothProfile.STATE_CONNECTED,
                    BluetoothProfile.STATE_DISCONNECTED);
        }
    }

    private class AudioOn extends State {
        @Override
        public void enter() {
            log("Enter AudioOn: " + getCurrentMessage().what + ", size: "
                    + mConnectedDevicesList.size());
        }

        @Override
        public boolean processMessage(Message message) {
            log("AudioOn process message: " + message.what + ", size: "
                    + mConnectedDevicesList.size());
            switch (message.what) {
                case CONNECT: {
                    BluetoothDevice device = (BluetoothDevice) message.obj;
                    Log.d(TAG, "AudioOn: CONNECT, device=" + device);
                    if (mConnectedDevicesList.contains(device)) {
                        Log.w(TAG, "AudioOn: CONNECT, device " + device + " is connected");
                        break;
                    }

                    if (max_hf_connections == 1) {
                        deferMessage(obtainMessage(DISCONNECT, mCurrentDevice));
                        deferMessage(obtainMessage(CONNECT, device));
                        if (disconnectAudioNative(getByteAddress(mCurrentDevice))) {
                            Log.d(TAG, "Disconnecting SCO audio for device=" + mCurrentDevice);
                        } else {
                            Log.e(TAG, "disconnectAudioNative failed");
                        }
                        break;
                    }

                    if (!mRetryConnect.containsKey(device)) {
                        Log.d(TAG, "Make conn retry entry for device " + device);
                        mRetryConnect.put(device, 0);
                    }

                    int RetryConn = mRetryConnect.get(device);
                    Log.d(TAG, "RetryConn = " + RetryConn);
                    if (RetryConn > 1) {
                        if (mRetryConnect.containsKey(device)) {
                            Log.d(TAG, "Removing device " + device +
                                  " conn retry entry since RetryConn = " + RetryConn);
                            mRetryConnect.remove(device);
                        }
                        break;
                    }

                    if (mConnectedDevicesList.size() >= max_hf_connections) {
                        BluetoothDevice DisconnectConnectedDevice = null;
                        IState CurrentAudioState = getCurrentState();
                        Log.d(TAG, "Reach to max size, disconnect "
                                        + "one of them first");
                        DisconnectConnectedDevice = mConnectedDevicesList.get(0);

                        if (mActiveScoDevice.equals(DisconnectConnectedDevice)) {
                            DisconnectConnectedDevice = mConnectedDevicesList.get(1);
                        }

                        broadcastConnectionState(device, BluetoothProfile.STATE_CONNECTING,
                                BluetoothProfile.STATE_DISCONNECTED);

                        if (!disconnectHfpNative(getByteAddress(DisconnectConnectedDevice))) {
                            broadcastConnectionState(device,
                                           BluetoothProfile.STATE_DISCONNECTED,
                                           BluetoothProfile.STATE_CONNECTING);
                            break;
                        } else {
                            broadcastConnectionState(DisconnectConnectedDevice,
                                    BluetoothProfile.STATE_DISCONNECTING,
                                    BluetoothProfile.STATE_CONNECTED);
                        }

                        synchronized (HeadsetStateMachine.this) {
                            mTargetDevice = device;
                            mMultiDisconnectDevice = DisconnectConnectedDevice;
                            transitionTo(mMultiHFPending);
                            DisconnectConnectedDevice = null;
                        }
                    } else if (mConnectedDevicesList.size() < max_hf_connections) {
                        broadcastConnectionState(device, BluetoothProfile.STATE_CONNECTING,
                                BluetoothProfile.STATE_DISCONNECTED);
                        if (!connectHfpNative(getByteAddress(device))) {
                            broadcastConnectionState(device,
                                    BluetoothProfile.STATE_DISCONNECTED,
                                    BluetoothProfile.STATE_CONNECTING);
                            break;
                        }
                        synchronized (HeadsetStateMachine.this) {
                            mTargetDevice = device;
                            // Transtion to MultilHFPending state for Multi handsfree connection
                            transitionTo(mMultiHFPending);
                        }
                    }
                    RetryConn = RetryConn + 1;
                    mRetryConnect.put(device, RetryConn);
                    Message m = obtainMessage(CONNECT_TIMEOUT);
                    m.obj = device;
<<<<<<< HEAD
                    sendMessageDelayed(m, CONNECT_TIMEOUT_SEC);
                }
                break;
=======
                    sendMessageDelayed(m, CONNECT_TIMEOUT_MILLIS);
                } break;
>>>>>>> 25d05429
                case CONNECT_TIMEOUT:
                    onConnectionStateChanged(HeadsetHalConstants.CONNECTION_STATE_DISCONNECTED,
                            getByteAddress(mTargetDevice));
                    break;
                case DISCONNECT: {
                    BluetoothDevice device = (BluetoothDevice) message.obj;
                    Log.d(TAG, "AudioOn: DISCONNECT, device=" + device);
                    if (!mConnectedDevicesList.contains(device)) {
                        Log.w(TAG, "AudioOn: DISCONNECT, device " + device + " not connected");
                        break;
                    }
                    if (mActiveScoDevice != null && mActiveScoDevice.equals(device)) {
                        // The disconnected device is active SCO device
                        Log.d(TAG, "AudioOn, DISCONNECT mActiveScoDevice=" + mActiveScoDevice);
                        deferMessage(obtainMessage(DISCONNECT, message.obj));
                        // Disconnect BT SCO first
                        if (disconnectAudioNative(getByteAddress(mActiveScoDevice))) {
                            log("Disconnecting SCO audio");
                        } else {
                            Log.w(TAG, "AudioOn, DISCONNECT failed, device=" + mActiveScoDevice);
                            // if disconnect BT SCO failed, transition to mConnected state
                            transitionTo(mConnected);
                        }
                    } else {
                        /* Do not disconnect BT SCO if the disconnected
                           device is not active SCO device */
                        Log.d(TAG, "AudioOn, DISCONNECT, none active SCO device=" + device);
                        broadcastConnectionState(device, BluetoothProfile.STATE_DISCONNECTING,
                                BluetoothProfile.STATE_CONNECTED);
                        // Should be still in AudioOn state
                        if (!disconnectHfpNative(getByteAddress(device))) {
                            Log.w(TAG, "AudioOn, DISCONNECT failed, device=" + device);
                            broadcastConnectionState(device, BluetoothProfile.STATE_CONNECTED,
                                    BluetoothProfile.STATE_DISCONNECTING);
                            break;
                        }
                        /* Transtion to MultiHFPending state for Multi handsfree connection */
                        if (mConnectedDevicesList.size() > 1) {
                            mMultiDisconnectDevice = device;
                            transitionTo(mMultiHFPending);
                        }
                    }
                } break;
                case DISCONNECT_AUDIO:
                    if (mActiveScoDevice != null) {
                        if (disconnectAudioNative(getByteAddress(mActiveScoDevice))) {
                            Log.d(TAG, "AudioOn: DISCONNECT_AUDIO, device=" + mActiveScoDevice);
                        } else {
                            Log.e(TAG,
                                    "AudioOn: DISCONNECT_AUDIO failed, device=" + mActiveScoDevice);
                        }
                    } else {
                        Log.w(TAG, "AudioOn: DISCONNECT_AUDIO, mActiveScoDevice is null");
                    }
                    break;
                case VOICE_RECOGNITION_START:
                    processLocalVrEvent(HeadsetHalConstants.VR_STATE_STARTED);
                    break;
                case VOICE_RECOGNITION_STOP:
                    processLocalVrEvent(HeadsetHalConstants.VR_STATE_STOPPED);
                    break;
                case INTENT_SCO_VOLUME_CHANGED:
                    if (mActiveScoDevice != null) {
                        processIntentScoVolume((Intent) message.obj, mActiveScoDevice);
                    }
                    break;
                case CALL_STATE_CHANGED:
                    processCallState((HeadsetCallState) message.obj, message.arg1 == 1);
                    break;
                case INTENT_BATTERY_CHANGED:
                    processIntentBatteryChanged((Intent) message.obj);
                    break;
                case DEVICE_STATE_CHANGED:
                    processDeviceStateChanged((HeadsetDeviceState) message.obj);
                    break;
                case SEND_CCLC_RESPONSE:
                    processSendClccResponse((HeadsetClccResponse) message.obj);
                    break;
                case CLCC_RSP_TIMEOUT: {
                    BluetoothDevice device = (BluetoothDevice) message.obj;
                    clccResponseNative(0, 0, 0, 0, false, "", 0, getByteAddress(device));
                    break;
                }
                case SEND_VENDOR_SPECIFIC_RESULT_CODE:
                    processSendVendorSpecificResultCode(
                            (HeadsetVendorSpecificResultCode) message.obj);
                    break;

                case VIRTUAL_CALL_START:
                    initiateScoUsingVirtualVoiceCall();
                    break;
                case VIRTUAL_CALL_STOP:
                    terminateScoUsingVirtualVoiceCall();
                    break;
                case UPDATE_A2DP_PLAY_STATE:
                    processIntentA2dpPlayStateChanged((Intent) message.obj);
                    break;
                case UPDATE_A2DP_CONN_STATE:
                    processIntentA2dpStateChanged((Intent) message.obj);
                    break;
                case UPDATE_CALL_TYPE:
                    processIntentUpdateCallType((Intent) message.obj);
                    break;
                case DIALING_OUT_TIMEOUT:
                {
                    Log.d(TAG, "mDialingOut is " + mDialingOut);
                    if (mDialingOut) {
                        BluetoothDevice device = (BluetoothDevice)message.obj;
                        Log.d(TAG, "Timeout waiting for call to be placed, resetting mDialingOut");
                        mDialingOut= false;
                        atResponseCodeNative(HeadsetHalConstants.AT_RESPONSE_ERROR,
                                               0, getByteAddress(device));
                    }
                    break;
                }
                case ENABLE_WBS:
                {
                    BluetoothDevice device = (BluetoothDevice) message.obj;
                    configureWBSNative(getByteAddress(device),WBS_CODEC);
                }
                    break;
                case DISABLE_WBS:
                {
                    BluetoothDevice device = (BluetoothDevice) message.obj;
                    configureWBSNative(getByteAddress(device),NBS_CODEC);
                }
                    break;
                case START_VR_TIMEOUT:
                {
                    if (mWaitingForVoiceRecognition) {
                        BluetoothDevice device = (BluetoothDevice) message.obj;
                        mWaitingForVoiceRecognition = false;
                        Log.e(TAG, "Timeout waiting for voice recognition"
                                        + "to start");
                        atResponseCodeNative(
                                HeadsetHalConstants.AT_RESPONSE_ERROR, 0, getByteAddress(device));
                    }
                    break;
                }
                case PROCESS_CPBR:
                    Intent intent = (Intent) message.obj;
                    processCpbr(intent);
                    break;
                case SEND_INCOMING_CALL_IND:
                    phoneStateChangeNative(0, 0, HeadsetHalConstants.CALL_STATE_INCOMING,
                                       mPhoneState.getNumber(), mPhoneState.getType());
                    break;
                case STACK_EVENT:
                    StackEvent event = (StackEvent) message.obj;
                    log("AudioOn: event type: " + event.type);
                    switch (event.type) {
                        case EVENT_TYPE_CONNECTION_STATE_CHANGED:
                            processConnectionEvent(event.valueInt, event.device);
                            break;
                        case EVENT_TYPE_AUDIO_STATE_CHANGED:
                            processAudioEvent(event.valueInt, event.device);
                            break;
                        case EVENT_TYPE_VR_STATE_CHANGED:
                            processVrEvent(event.valueInt, event.device);
                            break;
                        case EVENT_TYPE_ANSWER_CALL:
                            processAnswerCall(event.device);
                            break;
                        case EVENT_TYPE_HANGUP_CALL:
                            processHangupCall(event.device);
                            break;
                        case EVENT_TYPE_VOLUME_CHANGED:
                            processVolumeEvent(event.valueInt, event.valueInt2, event.device);
                            break;
                        case EVENT_TYPE_DIAL_CALL:
                            processDialCall(event.valueString, event.device);
                            break;
                        case EVENT_TYPE_SEND_DTMF:
                            processSendDtmf(event.valueInt, event.device);
                            break;
                        case EVENT_TYPE_NOICE_REDUCTION:
                            processNoiceReductionEvent(event.valueInt, event.device);
                            break;
                        case EVENT_TYPE_WBS:
                            Log.d(TAG, "EVENT_TYPE_WBS codec is " + event.valueInt);
                            processWBSEvent(event.valueInt, event.device);
                            break;
                        case EVENT_TYPE_AT_CHLD:
                            processAtChld(event.valueInt, event.device);
                            break;
                        case EVENT_TYPE_SUBSCRIBER_NUMBER_REQUEST:
                            processSubscriberNumberRequest(event.device);
                            break;
                        case EVENT_TYPE_AT_CIND:
                            processAtCind(event.device);
                            break;
                        case EVENT_TYPE_AT_COPS:
                            processAtCops(event.device);
                            break;
                        case EVENT_TYPE_AT_CLCC:
                            processAtClcc(event.device);
                            break;
                        case EVENT_TYPE_UNKNOWN_AT:
                            processUnknownAt(event.valueString, event.device);
                            break;
                        case EVENT_TYPE_KEY_PRESSED:
                            processKeyPressed(event.device);
                            break;
                        case EVENT_TYPE_BIND:
                            processAtBind(event.valueString, event.device);
                            break;
                        case EVENT_TYPE_BIEV:
                            processAtBiev(event.valueInt, event.valueInt2, event.device);
                            break;
                        default:
                            Log.e(TAG, "AudioOn: Unknown stack event: " + event.type);
                            break;
                    }
                    break;
                default:
                    Log.e(TAG, "AudioOn: unexpected message " + message.what);
                    return NOT_HANDLED;
            }
            return HANDLED;
        }

        // in AudioOn state. Some headsets disconnect RFCOMM prior to SCO down. Handle this
        private void processConnectionEvent(int state, BluetoothDevice device) {
            Log.d(TAG, "AudioOn: processConnectionEvent, state=" + state + ", device=" + device);
            BluetoothDevice pendingDevice = getDeviceForMessage(CONNECT_TIMEOUT);
            switch (state) {
                case HeadsetHalConstants.CONNECTION_STATE_DISCONNECTED:
                    if (mConnectedDevicesList.contains(device)) {
                        if (mActiveScoDevice != null && mActiveScoDevice.equals(device)
                                && mAudioState != BluetoothHeadset.STATE_AUDIO_DISCONNECTED) {
                            processAudioEvent(HeadsetHalConstants.AUDIO_STATE_DISCONNECTED, device);
                        }

                        synchronized (HeadsetStateMachine.this) {
                            processWBSEvent(0, device); /* disable WBS audio parameters */
                            mConnectedDevicesList.remove(device);
                            mHeadsetAudioParam.remove(device);
                            mHeadsetBrsf.remove(device);
                            Log.d(TAG, "device " + device.getAddress()
                                            + " is removed in AudioOn state");
                            broadcastConnectionState(device, BluetoothProfile.STATE_DISCONNECTED,
                                                     BluetoothProfile.STATE_CONNECTED);
                            if (mConnectedDevicesList.size() == 0) {
                                transitionTo(mDisconnected);
                            } else {
                                processMultiHFDisconnect(device);
                            }
                        }
                    } else {
                        Log.e(TAG, "Disconnected from unknown device: " + device);
                    }
                    break;
<<<<<<< HEAD
               case HeadsetHalConstants.CONNECTION_STATE_SLC_CONNECTED:
                    if (mRetryConnect.containsKey(device)) {
                        Log.d(TAG, "Removing device " + device +
                                   " conn retry entry since we got SLC");
                        mRetryConnect.remove(device);
                    }
                    processSlcConnected();
                    break;
                case HeadsetHalConstants.CONNECTION_STATE_CONNECTED:
                    if (mConnectedDevicesList.contains(device)) {
                        mIncomingDevice = null;
                        mTargetDevice = null;
                        break;
                    }
                    Log.w(TAG, "HFP to be Connected in AudioOn state");
=======
                case HeadsetHalConstants.CONNECTION_STATE_SLC_CONNECTED:
                    // Should have been rejected in CONNECTION_STATE_CONNECTED
>>>>>>> 25d05429
                    if (okToConnect(device)
                            && (mConnectedDevicesList.size() < max_hf_connections)) {
                        Log.i(TAG, "AudioOn: accepted incoming HF");
                        broadcastConnectionState(device, BluetoothProfile.STATE_CONNECTED,
                                BluetoothProfile.STATE_DISCONNECTED);
                        synchronized (HeadsetStateMachine.this) {
                            if (!mConnectedDevicesList.contains(device)) {
                                mCurrentDevice = device;
                                mConnectedDevicesList.add(device);
                                Log.d(TAG,
                                        "device " + device.getAddress()
                                                + " is added in AudioOn state");
                            }
                        }
                        configAudioParameters(device);
                    }
                    queryPhoneState();
                    break;
                case HeadsetHalConstants.CONNECTION_STATE_CONNECTED:
                    if (mConnectedDevicesList.contains(device)) {
                        mIncomingDevice = null;
                        mTargetDevice = null;
                        break;
                    }
                    Log.w(TAG, "AudioOn: HFP to be connected device=" + device);
                    if (!okToConnect(device)
                            || (mConnectedDevicesList.size() >= max_hf_connections)) {
                        // reject the connection and stay in Connected state itself
                        Log.i(TAG,
                                "AudioOn: rejected incoming HF, priority="
                                        + mService.getPriority(device)
                                        + " bondState=" + device.getBondState());
                        disconnectHfpNative(getByteAddress(device));
                    } else {
                        // Do nothing in normal case, wait for SLC connected event
                        pendingDevice = null;
                    }
                    break;
                default:
                    Log.e(TAG, "Connection State Device: " + device + " bad state: " + state);
                    break;
            }
            if (pendingDevice != null && pendingDevice.equals(device)) {
                removeMessages(CONNECT_TIMEOUT);
                Log.d(TAG, "AudioOn: removed CONNECT_TIMEOUT for device=" + pendingDevice);
            }
        }

        // in AudioOn state
        private void processAudioEvent(int state, BluetoothDevice device) {
            if (!mConnectedDevicesList.contains(device)) {
                Log.e(TAG, "Audio changed on disconnected device: " + device);
                return;
            }

            switch (state) {
                case HeadsetHalConstants.AUDIO_STATE_DISCONNECTED:
                    if (mAudioState != BluetoothHeadset.STATE_AUDIO_DISCONNECTED) {
                        mAudioState = BluetoothHeadset.STATE_AUDIO_DISCONNECTED;
<<<<<<< HEAD
                        if (mAudioManager.isSpeakerphoneOn()) {
                            // User option might be speaker as sco disconnection
                            // is delayed setting back the speaker option.
                            mAudioManager.setParameters("BT_SCO=off");
                            mAudioManager.setBluetoothScoOn(false);
                            mAudioManager.setSpeakerphoneOn(true);
                        } else {
                            mAudioManager.setParameters("BT_SCO=off");
                            mAudioManager.setBluetoothScoOn(false);
                        }
                        if (mA2dpSuspend) {
                            if ((!isInCall()) && (mPhoneState.getNumber().isEmpty())) {
                                log("Audio is closed,Set A2dpSuspended=false");
                                mAudioManager.setParameters("A2dpSuspended=false");
                                mA2dpSuspend = false;
                            }
                        }
=======
                        if (device.equals(mActiveScoDevice)) {
                            mActiveScoDevice = null;
                        }
                        mAudioManager.setBluetoothScoOn(false);
>>>>>>> 25d05429
                        broadcastAudioState(device, BluetoothHeadset.STATE_AUDIO_DISCONNECTED,
                                BluetoothHeadset.STATE_AUDIO_CONNECTED);
                        if (!mPhoneState.getIsCsCall()) {
                            log("Sco disconnected for call other than CS, check network type");
                            sendVoipConnectivityNetworktype(false);
                            mPhoneState.setIsCsCall(true);
                        } else {
                            log("Sco disconnected for CS call, do not check network type");
                        }
                    }
                    transitionTo(mConnected);
                    break;
                case HeadsetHalConstants.AUDIO_STATE_DISCONNECTING:
                    // TODO(BT) adding STATE_AUDIO_DISCONNECTING in BluetoothHeadset?
                    // broadcastAudioState(device, BluetoothHeadset.STATE_AUDIO_DISCONNECTING,
                    //                    BluetoothHeadset.STATE_AUDIO_CONNECTED);
                    break;
                default:
                    Log.e(TAG, "Audio State Device: " + device + " bad state: " + state);
                    break;
            }
        }

        private void processIntentScoVolume(Intent intent, BluetoothDevice device) {
            int volumeValue = intent.getIntExtra(AudioManager.EXTRA_VOLUME_STREAM_VALUE, 0);
            if (mPhoneState.getSpeakerVolume() != volumeValue) {
                mPhoneState.setSpeakerVolume(volumeValue);
            boolean scoVolume =
                    SystemProperties.getBoolean("bt.pts.certification", false);
                if (!scoVolume) {
                    setVolumeNative(HeadsetHalConstants.VOLUME_TYPE_SPK,
                                        volumeValue, getByteAddress(device));
                } else {
                    setVolumeNative(HeadsetHalConstants.VOLUME_TYPE_SPK,
                                        0, getByteAddress(device));
                }
            }
        }

        private void processMultiHFDisconnect(BluetoothDevice device) {
            log("AudioOn state: processMultiHFDisconnect");
            /* Assign the current activedevice again if the disconnected
                          device equals to the current active device */
            if (mCurrentDevice != null && mCurrentDevice.equals(device)) {
                int deviceSize = mConnectedDevicesList.size();
                mCurrentDevice = mConnectedDevicesList.get(deviceSize - 1);
            }
            if (mAudioState != BluetoothHeadset.STATE_AUDIO_CONNECTED) transitionTo(mConnected);

            log("processMultiHFDisconnect , the latest mCurrentDevice is:"
                                      + mCurrentDevice);
            log("AudioOn state: processMultiHFDisconnect ," +
                       "fake broadcasting for mCurrentDevice");
            broadcastConnectionState(mCurrentDevice, BluetoothProfile.STATE_CONNECTED,
                    BluetoothProfile.STATE_DISCONNECTED);
        }
    }

    /* Add MultiHFPending state when atleast 1 HS is connected
            and disconnect/connect new HS */
    private class MultiHFPending extends State {
        @Override
        public void enter() {
            Log.d(TAG, "Enter MultiHFPending: " + getCurrentMessage().what +
                         ", size: " + mConnectedDevicesList.size());
        }

        @Override
        public boolean processMessage(Message message) {
            Log.d(TAG, "MultiHFPending process message: " + message.what +
                         ", size: " + mConnectedDevicesList.size());

            switch (message.what) {
                case CONNECT:
                    deferMessage(message);
                    break;

                case CONNECT_AUDIO:
                    if (mCurrentDevice != null) {
                        connectAudioNative(getByteAddress(mCurrentDevice));
                    }
                    break;
                case CONNECT_TIMEOUT:
                    onConnectionStateChanged(HeadsetHalConstants.CONNECTION_STATE_DISCONNECTED,
                            getByteAddress(mTargetDevice));
                    break;

                case DISCONNECT_AUDIO:
                    if (mActiveScoDevice != null) {
                        if (disconnectAudioNative(getByteAddress(mActiveScoDevice))) {
                            Log.d(TAG, "MultiHFPending, Disconnecting SCO audio for "
                                            + mActiveScoDevice);
                        } else {
                            Log.e(TAG, "disconnectAudioNative failed"
                                            + "for device = " + mActiveScoDevice);
                        }
                    }
                    break;
                case DISCONNECT:
                    BluetoothDevice device = (BluetoothDevice) message.obj;
                    Log.d(TAG, "MultiPending: DISCONNECT, device=" + device);
                    if (mConnectedDevicesList.contains(device) && mTargetDevice != null
                            && mTargetDevice.equals(device)) {
                        // cancel connection to the mTargetDevice
                        broadcastConnectionState(device, BluetoothProfile.STATE_DISCONNECTED,
                                BluetoothProfile.STATE_CONNECTING);
                        synchronized (HeadsetStateMachine.this) {
                            mTargetDevice = null;
                        }
                    } else {
                        deferMessage(message);
                    }
                    break;
                case VOICE_RECOGNITION_START:
                    device = (BluetoothDevice) message.obj;
                    if (mConnectedDevicesList.contains(device)) {
                        processLocalVrEvent(HeadsetHalConstants.VR_STATE_STARTED);
                    }
                    break;
                case VOICE_RECOGNITION_STOP:
                    device = (BluetoothDevice) message.obj;
                    if (mConnectedDevicesList.contains(device)) {
                        processLocalVrEvent(HeadsetHalConstants.VR_STATE_STOPPED);
                    }
                    break;
                case INTENT_SCO_VOLUME_CHANGED:
                    if (mActiveScoDevice != null) {
                        processIntentScoVolume((Intent) message.obj, mActiveScoDevice);
                    }
                    break;
                case INTENT_BATTERY_CHANGED:
                    processIntentBatteryChanged((Intent) message.obj);
                    break;
                case CALL_STATE_CHANGED:
                    processCallState((HeadsetCallState) message.obj, message.arg1 == 1);
                    break;
                case DEVICE_STATE_CHANGED:
                    processDeviceStateChanged((HeadsetDeviceState) message.obj);
                    break;
                case SEND_CCLC_RESPONSE:
                    processSendClccResponse((HeadsetClccResponse) message.obj);
                    break;
                case CLCC_RSP_TIMEOUT: {
                    device = (BluetoothDevice) message.obj;
                    clccResponseNative(0, 0, 0, 0, false, "", 0, getByteAddress(device));
                } break;
                case UPDATE_A2DP_PLAY_STATE:
                    processIntentA2dpPlayStateChanged((Intent) message.obj);
                    break;
                case UPDATE_A2DP_CONN_STATE:
                    processIntentA2dpStateChanged((Intent) message.obj);
                    break;
                case UPDATE_CALL_TYPE:
                    processIntentUpdateCallType((Intent) message.obj);
                    break;
                case DIALING_OUT_TIMEOUT:
                    Log.d(TAG, "mDialingOut is " + mDialingOut);
                    if (mDialingOut) {
                        device = (BluetoothDevice) message.obj;
                        Log.d(TAG, "Timeout waiting for call to be placed, resetting mDialingOut");
                        mDialingOut= false;
                        atResponseCodeNative(HeadsetHalConstants.AT_RESPONSE_ERROR,
                                             0, getByteAddress(device));
                    }
                    break;
                case VIRTUAL_CALL_START:
                    device = (BluetoothDevice) message.obj;
                    if (mConnectedDevicesList.contains(device)) {
                        initiateScoUsingVirtualVoiceCall();
                    }
                    break;
                case VIRTUAL_CALL_STOP:
                    device = (BluetoothDevice) message.obj;
                    if (mConnectedDevicesList.contains(device)) {
                        terminateScoUsingVirtualVoiceCall();
                    }
                    break;
                case ENABLE_WBS:
                {
                    device = (BluetoothDevice) message.obj;
                    configureWBSNative(getByteAddress(device),WBS_CODEC);
                }
                    break;
                case DISABLE_WBS:
                {
                    device = (BluetoothDevice) message.obj;
                    configureWBSNative(getByteAddress(device),NBS_CODEC);
                }
                    break;
                case START_VR_TIMEOUT:
                    if (mWaitingForVoiceRecognition) {
                        device = (BluetoothDevice) message.obj;
                        mWaitingForVoiceRecognition = false;
                        Log.e(TAG, "Timeout waiting for voice"
                                        + "recognition to start");
                        atResponseCodeNative(
                                HeadsetHalConstants.AT_RESPONSE_ERROR, 0, getByteAddress(device));
                    }
                    break;
                case QUERY_PHONE_STATE_AT_SLC:
                    try {
                        log("Update call states after SLC is up");
                        mPhoneProxy.queryPhoneState();
                    } catch (RemoteException e) {
                        Log.e(TAG, Log.getStackTraceString(new Throwable()));
                    }
                    break;
                case PROCESS_CPBR:
                    Intent intent = (Intent) message.obj;
                    processCpbr(intent);
                    break;
                case STACK_EVENT:
                    StackEvent event = (StackEvent) message.obj;
                    log("MultiHFPending: event type: " + event.type);
                    switch (event.type) {
                        case EVENT_TYPE_CONNECTION_STATE_CHANGED:
                            processConnectionEvent(event.valueInt, event.device);
                            break;
                        case EVENT_TYPE_AUDIO_STATE_CHANGED:
                            processAudioEvent(event.valueInt, event.device);
                            break;
                        case EVENT_TYPE_VR_STATE_CHANGED:
                            processVrEvent(event.valueInt, event.device);
                            break;
                        case EVENT_TYPE_ANSWER_CALL:
                            // TODO(BT) could answer call happen on Connected state?
                            processAnswerCall(event.device);
                            break;
                        case EVENT_TYPE_HANGUP_CALL:
                            // TODO(BT) could hangup call happen on Connected state?
                            processHangupCall(event.device);
                            break;
                        case EVENT_TYPE_VOLUME_CHANGED:
                            processVolumeEvent(event.valueInt, event.valueInt2, event.device);
                            break;
                        case EVENT_TYPE_DIAL_CALL:
                            processDialCall(event.valueString, event.device);
                            break;
                        case EVENT_TYPE_SEND_DTMF:
                            processSendDtmf(event.valueInt, event.device);
                            break;
                        case EVENT_TYPE_NOICE_REDUCTION:
                            processNoiceReductionEvent(event.valueInt, event.device);
                            break;
                        case EVENT_TYPE_SUBSCRIBER_NUMBER_REQUEST:
                            processSubscriberNumberRequest(event.device);
                            break;
                        case EVENT_TYPE_AT_CIND:
                            processAtCind(event.device);
                            break;
                        case EVENT_TYPE_AT_CHLD:
                            processAtChld(event.valueInt, event.device);
                            break;
                        case EVENT_TYPE_AT_COPS:
                            processAtCops(event.device);
                            break;
                        case EVENT_TYPE_AT_CLCC:
                            processAtClcc(event.device);
                            break;
                        case EVENT_TYPE_UNKNOWN_AT:
                            processUnknownAt(event.valueString, event.device);
                            break;
                        case EVENT_TYPE_KEY_PRESSED:
                            processKeyPressed(event.device);
                            break;
                        case EVENT_TYPE_BIND:
                            processAtBind(event.valueString, event.device);
                            break;
                        case EVENT_TYPE_BIEV:
                            processAtBiev(event.valueInt, event.valueInt2, event.device);
                            break;
                        default:
                            Log.e(TAG, "MultiHFPending: Unexpected event: " + event.type);
                            break;
                    }
                    break;
                default:
                    Log.e(TAG, "MultiHFPending: unexpected message " + message.what);
                    return NOT_HANDLED;
            }
            return HANDLED;
        }

        // in MultiHFPending state
        private void processConnectionEvent(int state, BluetoothDevice device) {
            Log.d(TAG,
                    "MultiPending: processConnectionEvent, state=" + state + ", device=" + device);
            BluetoothDevice pendingDevice = getDeviceForMessage(CONNECT_TIMEOUT);
            switch (state) {
                case HeadsetHalConstants.CONNECTION_STATE_DISCONNECTED:
                    if (mConnectedDevicesList.contains(device)) {
                        if (mMultiDisconnectDevice != null
                                && mMultiDisconnectDevice.equals(device)) {
                            mMultiDisconnectDevice = null;

                            synchronized (HeadsetStateMachine.this) {
                                mConnectedDevicesList.remove(device);
                                mHeadsetAudioParam.remove(device);
                                mHeadsetBrsf.remove(device);
                                Log.d(TAG, "MultiHFPending: removed device=" + device);
                                broadcastConnectionState(device,
                                        BluetoothProfile.STATE_DISCONNECTED,
                                        BluetoothProfile.STATE_DISCONNECTING);
                            }

                            if (mTargetDevice != null) {
                                if (!connectHfpNative(getByteAddress(mTargetDevice))) {
                                    broadcastConnectionState(mTargetDevice,
                                            BluetoothProfile.STATE_DISCONNECTED,
                                            BluetoothProfile.STATE_CONNECTING);
                                    synchronized (HeadsetStateMachine.this) {
                                        mTargetDevice = null;
                                        if (mConnectedDevicesList.size() == 0) {
                                            // Should be not in this state since it has at least
                                            // one HF connected in MultiHFPending state
                                            Log.w(TAG, "MultiHFPending: should not be here");
                                            transitionTo(mDisconnected);
                                        } else {
                                            processMultiHFDisconnect(device);
                                        }
                                    }
                                }
                            } else {
                                synchronized (HeadsetStateMachine.this) {
                                    mIncomingDevice = null;
                                    if (mConnectedDevicesList.size() == 0) {
                                        transitionTo(mDisconnected);
                                    } else {
                                        processMultiHFDisconnect(device);
                                    }
                                }
                            }
                        } else {
                            /* Another HF disconnected when one HF is connecting */
                            synchronized (HeadsetStateMachine.this) {
                                mConnectedDevicesList.remove(device);
                                mHeadsetAudioParam.remove(device);
                                mHeadsetBrsf.remove(device);
                                Log.d(TAG, "device " + device.getAddress()
                                                + " is removed in MultiHFPending state");
                            }
                            broadcastConnectionState(device, BluetoothProfile.STATE_DISCONNECTED,
                                    BluetoothProfile.STATE_CONNECTED);
                        }
                    } else if (mTargetDevice != null && mTargetDevice.equals(device)) {
                        if (mRetryConnect.containsKey(mTargetDevice)) {
                            // retry again only if we tried once
                            if (mRetryConnect.get(device) == 1) {
                                Log.d(TAG, "Retry outgoing conn again for device = " + mTargetDevice
                                      + " after " + RETRY_CONNECT_TIME_SEC + "msec");
                                Message m = obtainMessage(CONNECT);
                                m.obj = device;
                                sendMessageDelayed(m, RETRY_CONNECT_TIME_SEC);
                            } else {
                                Log.d(TAG, "Removing conn retry entry for device = " +
                                      mTargetDevice);
                                mRetryConnect.remove(mTargetDevice);
                            }
                        }
                        broadcastConnectionState(mTargetDevice, BluetoothProfile.STATE_DISCONNECTED,
                                BluetoothProfile.STATE_CONNECTING);
                        synchronized (HeadsetStateMachine.this) {
                            mTargetDevice = null;
                            if (mConnectedDevicesList.size() == 0) {
                                transitionTo(mDisconnected);
                            } else {
                                if (mAudioState == BluetoothHeadset.STATE_AUDIO_CONNECTED)
                                    transitionTo(mAudioOn);
                                else
                                    transitionTo(mConnected);
                            }
                        }
                    } else {
                        Log.e(TAG, "Unknown device Disconnected: " + device);
                    }
                    break;
                case HeadsetHalConstants.CONNECTION_STATE_CONNECTED:
                    if (mConnectedDevicesList.contains(device)) {
                        // Disconnection failure does not go through SLC establishment
                        Log.w(TAG, "MultiPending: disconnection failed for device " + device);
                        broadcastConnectionState(device, BluetoothProfile.STATE_CONNECTED,
                                BluetoothProfile.STATE_DISCONNECTING);
                        if (mTargetDevice != null) {
                            broadcastConnectionState(mTargetDevice,
                                    BluetoothProfile.STATE_DISCONNECTED,
                                    BluetoothProfile.STATE_CONNECTING);
                        }
                        synchronized (HeadsetStateMachine.this) {
                            mTargetDevice = null;
                            if (mAudioState == BluetoothHeadset.STATE_AUDIO_CONNECTED)
                                transitionTo(mAudioOn);
                            else
                                transitionTo(mConnected);
                        }
                    } else if (!device.equals(mTargetDevice)) {
                        Log.w(TAG,
                                "MultiPending: unknown incoming HF connected on RFCOMM"
                                        + ", device=" + device);
                        if (!okToConnect(device)
                                || (mConnectedDevicesList.size() >= max_hf_connections)) {
                            // reject the connection and stay in Pending state itself
                            Log.i(TAG,
                                    "MultiPending: unknown incoming HF rejected on RFCOMM"
                                            + ", priority=" + mService.getPriority(device)
                                            + ", bondState=" + device.getBondState());
                            disconnectHfpNative(getByteAddress(device));
                        } else {
                            // Ok to connect, keep waiting for SLC connected event
                            pendingDevice = null;
                        }
                    } else {
                        // Do nothing in normal case, keep waiting for SLC connected event
                        pendingDevice = null;
                    }
                    break;
                case HeadsetHalConstants.CONNECTION_STATE_SLC_CONNECTED:
                    int previousConnectionState = BluetoothProfile.STATE_CONNECTING;
                    synchronized (HeadsetStateMachine.this) {
                        mCurrentDevice = device;
                        mConnectedDevicesList.add(device);
                        if (device.equals(mTargetDevice)) {
                            Log.d(TAG,
                                    "MultiPending: added " + device
                                            + " to mConnectedDevicesList, requested by us");
                            mTargetDevice = null;
                            if (mAudioState == BluetoothHeadset.STATE_AUDIO_CONNECTED)
                                transitionTo(mAudioOn);
                            else
                                transitionTo(mConnected);
                        } else {
                            Log.d(TAG,
                                    "MultiPending: added " + device
                                            + "to mConnectedDevicesList, unknown source");
                            previousConnectionState = BluetoothProfile.STATE_DISCONNECTED;
                        }
                    }
<<<<<<< HEAD
                    break;
                case HeadsetHalConstants.CONNECTION_STATE_SLC_CONNECTED:
                    if (mRetryConnect.containsKey(device)) {
                        Log.d(TAG, "Removing device " + device +
                                   " conn retry entry since we got SLC");
                         mRetryConnect.remove(device);
                    }
                    processSlcConnected();
=======
                    configAudioParameters(device);
                    queryPhoneState();
                    broadcastConnectionState(
                            device, BluetoothProfile.STATE_CONNECTED, previousConnectionState);
>>>>>>> 25d05429
                    break;
                case HeadsetHalConstants.CONNECTION_STATE_CONNECTING:
                    if (mConnectedDevicesList.contains(device)) {
                        Log.e(TAG, "MultiPending: current device tries to connect back");
                    } else if (mTargetDevice != null && mTargetDevice.equals(device)) {
                        log("Stack and target device are connecting");
                    } else if (mIncomingDevice != null && mIncomingDevice.equals(device)) {
                        Log.e(TAG, "MultiPending: Another connecting event on the incoming device");
                    }
                    break;
                case HeadsetHalConstants.CONNECTION_STATE_DISCONNECTING:
                    if (mConnectedDevicesList.contains(device)) {
                        log("stack is disconnecting mCurrentDevice");
                    } else if (mTargetDevice != null && mTargetDevice.equals(device)) {
                        Log.e(TAG, "MultiPending: TargetDevice is getting disconnected");
                    } else if (mIncomingDevice != null && mIncomingDevice.equals(device)) {
                        Log.e(TAG, "MultiPending: IncomingDevice is getting disconnected");
                    } else {
                        Log.e(TAG, "MultiPending: Disconnecting unknow device: " + device);
                    }
                    break;
                default:
                    Log.e(TAG, "MultiPending: Incorrect state: " + state);
                    break;
            }
            if (pendingDevice != null && pendingDevice.equals(device)) {
                removeMessages(CONNECT_TIMEOUT);
                Log.d(TAG, "MultiPending: removed CONNECT_TIMEOUT for device=" + pendingDevice);
            }
        }

        private void processAudioEvent(int state, BluetoothDevice device) {
            if (!mConnectedDevicesList.contains(device)) {
                Log.e(TAG, "MultiPending: Audio changed on disconnected device: " + device);
                return;
            }

            switch (state) {
                case HeadsetHalConstants.AUDIO_STATE_CONNECTED:
                    if (!isScoAcceptable()) {
                        Log.e(TAG, "MultiPending: Audio Connected without any listener");
                        disconnectAudioNative(getByteAddress(device));
                        break;
                    }
                    mAudioState = BluetoothHeadset.STATE_AUDIO_CONNECTED;
                    setAudioParameters(device); /* Set proper Audio Parameters. */
                    mAudioManager.setParameters("BT_SCO=on");
                    mAudioManager.setBluetoothScoOn(true);
                    mActiveScoDevice = device;
                    broadcastAudioState(device, BluetoothHeadset.STATE_AUDIO_CONNECTED,
                            BluetoothHeadset.STATE_AUDIO_CONNECTING);
                    if (!mPhoneState.getIsCsCall()) {
                        log("Sco connected for call other than CS, check network type");
                        sendVoipConnectivityNetworktype(true);
                    } else {
                        log("Sco connected for CS call, do not check network type");
                    }
                    /* The state should be still in MultiHFPending state when
                       audio connected since other device is still connecting/
                       disconnecting */
                    break;
                case HeadsetHalConstants.AUDIO_STATE_CONNECTING:
                    mAudioState = BluetoothHeadset.STATE_AUDIO_CONNECTING;
                    broadcastAudioState(device, BluetoothHeadset.STATE_AUDIO_CONNECTING,
                            BluetoothHeadset.STATE_AUDIO_DISCONNECTED);
                    break;
                case HeadsetHalConstants.AUDIO_STATE_DISCONNECTED:
                    if (mAudioState != BluetoothHeadset.STATE_AUDIO_DISCONNECTED) {
                        mAudioState = BluetoothHeadset.STATE_AUDIO_DISCONNECTED;
<<<<<<< HEAD
                    if (mAudioManager.isSpeakerphoneOn()) {
                        // User option might be speaker as sco disconnection
                        // is delayed setting back the speaker option.
                        mAudioManager.setParameters("BT_SCO=off");
                        mAudioManager.setBluetoothScoOn(false);
                        mAudioManager.setSpeakerphoneOn(true);
                    } else {
                        mAudioManager.setParameters("BT_SCO=off");
=======
                        if (device.equals(mActiveScoDevice)) {
                            mActiveScoDevice = null;
                        }
>>>>>>> 25d05429
                        mAudioManager.setBluetoothScoOn(false);
                    }
                        if (mA2dpSuspend) {
                            if ((!isInCall()) && (mPhoneState.getNumber().isEmpty())) {
                                log("Audio is closed,Set A2dpSuspended=false");
                                mAudioManager.setParameters("A2dpSuspended=false");
                                mA2dpSuspend = false;
                            }
                        }
                        broadcastAudioState(device, BluetoothHeadset.STATE_AUDIO_DISCONNECTED,
                                BluetoothHeadset.STATE_AUDIO_CONNECTED);
                        if (!mPhoneState.getIsCsCall()) {
                            log("Sco disconnected for call other than CS, check network type");
                            sendVoipConnectivityNetworktype(false);
                            mPhoneState.setIsCsCall(true);
                        } else {
                            log("Sco disconnected for CS call, do not check network type");
                        }
                    }
                    /* The state should be still in MultiHFPending state when audio
                       disconnected since other device is still connecting/
                       disconnecting */
                    break;

                default:
                    Log.e(TAG,
                            "MultiPending: Audio State Device: " + device + " bad state: " + state);
                    break;
            }
        }
<<<<<<< HEAD
        private void processSlcConnected() {
            mSlcConnected = true;
            if (mPhoneProxy != null) {
                // start phone state listener here, instead of on disconnected exit()
                // On BT off, exitting SM sends a SM exit() call which incorrectly forces
                // a listenForPhoneState(true).
                // Additionally, no indicator updates should be sent prior to SLC setup
                mPhoneState.listenForPhoneState(true);
                sendMessageDelayed(QUERY_PHONE_STATE_AT_SLC, QUERY_PHONE_STATE_CHANGED_DELAYED);
                mA2dpSuspend = false;/*Reset at SLC*/
                mPendingCiev = false;
                mPendingCallStates.clear();
                if ((isInCall()) && (getA2dpConnState() == BluetoothProfile.STATE_CONNECTED)) {
                    log("Headset connected while we are in some call state");
                    log("Make A2dpSuspended=true here");
                    mAudioManager.setParameters("A2dpSuspended=true");
                    mA2dpSuspend = true;
                }
            } else {
                Log.e(TAG, "Handsfree phone proxy null for query phone state");
            }
        }

        private void processMultiHFDisconnect(BluetoothDevice device) {
            log("MultiHFPending state: processMultiHFDisconnect");
=======

        private void processMultiHFConnected(BluetoothDevice device) {
            log("MultiHFPending: processMultiHFConnected, device=" + device);
>>>>>>> 25d05429
            if (mActiveScoDevice != null && mActiveScoDevice.equals(device)) {
                log("mActiveScoDevice is disconnected, setting it to null");
                mActiveScoDevice = null;
            }
            /* Assign the current activedevice again if the disconnected
               device equals to the current active device */
            if (mCurrentDevice != null && mCurrentDevice.equals(device)) {
                int deviceSize = mConnectedDevicesList.size();
                mCurrentDevice = mConnectedDevicesList.get(deviceSize - 1);
            }
            // The disconnected device is not current active device
            if (mAudioState == BluetoothHeadset.STATE_AUDIO_CONNECTED)
                transitionTo(mAudioOn);
            else transitionTo(mConnected);
            log("processMultiHFDisconnect , the latest mCurrentDevice is:"
                                            + mCurrentDevice);
            log("MultiHFPending state: processMultiHFDisconnect ," +
                         "fake broadcasting for mCurrentDevice");
            broadcastConnectionState(mCurrentDevice, BluetoothProfile.STATE_CONNECTED,
                    BluetoothProfile.STATE_DISCONNECTED);
        }

        private void processIntentScoVolume(Intent intent, BluetoothDevice device) {
            int volumeValue = intent.getIntExtra(AudioManager.EXTRA_VOLUME_STREAM_VALUE, 0);
            if (mPhoneState.getSpeakerVolume() != volumeValue) {
                mPhoneState.setSpeakerVolume(volumeValue);
            boolean scoVolume =
                    SystemProperties.getBoolean("bt.pts.certification", false);
                if (!scoVolume) {
                    setVolumeNative(HeadsetHalConstants.VOLUME_TYPE_SPK,
                                        volumeValue, getByteAddress(device));
                } else {
                    setVolumeNative(HeadsetHalConstants.VOLUME_TYPE_SPK,
                                        0, getByteAddress(device));
                }
            }
        }
    }

    private final ServiceConnection mConnection = new ServiceConnection() {
        public void onServiceConnected(ComponentName className, IBinder service) {
            log("Proxy object connected");
            mPhoneProxy = IBluetoothHeadsetPhone.Stub.asInterface(service);
        }

        public void onServiceDisconnected(ComponentName className) {
            log("Proxy object disconnected");
            mPhoneProxy = null;
        }
    };

    // HFP Connection state of the device could be changed by the state machine
    // in separate thread while this method is executing.
    int getConnectionState(BluetoothDevice device) {
        if (getCurrentState() == mDisconnected) {
            log("currentState is Disconnected");
            return BluetoothProfile.STATE_DISCONNECTED;
        }

        synchronized (this) {
            IState currentState = getCurrentState();
            log("currentState = " + currentState);
            if (currentState == mPending) {
                if ((mTargetDevice != null) && mTargetDevice.equals(device)) {
                    return BluetoothProfile.STATE_CONNECTING;
                }
                if (mConnectedDevicesList.contains(device)) {
                    return BluetoothProfile.STATE_DISCONNECTING;
                }
                if ((mIncomingDevice != null) && mIncomingDevice.equals(device)) {
                    return BluetoothProfile.STATE_CONNECTING; // incoming connection
                }
                return BluetoothProfile.STATE_DISCONNECTED;
            }

            if (currentState == mMultiHFPending) {
                if ((mTargetDevice != null) && mTargetDevice.equals(device)) {
                    return BluetoothProfile.STATE_CONNECTING;
                }
                if ((mIncomingDevice != null) && mIncomingDevice.equals(device)) {
                    return BluetoothProfile.STATE_CONNECTING; // incoming connection
                }
                if (mConnectedDevicesList.contains(device)) {
                    if ((mMultiDisconnectDevice != null)
                            && (!mMultiDisconnectDevice.equals(device))) {
                        // The device is still connected
                        return BluetoothProfile.STATE_CONNECTED;
                    }
                    return BluetoothProfile.STATE_DISCONNECTING;
                }
                return BluetoothProfile.STATE_DISCONNECTED;
            }

            if (currentState == mConnected || currentState == mAudioOn) {
                if (mConnectedDevicesList.contains(device)) {
                    return BluetoothProfile.STATE_CONNECTED;
                }
                return BluetoothProfile.STATE_DISCONNECTED;
            } else {
                Log.e(TAG, "Bad currentState: " + currentState);
                return BluetoothProfile.STATE_DISCONNECTED;
            }
        }
    }

    List<BluetoothDevice> getConnectedDevices() {
        List<BluetoothDevice> devices = new ArrayList<BluetoothDevice>();
        synchronized (this) {
            devices.addAll(mConnectedDevicesList);
        }
        return devices;
    }

    boolean isAudioOn() {
        return (getCurrentState() == mAudioOn);
    }

    boolean isAudioConnected(BluetoothDevice device) {
        synchronized (this) {
            /*  Additional check for audio state included for the case when PhoneApp queries
            Bluetooth Audio state, before we receive the close event from the stack for the
            sco disconnect issued in AudioOn state. This was causing a mismatch in the
            Incall screen UI. */

            if (mActiveScoDevice != null && mActiveScoDevice.equals(device)
                && mAudioState != BluetoothHeadset.STATE_AUDIO_DISCONNECTED)
            {
                return true;
            }
        }
        return false;
    }

    public void setAudioRouteAllowed(boolean allowed) {
        mAudioRouteAllowed = allowed;
        setScoAllowedNative(allowed);
    }

    public boolean getAudioRouteAllowed() {
        return mAudioRouteAllowed;
    }

    public void setForceScoAudio(boolean forced) {
        mForceScoAudio = forced;
    }

    int getAudioState(BluetoothDevice device) {
        synchronized (this) {
            if (mConnectedDevicesList.size() == 0) {
                return BluetoothHeadset.STATE_AUDIO_DISCONNECTED;
            }
        }
        return mAudioState;
    }

    private void processVrEvent(int state, BluetoothDevice device) {
        if (device == null) {
            Log.w(TAG, "processVrEvent device is null");
            return;
        }
        Log.d(TAG, "processVrEvent: state=" + state + " mVoiceRecognitionStarted: "
                        + mVoiceRecognitionStarted + " mWaitingforVoiceRecognition: "
                        + mWaitingForVoiceRecognition + " isInCall: " + isInCall());
        if (state == HeadsetHalConstants.VR_STATE_STARTED) {
            if (!isVirtualCallInProgress() && !isInCall()) {
                IDeviceIdleController dic = IDeviceIdleController.Stub.asInterface(
                        ServiceManager.getService(Context.DEVICE_IDLE_CONTROLLER));
                if (dic != null) {
                    try {
                        dic.exitIdle("voice-command");
                    } catch (RemoteException e) {
                    }
                }
                try {
                    mService.startActivity(sVoiceCommandIntent);
                } catch (ActivityNotFoundException e) {
                    atResponseCodeNative(
                            HeadsetHalConstants.AT_RESPONSE_ERROR, 0, getByteAddress(device));
                    return;
                }
                expectVoiceRecognition(device);
            } else {
                // send error response if call is ongoing
                atResponseCodeNative(
                        HeadsetHalConstants.AT_RESPONSE_ERROR, 0, getByteAddress(device));
                return;
            }
        } else if (state == HeadsetHalConstants.VR_STATE_STOPPED) {
            if (mVoiceRecognitionStarted || mWaitingForVoiceRecognition) {
                atResponseCodeNative(HeadsetHalConstants.AT_RESPONSE_OK, 0, getByteAddress(device));
                mVoiceRecognitionStarted = false;
                mWaitingForVoiceRecognition = false;
                if (!isInCall() && (mActiveScoDevice != null)) {
                    disconnectAudioNative(getByteAddress(mActiveScoDevice));
                }
            } else {
                atResponseCodeNative(
                        HeadsetHalConstants.AT_RESPONSE_ERROR, 0, getByteAddress(device));
            }
        } else {
            Log.e(TAG, "Bad Voice Recognition state: " + state);
        }
    }

    private void processLocalVrEvent(int state) {
        BluetoothDevice device = null;
        if (state == HeadsetHalConstants.VR_STATE_STARTED) {
            boolean needAudio = true;
            if (mVoiceRecognitionStarted || isInCall()) {
                Log.e(TAG, "Voice recognition started when call is active. isInCall:" + isInCall()
                                + " mVoiceRecognitionStarted: " + mVoiceRecognitionStarted);
                return;
            }
            mVoiceRecognitionStarted = true;

            if (mWaitingForVoiceRecognition) {
                device = getDeviceForMessage(START_VR_TIMEOUT);
                if (device == null) return;

                Log.d(TAG, "Voice recognition started successfully");
                mWaitingForVoiceRecognition = false;
                atResponseCodeNative(HeadsetHalConstants.AT_RESPONSE_OK, 0, getByteAddress(device));
                removeMessages(START_VR_TIMEOUT);
            } else {
                Log.d(TAG, "Voice recognition started locally");
                needAudio = startVoiceRecognitionNative(getByteAddress(mCurrentDevice));
                if (mCurrentDevice != null) device = mCurrentDevice;
            }

            if (needAudio && !isAudioOn()) {
                Log.d(TAG, "Initiating audio connection for Voice Recognition");
                // At this stage, we need to be sure that AVDTP is not streaming. This is needed
                // to be compliant with the AV+HFP Whitepaper as we cannot have A2DP in
                // streaming state while a SCO connection is established.
                // This is needed for VoiceDial scenario alone and not for
                // incoming call/outgoing call scenarios as the phone enters MODE_RINGTONE
                // or MODE_IN_CALL which shall automatically suspend the AVDTP stream if needed.
                // Whereas for VoiceDial we want to activate the SCO connection but we are still
                // in MODE_NORMAL and hence the need to explicitly suspend the A2DP stream
                if (getA2dpConnState() == BluetoothProfile.STATE_CONNECTED) {
                    if (!mA2dpSuspend) {
                        Log.d(TAG, "Suspend A2DP streaming");
                        mA2dpSuspend = true;
                        mAudioManager.setParameters("A2dpSuspended=true");
                    }

                    if (getA2dpPlayState() == BluetoothA2dp.STATE_PLAYING) {
                        mPendingScoForVRDevice = device;
                        mPendingScoForVR = true;
                        if (mStartVoiceRecognitionWakeLock.isHeld()) {
                            mStartVoiceRecognitionWakeLock.release();
                        }
                        return;
                    }
                }

                if (device != null) {
                    connectAudioNative(getByteAddress(device));
                } else {
                    Log.e(TAG, "device not found for VR");
                }
            }

            if (mStartVoiceRecognitionWakeLock.isHeld()) {
                mStartVoiceRecognitionWakeLock.release();
            }
        } else {
            Log.d(TAG, "Voice Recognition stopped. mVoiceRecognitionStarted: "
                            + mVoiceRecognitionStarted + " mWaitingForVoiceRecognition: "
                            + mWaitingForVoiceRecognition);
            if (mVoiceRecognitionStarted || mWaitingForVoiceRecognition) {
                mVoiceRecognitionStarted = false;
                mWaitingForVoiceRecognition = false;

                if (mActiveScoDevice != null &&
                           stopVoiceRecognitionNative(getByteAddress(mActiveScoDevice))
                           && (!isInCall() || (mPhoneState.getCallState() ==
                           HeadsetHalConstants.CALL_STATE_INCOMING))) {
                    disconnectAudioNative(getByteAddress(mActiveScoDevice));
                }
            }
        }
    }

    private synchronized void expectVoiceRecognition(BluetoothDevice device) {
        mWaitingForVoiceRecognition = true;
        Message m = obtainMessage(START_VR_TIMEOUT);
        m.obj = getMatchingDevice(device);
        sendMessageDelayed(m, START_VR_TIMEOUT_VALUE);

        if (!mStartVoiceRecognitionWakeLock.isHeld()) {
            mStartVoiceRecognitionWakeLock.acquire(START_VR_TIMEOUT_VALUE);
        }
    }

    List<BluetoothDevice> getDevicesMatchingConnectionStates(int[] states) {
        List<BluetoothDevice> deviceList = new ArrayList<BluetoothDevice>();
        Set<BluetoothDevice> bondedDevices = mAdapter.getBondedDevices();
        int connectionState;
        synchronized (this) {
            for (BluetoothDevice device : bondedDevices) {
                ParcelUuid[] featureUuids = device.getUuids();
                if (!BluetoothUuid.containsAnyUuid(featureUuids, HEADSET_UUIDS)) {
                    continue;
                }
                connectionState = getConnectionState(device);
                for (int i = 0; i < states.length; i++) {
                    if (connectionState == states[i]) {
                        deviceList.add(device);
                    }
                }
            }
        }
        return deviceList;
    }

    private BluetoothDevice getDeviceForMessage(int what) {
        if (what == CONNECT_TIMEOUT) {
            log("getDeviceForMessage: returning mTargetDevice for what=" + what);
            return mTargetDevice;
        }
        if (mConnectedDevicesList.size() == 0) {
            log("getDeviceForMessage: No connected device. what=" + what);
            return null;
        }
        for (BluetoothDevice device : mConnectedDevicesList) {
            if (getHandler().hasMessages(what, device)) {
                log("getDeviceForMessage: returning " + device);
                return device;
            }
        }
        log("getDeviceForMessage: No matching device for " + what + ". Returning null");
        return null;
    }

    private BluetoothDevice getMatchingDevice(BluetoothDevice device) {
        for (BluetoothDevice matchingDevice : mConnectedDevicesList) {
            if (matchingDevice.equals(device)) {
                return matchingDevice;
            }
        }
        return null;
    }

    // This method does not check for error conditon (newState == prevState)
    private void broadcastConnectionState(BluetoothDevice device, int newState, int prevState) {
        log("Connection state " + device + ": " + prevState + "->" + newState);
        if (prevState == BluetoothProfile.STATE_CONNECTED) {
            // Headset is disconnecting, stop Virtual call if active.
            terminateScoUsingVirtualVoiceCall();
        }

        Intent intent = new Intent(BluetoothHeadset.ACTION_CONNECTION_STATE_CHANGED);
        intent.putExtra(BluetoothProfile.EXTRA_PREVIOUS_STATE, prevState);
        intent.putExtra(BluetoothProfile.EXTRA_STATE, newState);
        intent.putExtra(BluetoothDevice.EXTRA_DEVICE, device);
        intent.addFlags(Intent.FLAG_RECEIVER_INCLUDE_BACKGROUND);
        mService.sendBroadcastAsUser(intent, UserHandle.ALL,
                HeadsetService.BLUETOOTH_PERM);
    }

    private void broadcastAudioState(BluetoothDevice device, int newState, int prevState) {
        if (prevState == BluetoothHeadset.STATE_AUDIO_CONNECTED) {
            // When SCO gets disconnected during call transfer, Virtual call
            // needs to be cleaned up.So call terminateScoUsingVirtualVoiceCall.
            terminateScoUsingVirtualVoiceCall();
        }
        Intent intent = new Intent(BluetoothHeadset.ACTION_AUDIO_STATE_CHANGED);
        intent.putExtra(BluetoothProfile.EXTRA_PREVIOUS_STATE, prevState);
        intent.putExtra(BluetoothProfile.EXTRA_STATE, newState);
        intent.putExtra(BluetoothDevice.EXTRA_DEVICE, device);
        mService.sendBroadcastAsUser(intent, UserHandle.ALL, HeadsetService.BLUETOOTH_PERM);
        log("Audio state " + device + ": " + prevState + "->" + newState);
    }

    /*
     * Put the AT command, company ID, arguments, and device in an Intent and broadcast it.
     */
    private void broadcastVendorSpecificEventIntent(String command, int companyId, int commandType,
            Object[] arguments, BluetoothDevice device) {
        log("broadcastVendorSpecificEventIntent(" + command + ")");
        Intent intent = new Intent(BluetoothHeadset.ACTION_VENDOR_SPECIFIC_HEADSET_EVENT);
        intent.putExtra(BluetoothHeadset.EXTRA_VENDOR_SPECIFIC_HEADSET_EVENT_CMD, command);
        intent.putExtra(BluetoothHeadset.EXTRA_VENDOR_SPECIFIC_HEADSET_EVENT_CMD_TYPE, commandType);
        // assert: all elements of args are Serializable
        intent.putExtra(BluetoothHeadset.EXTRA_VENDOR_SPECIFIC_HEADSET_EVENT_ARGS, arguments);
        intent.putExtra(BluetoothDevice.EXTRA_DEVICE, device);

        intent.addCategory(BluetoothHeadset.VENDOR_SPECIFIC_HEADSET_EVENT_COMPANY_ID_CATEGORY + "."
                + Integer.toString(companyId));

        mService.sendBroadcastAsUser(intent, UserHandle.ALL, HeadsetService.BLUETOOTH_PERM);
    }

    private void configAudioParameters(BluetoothDevice device) {
        // Reset NREC on connect event. Headset will override later
        HashMap<String, Integer> AudioParamConfig = new HashMap<String, Integer>();
        AudioParamConfig.put("NREC", 1);
        AudioParamConfig.put("codec", NBS_CODEC);
        mHeadsetAudioParam.put(device, AudioParamConfig);
        mAudioManager.setParameters(
                HEADSET_NAME + "=" + getCurrentDeviceName(device) + ";" + HEADSET_NREC + "=on");
        Log.d(TAG, "configAudioParameters for device:" + device + " are: nrec = "
                        + AudioParamConfig.get("NREC"));
    }

    private void setAudioParameters(BluetoothDevice device) {
        // 1. update nrec value
        // 2. update headset name
        int mNrec = 0;
        int mCodec = 0;
        HashMap<String, Integer> AudioParam = mHeadsetAudioParam.get(device);
        if (AudioParam != null && !AudioParam.isEmpty()) {
            if (AudioParam.containsKey("codec"))
                mCodec =  AudioParam.get("codec");
            if (AudioParam.containsKey("NREC"))
                mNrec = AudioParam.get("NREC");
        } else {
            Log.e(TAG, "setAudioParameters: AudioParam not found");
        }

        if (mCodec != WBS_CODEC) {
            Log.d(TAG, "Use NBS PCM samples:" + device);
            mAudioManager.setParameters(HEADSET_WBS + "=off");
        } else {
            Log.d(TAG, "Use WBS PCM samples:" + device);
            mAudioManager.setParameters(HEADSET_WBS + "=on");
        }
        if (mNrec == 1) {
            log("Set NREC: 1 for device:" + device);
            mAudioManager.setParameters(HEADSET_NREC + "=on");
        } else {
            log("Set NREC: 0 for device:" + device);
            mAudioManager.setParameters(HEADSET_NREC + "=off");
        }
        mAudioManager.setParameters(HEADSET_NAME + "=" + getCurrentDeviceName(device));
    }

    private String parseUnknownAt(String atString) {
        StringBuilder atCommand = new StringBuilder(atString.length());
        String result = null;

        for (int i = 0; i < atString.length(); i++) {
            char c = atString.charAt(i);
            if (c == '"') {
                int j = atString.indexOf('"', i + 1); // search for closing "
                if (j == -1) { // unmatched ", insert one.
                    atCommand.append(atString.substring(i, atString.length()));
                    atCommand.append('"');
                    break;
                }
                atCommand.append(atString.substring(i, j + 1));
                i = j;
            } else if (c != ' ') {
                atCommand.append(Character.toUpperCase(c));
            }
        }
        result = atCommand.toString();
        return result;
    }

    private int getAtCommandType(String atCommand) {
        int commandType = mPhonebook.TYPE_UNKNOWN;
        String atString = null;
        atCommand = atCommand.trim();
        if (atCommand.length() > 5) {
            atString = atCommand.substring(5);
            if (atString.startsWith("?")) // Read
                commandType = mPhonebook.TYPE_READ;
            else if (atString.startsWith("=?")) // Test
                commandType = mPhonebook.TYPE_TEST;
            else if (atString.startsWith("=")) // Set
                commandType = mPhonebook.TYPE_SET;
            else
                commandType = mPhonebook.TYPE_UNKNOWN;
        }
        return commandType;
    }

    /* Method to check if Virtual Call in Progress */
    private boolean isVirtualCallInProgress() {
        return mVirtualCallStarted;
    }

    void setVirtualCallInProgress(boolean state) {
        mVirtualCallStarted = state;
    }

    /* NOTE: Currently the VirtualCall API does not support handling of
    call transfers. If it is initiated from the handsfree device,
    HeadsetStateMachine will end the virtual call by calling
    terminateScoUsingVirtualVoiceCall() in broadcastAudioState() */
    synchronized boolean initiateScoUsingVirtualVoiceCall() {
        log("initiateScoUsingVirtualVoiceCall: Received");
        // 1. Check if the SCO state is idle
        if (isInCall() || mVoiceRecognitionStarted) {
            Log.e(TAG, "initiateScoUsingVirtualVoiceCall: Call in progress.");
            return false;
        }
        setVirtualCallInProgress(true);

        // 2. Update the connectivity network type to controller for CxM optimisation.
        sendVoipConnectivityNetworktype(true);

        if (getA2dpConnState() == BluetoothProfile.STATE_CONNECTED) {
            mAudioManager.setParameters("A2dpSuspended=true");
            mA2dpSuspend = true;
            if (getA2dpPlayState() == BluetoothA2dp.STATE_PLAYING) {
                log("suspending A2DP stream for SCO");
                mPendingCiev = true;
                //This is VOIP call, dont need to remember the states
                return true;
            }
        }

        // 2. Send virtual phone state changed to initialize SCO
        processCallState(
                new HeadsetCallState(0, 0, HeadsetHalConstants.CALL_STATE_DIALING, "", 0), true);
        processCallState(
                new HeadsetCallState(0, 0, HeadsetHalConstants.CALL_STATE_ALERTING, "", 0), true);
        processCallState(
                new HeadsetCallState(1, 0, HeadsetHalConstants.CALL_STATE_IDLE, "", 0), true);
        // Done
        log("initiateScoUsingVirtualVoiceCall: Done");
        return true;
    }

    synchronized boolean terminateScoUsingVirtualVoiceCall() {
        log("terminateScoUsingVirtualVoiceCall: Received");

        if (!isVirtualCallInProgress()) {
            Log.w(TAG, "terminateScoUsingVirtualVoiceCall: No present call to terminate");
            return false;
        }

        // 2. Send virtual phone state changed to close SCO
        processCallState(
                new HeadsetCallState(0, 0, HeadsetHalConstants.CALL_STATE_IDLE, "", 0), true);
        setVirtualCallInProgress(false);
        sendVoipConnectivityNetworktype(false);

        // Done
        log("terminateScoUsingVirtualVoiceCall: Done");
        return true;
    }

    private int getA2dpConnState() {
        /* we are interested only in CONNECTED and DISCONNECTED states.
         * Return CONNECTED only if any device is in CONNECTED state else return DISCONNECTED
         */
        for(Integer value : mA2dpConnState.values()) {
           if (value == BluetoothProfile.STATE_CONNECTED)
              return BluetoothProfile.STATE_CONNECTED;
        }
        return BluetoothProfile.STATE_DISCONNECTED;
    }

    private int getA2dpPlayState() {
        /* return PLAYING if a2dp is playing on any device */
        for(Integer value : mA2dpPlayState.values()) {
           if (value == BluetoothA2dp.STATE_PLAYING)
              return BluetoothA2dp.STATE_PLAYING;
        }
        return BluetoothA2dp.STATE_NOT_PLAYING;
    }

    /* Check for a2dp state change.mA2dpSuspend is set if we had suspended stream and process only in
       that condition A2dp state could be in playing soon after connection if Headset got
       connected while in call and music was played before that (Special case
       to handle RINGER VOLUME zero + music + call) */
    private void processIntentA2dpStateChanged(Intent intent) {

        int state = intent.getIntExtra(BluetoothProfile.EXTRA_STATE,
                           BluetoothProfile.STATE_DISCONNECTED);
        int oldState = intent.getIntExtra(BluetoothProfile.
                       EXTRA_PREVIOUS_STATE,BluetoothProfile.STATE_DISCONNECTED);

        BluetoothDevice device = intent.getParcelableExtra(BluetoothDevice.EXTRA_DEVICE);

        Log.d(TAG, "Device " + device + " A2dp State Changed: Current State: " + state +
                  " Prev State: " + oldState + " A2pSuspend: " + mA2dpSuspend);

        if (state == BluetoothProfile.STATE_DISCONNECTED) {
            // remove will remove if the device is present. No need to check for presence of entry
            Log.d(TAG, "A2DP connection for device " + device + " is disconnected. Removing it");
            mA2dpConnState.remove(device);
            mA2dpPlayState.remove(device);
        }
        else
            mA2dpConnState.put(device, state);
        Log.d(TAG, "Exit processIntentA2dpStateChanged()");
    }

    private void processIntentUpdateCallType(Intent intent) {
        Log.d(TAG, "Enter processIntentUpdateCallType()");
        /* TODO: Enable this after frameworks, libhardware gerrits got merged
        mIsCsCall = intent.getBooleanExtra(TelecomManager.EXTRA_CALL_TYPE_CS, true);
        */
        Log.d(TAG, "processIntentUpdateCallType " + mIsCsCall);
        mPhoneState.setIsCsCall(mIsCsCall);
        if (mActiveScoDevice != null) {
            if (!mPhoneState.getIsCsCall()) {
                log("processIntentUpdateCallType, Non CS call, check for network type");
                sendVoipConnectivityNetworktype(true);
            } else {
                log("processIntentUpdateCallType, CS call, do not check for network type");
            }
        } else {
            log("processIntentUpdateCallType: Sco not yet connected");
        }
        Log.d(TAG, "Exit processIntentUpdateCallType()");
    }

    private void processIntentA2dpPlayStateChanged(Intent intent) {

        int currState = intent.getIntExtra(BluetoothProfile.EXTRA_STATE,
                                   BluetoothA2dp.STATE_NOT_PLAYING);
        int prevState = intent.getIntExtra(
                                   BluetoothProfile.EXTRA_PREVIOUS_STATE,
                                   BluetoothA2dp.STATE_NOT_PLAYING);

        BluetoothDevice device = intent.getParcelableExtra(BluetoothDevice.EXTRA_DEVICE);

        Log.d(TAG, "Device " + device + " A2dp Play State Changed: Current State: " + currState +
                  " Prev State: " + prevState + " A2pSuspend: " + mA2dpSuspend);

        if (!mA2dpConnState.containsKey(device)) {
            Log.w(TAG, "Device " + device + " is not added in the mA2dpConnState map, adding now");
            mA2dpConnState.put(device, BluetoothProfile.STATE_CONNECTED);
        }

        if (prevState == BluetoothA2dp.STATE_PLAYING) {
            if (mA2dpSuspend && mPendingCiev) {
                if (isVirtualCallInProgress()) {
                    //Send virtual phone state changed to initialize SCO
                    processCallState(new HeadsetCallState(0, 0,
                          HeadsetHalConstants.CALL_STATE_DIALING, "", 0),
                          true);
                    processCallState(new HeadsetCallState(0, 0,
                          HeadsetHalConstants.CALL_STATE_ALERTING, "", 0),
                          true);
                    processCallState(new HeadsetCallState(1, 0,
                          HeadsetHalConstants.CALL_STATE_IDLE, "", 0),
                          true);
                } else {
                    //send incomming phone status to remote device
                    log("A2dp is suspended, updating phone status if any");
                    Iterator<HeadsetCallState> it = mPendingCallStates.iterator();
                    if (it != null) {
                        while (it.hasNext()) {
                            HeadsetCallState callState = it.next();
                            Log.d(TAG, "mIsCallIndDelay: " + mIsCallIndDelay);
                            phoneStateChangeNative( callState.mNumActive,
                                            callState.mNumHeld,callState.mCallState,
                                            callState.mNumber,callState.mType);
                            it.remove();
                        }
                    } else {
                        Log.d(TAG, "There are no pending call state changes");
                    }
                }
                mPendingCiev = false;
            }
            else if (mA2dpSuspend && mPendingScoForVR) {
                 if (mPendingScoForVRDevice != null)
                     connectAudioNative(getByteAddress(mPendingScoForVRDevice));

                 mPendingScoForVRDevice = null;
                 mPendingScoForVR = false;
            }
        }
        else if (prevState == BluetoothA2dp.STATE_NOT_PLAYING) {
            Log.d(TAG, "A2dp Started " + currState);
            if ((isInCall() || isVirtualCallInProgress()) && isConnected()) {
                if(mA2dpSuspend)
                    Log.e(TAG,"A2dp started while in call, ERROR");
                else {
                    log("Suspend A2dp");
                    mA2dpSuspend = true;
                    mAudioManager.setParameters("A2dpSuspended=true");
                }
            }
        }
        mA2dpPlayState.put(device, currState);
        Log.d(TAG, "Exit processIntentA2dpPlayStateChanged()");
    }

    private void processAnswerCall(BluetoothDevice device) {
        if (device == null) {
            Log.w(TAG, "processAnswerCall device is null");
            return;
        }

        if (mPhoneProxy != null) {
            try {
                mPhoneProxy.answerCall();
            } catch (RemoteException e) {
                Log.e(TAG, Log.getStackTraceString(new Throwable()));
            }
        } else {
            Log.e(TAG, "Handsfree phone proxy null for answering call");
        }
    }

    private void processHangupCall(BluetoothDevice device) {
        if (device == null) {
            Log.w(TAG, "processHangupCall device is null");
            return;
        }
        // Close the virtual call if active. Virtual call should be
        // terminated for CHUP callback event
        if (isVirtualCallInProgress()) {
            terminateScoUsingVirtualVoiceCall();
        } else {
            if (mPhoneProxy != null) {
                try {
                    mPhoneProxy.hangupCall();
                } catch (RemoteException e) {
                    Log.e(TAG, Log.getStackTraceString(new Throwable()));
                }
            } else {
                Log.e(TAG, "Handsfree phone proxy null for hanging up call");
            }
        }
    }

    private void processDialCall(String number, BluetoothDevice device) {
        if (device == null) {
            Log.w(TAG, "processDialCall device is null");
            return;
        }

        String dialNumber;
        if (mDialingOut) {
<<<<<<< HEAD
            Log.d(TAG, "processDialCall, already dialling");
            atResponseCodeNative(HeadsetHalConstants.AT_RESPONSE_ERROR, 0,
                                       getByteAddress(device));
=======
            log("processDialCall, already dialling");
            atResponseCodeNative(HeadsetHalConstants.AT_RESPONSE_ERROR, 0, getByteAddress(device));
>>>>>>> 25d05429
            return;
        }
        if ((number == null) || (number.length() == 0)) {
            dialNumber = mPhonebook.getLastDialledNumber();
            if (dialNumber == null) {
<<<<<<< HEAD
                Log.d(TAG, "processDialCall, last dial number null");
                atResponseCodeNative(HeadsetHalConstants.AT_RESPONSE_ERROR, 0,
                                       getByteAddress(device));
=======
                log("processDialCall, last dial number null");
                atResponseCodeNative(
                        HeadsetHalConstants.AT_RESPONSE_ERROR, 0, getByteAddress(device));
>>>>>>> 25d05429
                return;
            }
        } else if (number.charAt(0) == '>') {
            // Yuck - memory dialling requested.
            // Just dial last number for now
            if (number.startsWith(">9999")) { // for PTS test
                atResponseCodeNative(
                        HeadsetHalConstants.AT_RESPONSE_ERROR, 0, getByteAddress(device));
                return;
            }
            log("processDialCall, memory dial do last dial for now");
            dialNumber = mPhonebook.getLastDialledNumber();
            if (dialNumber == null) {
<<<<<<< HEAD
                Log.d(TAG, "processDialCall, last dial number null");
                atResponseCodeNative(HeadsetHalConstants.AT_RESPONSE_ERROR, 0,
                                       getByteAddress(device));
=======
                log("processDialCall, last dial number null");
                atResponseCodeNative(
                        HeadsetHalConstants.AT_RESPONSE_ERROR, 0, getByteAddress(device));
>>>>>>> 25d05429
                return;
            }
        } else {
            // Remove trailing ';'
            if (number.charAt(number.length() - 1) == ';') {
                number = number.substring(0, number.length() - 1);
            }

            dialNumber = PhoneNumberUtils.convertPreDial(number);
        }
        // Check for virtual call to terminate before sending Call Intent
        terminateScoUsingVirtualVoiceCall();

        Intent intent = new Intent(
                Intent.ACTION_CALL_PRIVILEGED, Uri.fromParts(SCHEME_TEL, dialNumber, null));
        intent.setFlags(Intent.FLAG_ACTIVITY_NEW_TASK);
        mService.startActivity(intent);
        // TODO(BT) continue send OK reults code after call starts
        //          hold wait lock, start a timer, set wait call flag
        //          Get call started indication from bluetooth phone
        mDialingOut = true;
        Message m = obtainMessage(DIALING_OUT_TIMEOUT);
        m.obj = getMatchingDevice(device);
        sendMessageDelayed(m, DIALING_OUT_TIMEOUT_VALUE);
    }

    private void processVolumeEvent(int volumeType, int volume, BluetoothDevice device) {
        if (device != null && !device.equals(mActiveScoDevice) && mPhoneState.isInCall()) {
            Log.w(TAG, "ignore processVolumeEvent");
            return;
        }

        if (volumeType == HeadsetHalConstants.VOLUME_TYPE_SPK) {
            mPhoneState.setSpeakerVolume(volume);
            int flag = (getCurrentState() == mAudioOn) ? AudioManager.FLAG_SHOW_UI : 0;
            mAudioManager.setStreamVolume(AudioManager.STREAM_BLUETOOTH_SCO, volume, flag);
        } else if (volumeType == HeadsetHalConstants.VOLUME_TYPE_MIC) {
            mPhoneState.setMicVolume(volume);
        } else {
            Log.e(TAG, "Bad voluem type: " + volumeType);
        }
    }

    private void processSendDtmf(int dtmf, BluetoothDevice device) {
        if (device == null) {
            Log.w(TAG, "processSendDtmf device is null");
            return;
        }

        if (mPhoneProxy != null) {
            try {
                mPhoneProxy.sendDtmf(dtmf);
            } catch (RemoteException e) {
                Log.e(TAG, Log.getStackTraceString(new Throwable()));
            }
        } else {
            Log.e(TAG, "Handsfree phone proxy null for sending DTMF");
        }
    }

    private void processCallState(HeadsetCallState callState) {
        processCallState(callState, false);
    }

    private void processCallState(HeadsetCallState callState, boolean isVirtualCall) {
        Log.d(TAG, "Enter processCallState()");

        /* If active call is ended, no held call is present, disconnect SCO
         * and fake the MT Call indicators. */
        boolean isPts =
                SystemProperties.getBoolean("bt.pts.certification", false);
        if (!isPts) {
            Log.d(TAG, "mIsBlacklistedDevice:" + mIsBlacklistedDevice);
            if (mIsBlacklistedDevice &&
                mPhoneState.getNumActiveCall() == 1 &&
                callState.mNumActive == 0 &&
                callState.mNumHeld == 0 &&
                callState.mCallState == HeadsetHalConstants.CALL_STATE_INCOMING) {

                Log.d(TAG, "Disconnect SCO since active call is ended," +
                                    "only waiting call is there");
                Message m = obtainMessage(DISCONNECT_AUDIO);
                m.obj = mCurrentDevice;
                sendMessage(m);

                Log.d(TAG, "Send Idle call indicators once Active call disconnected.");
                mPhoneState.setCallState(HeadsetHalConstants.CALL_STATE_IDLE);
                phoneStateChangeNative(callState.mNumActive, callState.mNumHeld,
                      HeadsetHalConstants.CALL_STATE_IDLE, callState.mNumber, callState.mType);
                mIsCallIndDelay = true;
            }
        }

        mPhoneState.setNumActiveCall(callState.mNumActive);
        mPhoneState.setNumHeldCall(callState.mNumHeld);
        mPhoneState.setCallState(callState.mCallState);
        mPhoneState.setNumber(callState.mNumber);
        mPhoneState.setType(callState.mType);
        if (mDialingOut && callState.mCallState ==
                HeadsetHalConstants.CALL_STATE_DIALING) {
                BluetoothDevice device = getDeviceForMessage(DIALING_OUT_TIMEOUT);
                removeMessages(DIALING_OUT_TIMEOUT);
                Log.d(TAG, "mDialingOut is " + mDialingOut + ", device " + device);
                mDialingOut = false;
                if (device == null) {
                    return;
                }
                atResponseCodeNative(HeadsetHalConstants.AT_RESPONSE_OK,
                                                       0, getByteAddress(device));
        }

        /* Set ActiveScoDevice to null when call ends */
        if ((mActiveScoDevice != null) && !isInCall()
                && callState.mCallState == HeadsetHalConstants.CALL_STATE_IDLE)
            mActiveScoDevice = null;

        log("mNumActive: " + callState.mNumActive + " mNumHeld: " + callState.mNumHeld
                + " mCallState: " + callState.mCallState);
        log("mNumber: " + callState.mNumber + " mType: " + callState.mType);
        if(!isVirtualCall) {
            /* Specific handling when HS connects while in Voip call */
            if (isVirtualCallInProgress() && !isInCall() &&
                callState.mCallState == HeadsetHalConstants.CALL_STATE_IDLE) {
                Log.d(TAG, "update btif for Virtual Call active");
                callState.mNumActive = 1;
                mPhoneState.setNumActiveCall(callState.mNumActive);
            } else {
                /* Not a Virtual call request. End the virtual call, if running,
                before sending phoneStateChangeNative to BTIF */
                terminateScoUsingVirtualVoiceCall();


               /* Specific handling for case of starting MO/MT call while VOIP
               is ongoing, terminateScoUsingVirtualVoiceCall() resets callState
               from INCOMING/DIALING to IDLE. Some HS send AT+CIND? to read call
               indicators and get wrong value of callsetup. This case is hit only
               when SCO for VOIP call is not terminated via SDK API call. */
               if (mPhoneState.getCallState() != callState.mCallState) {
                   mPhoneState.setCallState(callState.mCallState);
               }
            }
        }
        processA2dpState(callState);
    }

    /* This function makes sure that we send a2dp suspend before updating on Incomming call status.
       There may problem with some headsets if send ring and a2dp is not suspended,
       so here we suspend stream if active before updating remote.We resume streaming once
       callstate is idle and there are no active or held calls. */

    private void processA2dpState(HeadsetCallState callState) {
        Log.d(TAG, "Enter processA2dpState()");
        log("mA2dpPlayState " + getA2dpPlayState() + " mA2dpSuspend  " + mA2dpSuspend );
        if ((isInCall()) && (isConnected()) &&
            (getA2dpConnState() == BluetoothProfile.STATE_CONNECTED)) {
            if (!mA2dpSuspend) {
                Log.d(TAG, "Suspend A2DP streaming");
                mAudioManager.setParameters("A2dpSuspended=true");
                mA2dpSuspend = true;
            }
            // Cache the call states for CS calls only
            if (getA2dpPlayState() == BluetoothA2dp.STATE_PLAYING && !isVirtualCallInProgress()) {
                Log.d(TAG, "Cache the call state for future");
                mPendingCiev = true;
                mPendingCallStates.add(callState);
                return ;
            }
        }
        if (getCurrentState() != mDisconnected) {
            log("No A2dp playing to suspend");
            Log.d(TAG, "mIsCallIndDelay: " + mIsCallIndDelay);
            if (mIsCallIndDelay) {
                mIsCallIndDelay = false;
                sendMessageDelayed(SEND_INCOMING_CALL_IND, INCOMING_CALL_IND_DELAY);
            } else {
                phoneStateChangeNative(callState.mNumActive, callState.mNumHeld,
                  callState.mCallState, callState.mNumber, callState.mType);
            }
        }
        if (mA2dpSuspend && (!isAudioOn())) {
            if ((!isInCall()) && (callState.mNumber.isEmpty())) {
                log("Set A2dpSuspended=false to reset the a2dp state to standby");
                mAudioManager.setParameters("A2dpSuspended=false");
                mA2dpSuspend = false;
            }
        }
    }

    // 1 enable noice reduction
    // 0 disable noice reduction
    private void processNoiceReductionEvent(int enable, BluetoothDevice device) {
        HashMap<String, Integer> AudioParamNrec = mHeadsetAudioParam.get(device);
        if (AudioParamNrec != null && !AudioParamNrec.isEmpty()) {
            if (enable == 1)
                AudioParamNrec.put("NREC", 1);
            else
                AudioParamNrec.put("NREC", 0);
            log("NREC value for device :" + device + " is: " + AudioParamNrec.get("NREC"));
        } else {
            Log.e(TAG, "processNoiceReductionEvent: AudioParamNrec is null ");
        }

        if (mActiveScoDevice != null && mActiveScoDevice.equals(device)
                && mAudioState == BluetoothHeadset.STATE_AUDIO_CONNECTED) {
            setAudioParameters(device);
        }
    }

    // 2 - WBS on
    // 1 - NBS on
    private void processWBSEvent(int enable, BluetoothDevice device) {
        HashMap<String, Integer> AudioParamCodec = mHeadsetAudioParam.get(device);
        if (AudioParamCodec != null && !AudioParamCodec.isEmpty()) {
            AudioParamCodec.put("codec", enable);
        } else {
            Log.e(TAG,"processWBSEvent: AudioParamNrec is null ");
        }

        if (enable == 2) {
            Log.d(TAG,
                    "AudioManager.setParameters: bt_wbs=on, device=" + device.getName() + "["
                            + device.getAddress() + "]");
            mAudioManager.setParameters(HEADSET_WBS + "=on");
        } else {
            Log.d(TAG,
                    "AudioManager.setParameters: bt_wbs=off, enable=" + enable
                            + ", device=" + device.getName() + "[" + device.getAddress() + "]");
            mAudioManager.setParameters(HEADSET_WBS + "=off");
        }
    }

    private void processAtChld(int chld, BluetoothDevice device) {
        if (device == null) {
            Log.w(TAG, "processAtChld device is null");
            return;
        }

        if (mPhoneProxy != null) {
            try {
                if (mPhoneProxy.processChld(chld)) {
                    atResponseCodeNative(
                            HeadsetHalConstants.AT_RESPONSE_OK, 0, getByteAddress(device));
                } else {
                    atResponseCodeNative(
                            HeadsetHalConstants.AT_RESPONSE_ERROR, 0, getByteAddress(device));
                }
            } catch (RemoteException e) {
                Log.e(TAG, Log.getStackTraceString(new Throwable()));
                atResponseCodeNative(
                        HeadsetHalConstants.AT_RESPONSE_ERROR, 0, getByteAddress(device));
            }
        } else {
            Log.e(TAG, "Handsfree phone proxy null for At+Chld");
            atResponseCodeNative(HeadsetHalConstants.AT_RESPONSE_ERROR, 0, getByteAddress(device));
        }
    }

    private void processSubscriberNumberRequest(BluetoothDevice device) {
        if (device == null) {
            Log.w(TAG, "processSubscriberNumberRequest device is null");
            return;
        }

        if (mPhoneProxy != null) {
            try {
                String number = mPhoneProxy.getSubscriberNumber();
                if (number != null) {
                    atResponseStringNative("+CNUM: ,\"" + number + "\","
                                    + PhoneNumberUtils.toaFromString(number) + ",,4",
                            getByteAddress(device));
                    atResponseCodeNative(
                            HeadsetHalConstants.AT_RESPONSE_OK, 0, getByteAddress(device));
                } else {
                    Log.e(TAG, "getSubscriberNumber returns null");
                    atResponseCodeNative(
                            HeadsetHalConstants.AT_RESPONSE_ERROR, 0, getByteAddress(device));
                }
            } catch (RemoteException e) {
                Log.e(TAG, Log.getStackTraceString(new Throwable()));
                atResponseCodeNative(
                        HeadsetHalConstants.AT_RESPONSE_ERROR, 0, getByteAddress(device));
            }
        } else {
            Log.e(TAG, "Handsfree phone proxy null for At+CNUM");
        }
    }

    private void processAtCind(BluetoothDevice device) {
        int call, call_setup;

        if (device == null) {
            Log.w(TAG, "processAtCind device is null");
            return;
        }

        /* Handsfree carkits expect that +CIND is properly responded to
         Hence we ensure that a proper response is sent
         for the virtual call too.*/
        if (isVirtualCallInProgress()) {
            call = 1;
            call_setup = 0;
        } else {
            // regular phone call
            call = mPhoneState.getNumActiveCall();
            call_setup = mPhoneState.getNumHeldCall();
        }

        cindResponseNative(mPhoneState.getService(), call, call_setup, mPhoneState.getCallState(),
                mPhoneState.getSignal(), mPhoneState.getRoam(), mPhoneState.getBatteryCharge(),
                getByteAddress(device));
    }

    private void processAtCops(BluetoothDevice device) {
        if (device == null) {
            Log.w(TAG, "processAtCops device is null");
            return;
        }

        if (mPhoneProxy != null) {
            try {
                String operatorName = mPhoneProxy.getNetworkOperator();
                if (operatorName == null || operatorName.equals("")) {
                    operatorName = "No operator";
                }
                copsResponseNative(operatorName, getByteAddress(device));
            } catch (RemoteException e) {
                Log.e(TAG, Log.getStackTraceString(new Throwable()));
                copsResponseNative("", getByteAddress(device));
            }
        } else {
            Log.e(TAG, "Handsfree phone proxy null for At+COPS");
            copsResponseNative("", getByteAddress(device));
        }
    }

    private void processAtClcc(BluetoothDevice device) {
        if (device == null) {
            Log.w(TAG, "processAtClcc device is null");
            return;
        }

        if (mPhoneProxy != null) {
            try {
                if (isVirtualCallInProgress()) {
                    String phoneNumber = "";
                    int type = PhoneNumberUtils.TOA_Unknown;
                    try {
                        phoneNumber = mPhoneProxy.getSubscriberNumber();
                        type = PhoneNumberUtils.toaFromString(phoneNumber);
                    } catch (RemoteException ee) {
                        Log.e(TAG, "Unable to retrieve phone number"
                                        + "using IBluetoothHeadsetPhone proxy");
                        phoneNumber = "";
                    }
                    clccResponseNative(
                            1, 0, 0, 0, false, phoneNumber, type, getByteAddress(device));
                    clccResponseNative(0, 0, 0, 0, false, "", 0, getByteAddress(device));
                } else if (!mPhoneProxy.listCurrentCalls()) {
                    clccResponseNative(0, 0, 0, 0, false, "", 0, getByteAddress(device));
                } else {
                    Log.d(TAG, "Starting CLCC response timeout for device: " + device);
                    Message m = obtainMessage(CLCC_RSP_TIMEOUT);
                    m.obj = getMatchingDevice(device);
                    sendMessageDelayed(m, CLCC_RSP_TIMEOUT_VALUE);
                }
            } catch (RemoteException e) {
                Log.e(TAG, Log.getStackTraceString(new Throwable()));
                clccResponseNative(0, 0, 0, 0, false, "", 0, getByteAddress(device));
            }
        } else {
            Log.e(TAG, "Handsfree phone proxy null for At+CLCC");
            clccResponseNative(0, 0, 0, 0, false, "", 0, getByteAddress(device));
        }
    }

    private void processAtCscs(String atString, int type, BluetoothDevice device) {
        log("processAtCscs - atString = " + atString);
        if (mPhonebook != null) {
            mPhonebook.handleCscsCommand(atString, type, device);
        } else {
            Log.e(TAG, "Phonebook handle null for At+CSCS");
            atResponseCodeNative(HeadsetHalConstants.AT_RESPONSE_ERROR, 0, getByteAddress(device));
        }
    }

    private void processAtCpbs(String atString, int type, BluetoothDevice device) {
        log("processAtCpbs - atString = " + atString);
        if (mPhonebook != null) {
            mPhonebook.handleCpbsCommand(atString, type, device);
        } else {
            Log.e(TAG, "Phonebook handle null for At+CPBS");
            atResponseCodeNative(HeadsetHalConstants.AT_RESPONSE_ERROR, 0, getByteAddress(device));
        }
    }

    private void processAtCpbr(String atString, int type, BluetoothDevice device) {
        log("processAtCpbr - atString = " + atString);
        if (mPhonebook != null) {
            mPhonebook.handleCpbrCommand(atString, type, device);
        } else {
            Log.e(TAG, "Phonebook handle null for At+CPBR");
            atResponseCodeNative(HeadsetHalConstants.AT_RESPONSE_ERROR, 0, getByteAddress(device));
        }
    }

    private void queryPhoneState() {
        if (mPhoneProxy != null) {
            try {
                mPhoneProxy.queryPhoneState();
            } catch (RemoteException e) {
                Log.e(TAG, Log.getStackTraceString(new Throwable()));
            }
        } else {
            Log.e(TAG, "Handsfree phone proxy null for query phone state");
        }
    }

    /**
     * Find a character ch, ignoring quoted sections.
     * Return input.length() if not found.
     */
    static private int findChar(char ch, String input, int fromIndex) {
        for (int i = fromIndex; i < input.length(); i++) {
            char c = input.charAt(i);
            if (c == '"') {
                i = input.indexOf('"', i + 1);
                if (i == -1) {
                    return input.length();
                }
            } else if (c == ch) {
                return i;
            }
        }
        return input.length();
    }

    /**
     * Break an argument string into individual arguments (comma delimited).
     * Integer arguments are turned into Integer objects. Otherwise a String
     * object is used.
     */
    static private Object[] generateArgs(String input) {
        int i = 0;
        int j;
        ArrayList<Object> out = new ArrayList<Object>();
        while (i <= input.length()) {
            j = findChar(',', input, i);

            String arg = input.substring(i, j);
            try {
                out.add(new Integer(arg));
            } catch (NumberFormatException e) {
                out.add(arg);
            }

            i = j + 1; // move past comma
        }
        return out.toArray();
    }

    /**
     * Process vendor specific AT commands
     * @param atString AT command after the "AT+" prefix
     * @param device Remote device that has sent this command
     */
    private void processVendorSpecificAt(String atString, BluetoothDevice device) {
        log("processVendorSpecificAt - atString = " + atString);

        // Currently we accept only SET type commands.
        int indexOfEqual = atString.indexOf("=");
        if (indexOfEqual == -1) {
            Log.e(TAG, "processVendorSpecificAt: command type error in " + atString);
            atResponseCodeNative(HeadsetHalConstants.AT_RESPONSE_ERROR, 0, getByteAddress(device));
            return;
        }

        String command = atString.substring(0, indexOfEqual);
        Integer companyId = VENDOR_SPECIFIC_AT_COMMAND_COMPANY_ID.get(command);
        if (companyId == null) {
            Log.e(TAG, "processVendorSpecificAt: unsupported command: " + atString);
            atResponseCodeNative(HeadsetHalConstants.AT_RESPONSE_ERROR, 0, getByteAddress(device));
            return;
        }

        String arg = atString.substring(indexOfEqual + 1);
        if (arg.startsWith("?")) {
            Log.e(TAG, "processVendorSpecificAt: command type error in " + atString);
            atResponseCodeNative(HeadsetHalConstants.AT_RESPONSE_ERROR, 0, getByteAddress(device));
            return;
        }

        Object[] args = generateArgs(arg);
        if (command.equals(BluetoothHeadset.VENDOR_SPECIFIC_HEADSET_EVENT_XAPL)) {
            processAtXapl(args, device);
        }
        broadcastVendorSpecificEventIntent(
                command, companyId, BluetoothHeadset.AT_CMD_TYPE_SET, args, device);
        atResponseCodeNative(HeadsetHalConstants.AT_RESPONSE_OK, 0, getByteAddress(device));
    }

    /**
     * Process AT+XAPL AT command
     * @param args command arguments after the equal sign
     * @param device Remote device that has sent this command
     */
    private void processAtXapl(Object[] args, BluetoothDevice device) {
        if (args.length != 2) {
            Log.w(TAG, "processAtXapl() args length must be 2: " + String.valueOf(args.length));
            return;
        }
        if (!(args[0] instanceof String) || !(args[1] instanceof Integer)) {
            Log.w(TAG, "processAtXapl() argument types not match");
            return;
        }
        // feature = 2 indicates that we support battery level reporting only
        atResponseStringNative("+XAPL=iPhone," + String.valueOf(2), getByteAddress(device));
    }

    private void processUnknownAt(String atString, BluetoothDevice device) {
        if (device == null) {
            Log.w(TAG, "processUnknownAt device is null");
            return;
        }
        log("processUnknownAt - atString = " + atString);
        String atCommand = parseUnknownAt(atString);
        int commandType = getAtCommandType(atCommand);
        if (atCommand.startsWith("+CSCS")) {
            processAtCscs(atCommand.substring(5), commandType, device);
        } else if (atCommand.startsWith("+CPBS")) {
            processAtCpbs(atCommand.substring(5), commandType, device);
        } else if (atCommand.startsWith("+CPBR")) {
            processAtCpbr(atCommand.substring(5), commandType, device);
        else if (atCommand.startsWith("+CSQ"))
            atResponseCodeNative(HeadsetHalConstants.AT_RESPONSE_ERROR, 4, getByteAddress(device));
        } else {
            processVendorSpecificAt(atCommand, device);
        }
    }

    private void processKeyPressed(BluetoothDevice device) {
        if (device == null) {
            Log.w(TAG, "processKeyPressed device is null");
            return;
        }

        if (mPhoneState.getCallState() == HeadsetHalConstants.CALL_STATE_INCOMING) {
            if (mPhoneProxy != null) {
                try {
                    mPhoneProxy.answerCall();
                } catch (RemoteException e) {
                    Log.e(TAG, Log.getStackTraceString(new Throwable()));
                }
            } else {
                Log.e(TAG, "Handsfree phone proxy null for answering call");
            }
        } else if (mPhoneState.getNumActiveCall() > 0) {
            if (!isAudioOn()) {
                connectAudioNative(getByteAddress(mCurrentDevice));
            } else {
                if (mPhoneProxy != null) {
                    try {
                        mPhoneProxy.hangupCall();
                    } catch (RemoteException e) {
                        Log.e(TAG, Log.getStackTraceString(new Throwable()));
                    }
                } else {
                    Log.e(TAG, "Handsfree phone proxy null for hangup call");
                }
            }
        } else {
            String dialNumber = mPhonebook.getLastDialledNumber();
            if (dialNumber == null) {
                log("processKeyPressed, last dial number null");
                return;
            }
            Intent intent = new Intent(
                    Intent.ACTION_CALL_PRIVILEGED, Uri.fromParts(SCHEME_TEL, dialNumber, null));
            intent.setFlags(Intent.FLAG_ACTIVITY_NEW_TASK);
            mService.startActivity(intent);
        }
    }

    /**
     * Send HF indicator value changed intent
     * @param device Device whose HF indicator value has changed
     * @param ind_id Indicator ID [0-65535]
     * @param ind_value Indicator Value [0-65535], -1 means invalid but ind_id is supported
     */
    private void sendIndicatorIntent(BluetoothDevice device, int ind_id, int ind_value) {
        Intent intent = new Intent(BluetoothHeadset.ACTION_HF_INDICATORS_VALUE_CHANGED);
        intent.putExtra(BluetoothDevice.EXTRA_DEVICE, device);
        intent.putExtra(BluetoothHeadset.EXTRA_HF_INDICATORS_IND_ID, ind_id);
        intent.putExtra(BluetoothHeadset.EXTRA_HF_INDICATORS_IND_VALUE, ind_value);

        mService.sendBroadcast(intent, HeadsetService.BLUETOOTH_PERM);
    }

    private void processAtBind(String at_string, BluetoothDevice device) {
        log("processAtBind: " + at_string);

        // Parse the AT String to find the Indicator Ids that are supported
        int ind_id = 0;
        int iter = 0;
        int iter1 = 0;

        while (iter < at_string.length()) {
            iter1 = findChar(',', at_string, iter);
            String id = at_string.substring(iter, iter1);

            try {
                ind_id = Integer.valueOf(id);
            } catch (NumberFormatException e) {
                Log.e(TAG, Log.getStackTraceString(new Throwable()));
            }

            switch (ind_id) {
                case HeadsetHalConstants.HF_INDICATOR_ENHANCED_DRIVER_SAFETY:
                    log("Send Broadcast intent for the Enhanced Driver Safety indicator.");
                    sendIndicatorIntent(device, ind_id, -1);
                    break;
                case HeadsetHalConstants.HF_INDICATOR_BATTERY_LEVEL_STATUS:
                    log("Send Broadcast intent for the Battery Level indicator.");
                    sendIndicatorIntent(device, ind_id, -1);
                    break;
                default:
                    log("Invalid HF Indicator Received");
                    break;
            }

            iter = iter1 + 1; // move past comma
        }
    }

    private void processAtBiev(int indId, int indValue, BluetoothDevice device) {
        log("processAtBiev: ind_id=" + indId + ", ind_value=" + indValue);
        sendIndicatorIntent(device, indId, indValue);
    }

    private void processCpbr(Intent intent)
    {
        int atCommandResult = 0;
        int atCommandErrorCode = 0;
        BluetoothDevice device = intent.getParcelableExtra(BluetoothDevice.EXTRA_DEVICE);
        Log.d(TAG, "Enter processCpbr()");
        // ASSERT: (headset != null) && headSet.isConnected()
        // REASON: mCheckingAccessPermission is true, otherwise resetAtState
        // has set mCheckingAccessPermission to false
        if (intent.getAction().equals(BluetoothDevice.ACTION_CONNECTION_ACCESS_REPLY)) {
            if (intent.getIntExtra(BluetoothDevice.EXTRA_CONNECTION_ACCESS_RESULT,
                                   BluetoothDevice.CONNECTION_ACCESS_NO)
                    == BluetoothDevice.CONNECTION_ACCESS_YES) {
                if (intent.getBooleanExtra(BluetoothDevice.EXTRA_ALWAYS_ALLOWED, false)) {
                    mCurrentDevice.setPhonebookAccessPermission(BluetoothDevice.ACCESS_ALLOWED);
                }
                atCommandResult = mPhonebook.processCpbrCommand(device);
            } else {
                if (intent.getBooleanExtra(BluetoothDevice.EXTRA_ALWAYS_ALLOWED, false)) {
                    mCurrentDevice.setPhonebookAccessPermission(
                            BluetoothDevice.ACCESS_REJECTED);
                }
            }
        }
        mPhonebook.setCpbrIndex(-1);
        mPhonebook.setCheckingAccessPermission(false);

        if (atCommandResult >= 0) {
            atResponseCodeNative(atCommandResult, atCommandErrorCode, getByteAddress(device));
        } else {
            log("processCpbr - RESULT_NONE");
        }
        Log.d(TAG, "Exit processCpbr()");
    }

    private void onConnectionStateChanged(int state, byte[] address) {
        StackEvent event = new StackEvent(EVENT_TYPE_CONNECTION_STATE_CHANGED);
        event.valueInt = state;
        event.device = getDevice(address);
        sendMessage(STACK_EVENT, event);
    }

    private void onAudioStateChanged(int state, byte[] address) {
        StackEvent event = new StackEvent(EVENT_TYPE_AUDIO_STATE_CHANGED);
        event.valueInt = state;
        event.device = getDevice(address);
        sendMessage(STACK_EVENT, event);
    }

    private void onVrStateChanged(int state, byte[] address) {
        StackEvent event = new StackEvent(EVENT_TYPE_VR_STATE_CHANGED);
        event.valueInt = state;
        event.device = getDevice(address);
        sendMessage(STACK_EVENT, event);
    }

    private void onAnswerCall(byte[] address) {
        StackEvent event = new StackEvent(EVENT_TYPE_ANSWER_CALL);
        event.device = getDevice(address);
        sendMessage(STACK_EVENT, event);
    }

    private void onHangupCall(byte[] address) {
        StackEvent event = new StackEvent(EVENT_TYPE_HANGUP_CALL);
        event.device = getDevice(address);
        sendMessage(STACK_EVENT, event);
    }

    private void onVolumeChanged(int type, int volume, byte[] address) {
        StackEvent event = new StackEvent(EVENT_TYPE_VOLUME_CHANGED);
        event.valueInt = type;
        event.valueInt2 = volume;
        event.device = getDevice(address);
        sendMessage(STACK_EVENT, event);
    }

    private void onDialCall(String number, byte[] address) {
        StackEvent event = new StackEvent(EVENT_TYPE_DIAL_CALL);
        event.valueString = number;
        event.device = getDevice(address);
        sendMessage(STACK_EVENT, event);
    }

    private void onSendDtmf(int dtmf, byte[] address) {
        StackEvent event = new StackEvent(EVENT_TYPE_SEND_DTMF);
        event.valueInt = dtmf;
        event.device = getDevice(address);
        sendMessage(STACK_EVENT, event);
    }

    private void onNoiceReductionEnable(boolean enable, byte[] address) {
        StackEvent event = new StackEvent(EVENT_TYPE_NOICE_REDUCTION);
        event.valueInt = enable ? 1 : 0;
        event.device = getDevice(address);
        sendMessage(STACK_EVENT, event);
    }

    private void onWBS(int codec, byte[] address) {
        StackEvent event = new StackEvent(EVENT_TYPE_WBS);
        event.valueInt = codec;
        event.device = getDevice(address);
        sendMessage(STACK_EVENT, event);
    }

    private void onAtChld(int chld, byte[] address) {
        StackEvent event = new StackEvent(EVENT_TYPE_AT_CHLD);
        event.valueInt = chld;
        event.device = getDevice(address);
        sendMessage(STACK_EVENT, event);
    }

    private void onAtCnum(byte[] address) {
        StackEvent event = new StackEvent(EVENT_TYPE_SUBSCRIBER_NUMBER_REQUEST);
        event.device = getDevice(address);
        sendMessage(STACK_EVENT, event);
    }

    private void onAtCind(byte[] address) {
        StackEvent event = new StackEvent(EVENT_TYPE_AT_CIND);
        event.device = getDevice(address);
        sendMessage(STACK_EVENT, event);
    }

    private void onAtCops(byte[] address) {
        StackEvent event = new StackEvent(EVENT_TYPE_AT_COPS);
        event.device = getDevice(address);
        sendMessage(STACK_EVENT, event);
    }

    private void onAtClcc(byte[] address) {
        StackEvent event = new StackEvent(EVENT_TYPE_AT_CLCC);
        event.device = getDevice(address);
        sendMessage(STACK_EVENT, event);
    }

    private void onUnknownAt(String atString, byte[] address) {
        StackEvent event = new StackEvent(EVENT_TYPE_UNKNOWN_AT);
        event.valueString = atString;
        event.device = getDevice(address);
        sendMessage(STACK_EVENT, event);
    }

    private void onKeyPressed(byte[] address) {
        StackEvent event = new StackEvent(EVENT_TYPE_KEY_PRESSED);
        event.device = getDevice(address);
        sendMessage(STACK_EVENT, event);
    }

    private void onATBind(String atString, byte[] address) {
        StackEvent event = new StackEvent(EVENT_TYPE_BIND);
        event.valueString = atString;
        event.device = getDevice(address);
        sendMessage(STACK_EVENT, event);
    }

    private void onATBiev(int ind_id, int ind_value, byte[] address) {
        StackEvent event = new StackEvent(EVENT_TYPE_BIEV);
        event.valueInt = ind_id;
        event.valueInt2 = ind_value;
        event.device = getDevice(address);
        sendMessage(STACK_EVENT, event);
    }

    private void processIntentBatteryChanged(Intent intent) {
        int batteryLevel = intent.getIntExtra("level", -1);
        int scale = intent.getIntExtra("scale", -1);
        if (batteryLevel == -1 || scale == -1 || scale == 0) {
            Log.e(TAG, "Bad Battery Changed intent: " + batteryLevel + "," + scale);
            return;
        }
        batteryLevel = batteryLevel * 5 / scale;
        mPhoneState.setBatteryCharge(batteryLevel);
    }

    private void processDeviceStateChanged(HeadsetDeviceState deviceState) {
        notifyDeviceStatusNative(deviceState.mService, deviceState.mRoam, deviceState.mSignal,
                deviceState.mBatteryCharge);
    }

    private void processSendClccResponse(HeadsetClccResponse clcc) {
        BluetoothDevice device = getDeviceForMessage(CLCC_RSP_TIMEOUT);
        if (device == null) {
            Log.w(TAG, "device is null, not sending clcc response");
            return;
        }
        if (clcc.mIndex == 0) {
            getHandler().removeMessages(CLCC_RSP_TIMEOUT, device);
        }
        clccResponseNative(clcc.mIndex, clcc.mDirection, clcc.mStatus, clcc.mMode, clcc.mMpty,
                clcc.mNumber, clcc.mType, getByteAddress(device));
    }

    private void processSendVendorSpecificResultCode(HeadsetVendorSpecificResultCode resultCode) {
        String stringToSend = resultCode.mCommand + ": ";
        if (resultCode.mArg != null) {
            stringToSend += resultCode.mArg;
        }
        atResponseStringNative(stringToSend, getByteAddress(resultCode.mDevice));
    }

    private String getCurrentDeviceName(BluetoothDevice device) {
        String defaultName = "<unknown>";

        if (device == null) {
            return defaultName;
        }

        String deviceName = device.getName();
        if (deviceName == null) {
            return defaultName;
        }
        return deviceName;
    }

    private byte[] getByteAddress(BluetoothDevice device) {
        return Utils.getBytesFromAddress(device.getAddress());
    }

    private BluetoothDevice getDevice(byte[] address) {
        return mAdapter.getRemoteDevice(Utils.getAddressStringFromByte(address));
    }

    private boolean isRinging() {
        return mPhoneState.getCallState() == HeadsetHalConstants.CALL_STATE_INCOMING;
    }

    boolean isInCall() {
        Log.d(TAG, "isInCall()");
        return ((mPhoneState.getNumActiveCall() > 0) || (mPhoneState.getNumHeldCall() > 0) ||
                ((mPhoneState.getCallState() != HeadsetHalConstants.CALL_STATE_IDLE)));
    }

    // Accept incoming SCO only when there is in-band ringing, incoming call,
    // active call, VR activated, active VOIP call
    private boolean isScoAcceptable() {
        Log.d(TAG, "isScoAcceptable()");
        if (mForceScoAudio) return true;
        return mAudioRouteAllowed && (mVoiceRecognitionStarted ||
               ((mPhoneState.getNumActiveCall() > 0) || (mPhoneState.getNumHeldCall() > 0) ||
                ((mPhoneState.getCallState() != HeadsetHalConstants.CALL_STATE_IDLE) &&
                 (mPhoneState.getCallState() != HeadsetHalConstants.CALL_STATE_INCOMING)))
                           || (BluetoothHeadset.isInbandRingingSupported(mService) && isRinging()));
    }

    boolean isConnected() {
        IState currentState = getCurrentState();
        return (currentState == mConnected || currentState == mAudioOn);
    }

    boolean okToConnect(BluetoothDevice device) {
        AdapterService adapterService = AdapterService.getAdapterService();
        int priority = mService.getPriority(device);
        boolean ret = false;
        // check if this is an incoming connection in Quiet mode.
        if ((adapterService == null)
                || ((adapterService.isQuietModeEnabled() == true) && (mTargetDevice == null))) {
            ret = false;
        }
        // check priority and accept or reject the connection. if priority is undefined
        // it is likely that our SDP has not completed and peer is initiating the
        // connection. Allow this connection, provided the device is bonded
        else if ((BluetoothProfile.PRIORITY_OFF < priority)
                || ((BluetoothProfile.PRIORITY_UNDEFINED == priority)
                           && (device.getBondState() != BluetoothDevice.BOND_NONE))) {
            ret = true;
        }
        return ret;
    }

    boolean isConnectedDeviceBlacklistedforIncomingCall() {
        // Checking for the Blacklisted device Addresses
        if (max_hf_connections < 2) {
            BluetoothDevice device = mConnectedDevicesList.get(0);
            for (int j = 0; j < BlacklistDeviceAddrToDelayCallInd.length;j++) {
                 String addr = BlacklistDeviceAddrToDelayCallInd[j];
                 if (device.toString().toLowerCase().startsWith(addr.toLowerCase())) {
                     Log.d(TAG,"Remote device address Blacklisted for sending delay");
                     return true;
                 }
            }
        }
        return false;
    }
    private void sendVoipConnectivityNetworktype(boolean isVoipStarted) {
        NetworkInfo networkInfo = mConnectivityManager.getActiveNetworkInfo();
        if (networkInfo == null || !networkInfo.isAvailable() || !networkInfo.isConnected()) {
            Log.e(TAG, "No connected/available connectivity network, don't update soc");
            return;
        }

        if (networkInfo.getType() == ConnectivityManager.TYPE_MOBILE) {
            log("Voip/VoLTE started/stopped on n/w TYPE_MOBILE, don't update to soc");
        } else if (networkInfo.getType() == ConnectivityManager.TYPE_WIFI) {
            log("Voip/VoLTE started/stopped on n/w TYPE_WIFI, update n/w type & start/stop to soc");
            /* TODO: Enable this after libhardware and frameworks gerrits are merged
            voipNetworkWifiInfoNative(isVoipStarted, true);
            */
        } else {
            log("Voip/VoLTE started/stopped on some other n/w, don't update to soc");
        }
    }

    @Override
    protected void log(String msg) {
        if (DBG) {
            super.log(msg);
        }
    }

    public void handleAccessPermissionResult(Intent intent) {
        log("handleAccessPermissionResult");
        BluetoothDevice device = intent.getParcelableExtra(BluetoothDevice.EXTRA_DEVICE);
        if (mPhonebook != null) {
            if (!mPhonebook.getCheckingAccessPermission()) {
                return;
            }

            Message m = obtainMessage(PROCESS_CPBR);
            m.obj = intent;
            sendMessage(m);
        } else {
            Log.e(TAG, "Phonebook handle null");
            if (device != null) {
                atResponseCodeNative(
                        HeadsetHalConstants.AT_RESPONSE_ERROR, 0, getByteAddress(device));
            }
        }
    }

    private static final String SCHEME_TEL = "tel";

    // Event types for STACK_EVENT message
    final private static int EVENT_TYPE_NONE = 0;
    final private static int EVENT_TYPE_CONNECTION_STATE_CHANGED = 1;
    final private static int EVENT_TYPE_AUDIO_STATE_CHANGED = 2;
    final private static int EVENT_TYPE_VR_STATE_CHANGED = 3;
    final private static int EVENT_TYPE_ANSWER_CALL = 4;
    final private static int EVENT_TYPE_HANGUP_CALL = 5;
    final private static int EVENT_TYPE_VOLUME_CHANGED = 6;
    final private static int EVENT_TYPE_DIAL_CALL = 7;
    final private static int EVENT_TYPE_SEND_DTMF = 8;
    final private static int EVENT_TYPE_NOICE_REDUCTION = 9;
    final private static int EVENT_TYPE_AT_CHLD = 10;
    final private static int EVENT_TYPE_SUBSCRIBER_NUMBER_REQUEST = 11;
    final private static int EVENT_TYPE_AT_CIND = 12;
    final private static int EVENT_TYPE_AT_COPS = 13;
    final private static int EVENT_TYPE_AT_CLCC = 14;
    final private static int EVENT_TYPE_UNKNOWN_AT = 15;
    final private static int EVENT_TYPE_KEY_PRESSED = 16;
    final private static int EVENT_TYPE_WBS = 17;
    final private static int EVENT_TYPE_BIND = 18;
    final private static int EVENT_TYPE_BIEV = 19;

    private class StackEvent {
        int type = EVENT_TYPE_NONE;
        int valueInt = 0;
        int valueInt2 = 0;
        String valueString = null;
        BluetoothDevice device = null;

        private StackEvent(int type) {
            this.type = type;
        }
    }

    /*package*/ native boolean atResponseCodeNative(
            int responseCode, int errorCode, byte[] address);
    /*package*/ native boolean atResponseStringNative(String responseString, byte[] address);

    private native static void classInitNative();
    private native void initializeNative(int max_hf_clients, boolean inband_ring_enable);
    private native void cleanupNative();
    private native boolean connectHfpNative(byte[] address);
    private native boolean disconnectHfpNative(byte[] address);
    private native boolean connectAudioNative(byte[] address);
    private native boolean disconnectAudioNative(byte[] address);
    private native boolean startVoiceRecognitionNative(byte[] address);
    private native boolean stopVoiceRecognitionNative(byte[] address);
    private native boolean setVolumeNative(int volumeType, int volume, byte[] address);
    private native boolean cindResponseNative(int service, int numActive, int numHeld,
            int callState, int signal, int roam, int batteryCharge, byte[] address);
    private native boolean bindResponseNative(int ind_id, boolean ind_status, byte[] address);
    private native boolean notifyDeviceStatusNative(
            int networkState, int serviceType, int signal, int batteryCharge);

    private native boolean clccResponseNative(int index, int dir, int status, int mode,
            boolean mpty, String number, int type, byte[] address);
    private native boolean copsResponseNative(String operatorName, byte[] address);

    private native boolean phoneStateChangeNative(
            int numActive, int numHeld, int callState, String number, int type);
    private native boolean configureWBSNative(byte[] address, int condec_config);
  /* TODO: Enable this after libhardware and frameworks gerrits are merged
    private native boolean voipNetworkWifiInfoNative(boolean isVoipStarted,
                                                     boolean isNetworkWifi);
  */
    private native boolean setScoAllowedNative(boolean value);
}<|MERGE_RESOLUTION|>--- conflicted
+++ resolved
@@ -132,7 +132,6 @@
     private static final int DIALING_OUT_TIMEOUT_VALUE = 10000;
     private static final int START_VR_TIMEOUT_VALUE = 5000;
     private static final int CLCC_RSP_TIMEOUT_VALUE = 5000;
-<<<<<<< HEAD
     private static final int QUERY_PHONE_STATE_CHANGED_DELAYED = 100;
     private static final int INCOMING_CALL_IND_DELAY = 200;
     // Blacklist remote device addresses to send incoimg call indicators with delay of 200ms
@@ -142,9 +141,7 @@
                                                                 "30:53:00", /* BIAC series */
                                                                 "00:17:53",  /* ADAYO CK */
                                                                };
-=======
     private static final int CONNECT_TIMEOUT_MILLIS = 30000;
->>>>>>> 25d05429
 
     // Max number of HF connections at any time
     private int max_hf_connections = 1;
@@ -215,15 +212,10 @@
     // Indicates whether SCO audio needs to be forced to open regardless ANY OTHER restrictions
     private boolean mForceScoAudio = false;
 
-<<<<<<< HEAD
-    // Indicate whether service level connection has been established for this device
-    private boolean mSlcConnected = false;
     private boolean mIsCallIndDelay = false;
 
     private boolean mIsBlacklistedDevice = false;
 
-=======
->>>>>>> 25d05429
     // mCurrentDevice is the device connected before the state changes
     // mTargetDevice is the device to be connected
     // mIncomingDevice is the device connecting to us, valid only in Pending state
@@ -427,12 +419,8 @@
             mPhoneState.listenForPhoneState(false);
             mVoiceRecognitionStarted = false;
             mWaitingForVoiceRecognition = false;
-<<<<<<< HEAD
-            mSlcConnected = false;
             mDialingOut = false;
             mIsBlacklistedDevice = false;
-=======
->>>>>>> 25d05429
         }
 
         @Override
@@ -449,7 +437,6 @@
             switch (message.what) {
                 case CONNECT:
                     BluetoothDevice device = (BluetoothDevice) message.obj;
-<<<<<<< HEAD
                     if (!mRetryConnect.containsKey(device)) {
                         Log.d(TAG, "Make conn retry entry for device " + device);
                         mRetryConnect.put(device, 0);
@@ -466,9 +453,7 @@
                         break;
                     }
 
-=======
                     Log.d(TAG, "Disconnected: connecting to device=" + device);
->>>>>>> 25d05429
                     broadcastConnectionState(device, BluetoothProfile.STATE_CONNECTING,
                             BluetoothProfile.STATE_DISCONNECTED);
                     if (!connectHfpNative(getByteAddress(device))) {
@@ -477,7 +462,6 @@
                                    BluetoothProfile.STATE_CONNECTING);
                         break;
                     }
-<<<<<<< HEAD
 
                     RetryConn = RetryConn + 1;
                     mRetryConnect.put(device, RetryConn);
@@ -490,23 +474,13 @@
                         }
                     } else Log.e(TAG, "Phone proxy null for query phone state");
 
-=======
->>>>>>> 25d05429
                     synchronized (HeadsetStateMachine.this) {
                         mTargetDevice = device;
                         transitionTo(mPending);
                     }
-<<<<<<< HEAD
-                    // TODO(BT) remove CONNECT_TIMEOUT when the stack
-                    // sends back events consistently
-                    Message m = obtainMessage(CONNECT_TIMEOUT);
-                    m.obj = device;
-                    sendMessageDelayed(m, CONNECT_TIMEOUT_SEC);
-=======
                     Message m = obtainMessage(CONNECT_TIMEOUT);
                     m.obj = device;
                     sendMessageDelayed(m, CONNECT_TIMEOUT_MILLIS);
->>>>>>> 25d05429
                     break;
                 case DISCONNECT:
                     // ignore
@@ -517,7 +491,6 @@
                 case CALL_STATE_CHANGED:
                     processCallState((HeadsetCallState) message.obj, message.arg1 == 1);
                     break;
-<<<<<<< HEAD
                 case UPDATE_A2DP_PLAY_STATE:
                     processIntentA2dpPlayStateChanged((Intent) message.obj);
                     break;
@@ -526,10 +499,9 @@
                     break;
                 case UPDATE_CALL_TYPE:
                     processIntentUpdateCallType((Intent) message.obj);
-=======
+                    break;
                 case DEVICE_STATE_CHANGED:
                     log("Disconnected: ignoring DEVICE_STATE_CHANGED event");
->>>>>>> 25d05429
                     break;
                 case STACK_EVENT:
                     StackEvent event = (StackEvent) message.obj;
@@ -576,47 +548,10 @@
                             transitionTo(mPending);
                         }
                     } else {
-<<<<<<< HEAD
-                        Log.i(TAG, "Incoming Hf rejected. priority=" + mService.getPriority(device)
-                                        + " bondState=" + device.getBondState());
-                        // reject the connection and stay in Disconnected state itself
-                        disconnectHfpNative(getByteAddress(device));
-                        // the other profile connection should be initiated
-                        broadcastConnectionState(device, BluetoothProfile.STATE_DISCONNECTED,
-                                BluetoothProfile.STATE_DISCONNECTED);
-                    }
-                    break;
-                case HeadsetHalConstants.CONNECTION_STATE_CONNECTED:
-                    Log.w(TAG, "HFP Connected from Disconnected state");
-                    if (okToConnect(device)) {
-                        Log.i(TAG, "Incoming Hf accepted");
-                        if (mPhoneProxy != null) {
-                            try {
-                                log("Query the phonestates");
-                                mPhoneProxy.queryPhoneState();
-                            } catch (RemoteException e) {
-                                Log.e(TAG, Log.getStackTraceString(new Throwable()));
-                            }
-                        } else Log.e(TAG, "Phone proxy null for query phone state");
-                        broadcastConnectionState(device, BluetoothProfile.STATE_CONNECTED,
-                                BluetoothProfile.STATE_DISCONNECTED);
-                        synchronized (HeadsetStateMachine.this) {
-                            if (!mConnectedDevicesList.contains(device)) {
-                                mConnectedDevicesList.add(device);
-                                Log.d(TAG, "device " + device.getAddress()
-                                                + " is adding in Disconnected state");
-                            }
-                            mCurrentDevice = device;
-                            transitionTo(mConnected);
-                        }
-                        configAudioParameters(device);
-                    } else {
-=======
                         Log.i(TAG,
                                 "Disconnected: rejected incoming HF, priority="
                                         + mService.getPriority(device) + " bondState="
                                         + device.getBondState() + ", device=" + device);
->>>>>>> 25d05429
                         // reject the connection and stay in Disconnected state itself
                         disconnectHfpNative(getByteAddress(device));
                     }
@@ -688,6 +623,14 @@
                 }
                 case DEVICE_STATE_CHANGED:
                     log("Pending: ignoring DEVICE_STATE_CHANGED event");
+                    break;
+                case QUERY_PHONE_STATE_AT_SLC:
+                    try {
+                       log("Update call states after SLC is up");
+                       mPhoneProxy.queryPhoneState();
+                    } catch (RemoteException e) {
+                       Log.e(TAG, Log.getStackTraceString(new Throwable()));
+                    }
                     break;
                 case STACK_EVENT:
                     StackEvent event = (StackEvent) message.obj;
@@ -861,7 +804,7 @@
                         }
                     }
                     configAudioParameters(device);
-                    queryPhoneState();
+                    processSlcConnected();
                     broadcastConnectionState(
                             device, BluetoothProfile.STATE_CONNECTED, previousConnectionState);
                     break;
@@ -926,6 +869,29 @@
             broadcastConnectionState(mCurrentDevice, BluetoothProfile.STATE_CONNECTED,
                     BluetoothProfile.STATE_DISCONNECTED);
         }
+
+        private void processSlcConnected() {
+            Log.d(TAG, "Enter Pending processSlcConnected()");
+            if (mPhoneProxy != null) {
+                sendMessageDelayed(QUERY_PHONE_STATE_AT_SLC, QUERY_PHONE_STATE_CHANGED_DELAYED);
+                mA2dpSuspend = false;/*Reset at SLC*/
+                mPendingCiev = false;
+                mPendingCallStates.clear();
+                if ((isInCall()) && (getA2dpConnState() == BluetoothProfile.STATE_CONNECTED)) {
+                    if (DBG) {
+                        log("Headset connected while we are in some call state");
+                        log("Make A2dpSuspended=true here");
+                    }
+                    mAudioManager.setParameters("A2dpSuspended=true");
+                    mA2dpSuspend = true;
+                }
+            } else {
+                Log.e(TAG, "Handsfree phone proxy null for query phone state");
+            }
+            // Checking for the Blacklisted device Addresses
+            mIsBlacklistedDevice = isConnectedDeviceBlacklistedforIncomingCall();
+            Log.d(TAG, "Exit Pending processSlcConnected()");
+        }
     }
 
     private class Connected extends State {
@@ -952,7 +918,6 @@
                         Log.w(TAG, "Connected: CONNECT, device " + device + " is connected");
                         break;
                     }
-<<<<<<< HEAD
 
                     if (!mRetryConnect.containsKey(device)) {
                         Log.d(TAG, "Make conn retry entry for device " + device);
@@ -970,8 +935,6 @@
                         break;
                     }
 
-=======
->>>>>>> 25d05429
                     if (mConnectedDevicesList.size() >= max_hf_connections) {
                         BluetoothDevice DisconnectConnectedDevice = null;
                         IState CurrentAudioState = getCurrentState();
@@ -1021,17 +984,9 @@
                     mRetryConnect.put(device, RetryConn);
                     Message m = obtainMessage(CONNECT_TIMEOUT);
                     m.obj = device;
-<<<<<<< HEAD
-                    sendMessageDelayed(m, CONNECT_TIMEOUT_SEC);
-                }
-                    break;
-                case DISCONNECT:
-                {
-=======
                     sendMessageDelayed(m, CONNECT_TIMEOUT_MILLIS);
                 } break;
                 case DISCONNECT: {
->>>>>>> 25d05429
                     BluetoothDevice device = (BluetoothDevice) message.obj;
                     Log.d(TAG, "Connected: DISCONNECT from device=" + device);
                     if (!mConnectedDevicesList.contains(device)) {
@@ -1043,11 +998,7 @@
                     if (!disconnectHfpNative(getByteAddress(device))) {
                         // Failed disconnection request
                         broadcastConnectionState(device, BluetoothProfile.STATE_CONNECTED,
-<<<<<<< HEAD
-                                       BluetoothProfile.STATE_DISCONNECTING);
-=======
                                 BluetoothProfile.STATE_DISCONNECTING);
->>>>>>> 25d05429
                         break;
                     }
                     // Pending disconnection confirmation
@@ -1060,17 +1011,10 @@
                 } break;
                 case CONNECT_AUDIO: {
                     BluetoothDevice device = mCurrentDevice;
-<<<<<<< HEAD
+                    Log.d(TAG, "Connected: CONNECT_AUDIO, device=" + device);
                     if (!isScoAcceptable() || mPendingCiev) {
-                        Log.w(TAG,"No Active/Held call, MO call setup, or A2DP"
-                                    + " is playing, not allowing SCO");
-=======
-                    Log.d(TAG, "Connected: CONNECT_AUDIO, device=" + device);
-                    if (!isScoAcceptable()) {
-                        Log.w(TAG,
-                                "No Active/Held call, no call setup, and no in-band ringing,"
-                                        + " not allowing SCO, device=" + device);
->>>>>>> 25d05429
+                        Log.w(TAG,"No Active/Held call, no call setup,and no in-band ringing, or A2DP"
+                                    + " is playing, not allowing SCO, device=" + device);
                         break;
                     }
                     // TODO(BT) when failure, broadcast audio connecting to disconnected intent
@@ -1135,10 +1079,9 @@
                 }
                 case BIND_RESPONSE: {
                     BluetoothDevice device = (BluetoothDevice) message.obj;
-<<<<<<< HEAD
-                    bindResponseNative(
-                            (int) message.arg1, message.arg2 == 1, getByteAddress(device));
-                } break;
+                    bindResponseNative(message.arg1, message.arg2 == 1, getByteAddress(device));
+                    break;
+                }
                 case UPDATE_A2DP_PLAY_STATE:
                     processIntentA2dpPlayStateChanged((Intent) message.obj);
                     break;
@@ -1148,14 +1091,7 @@
                 case UPDATE_CALL_TYPE:
                     processIntentUpdateCallType((Intent) message.obj);
                     break;
-                case START_VR_TIMEOUT:
-                {
-=======
-                    bindResponseNative(message.arg1, message.arg2 == 1, getByteAddress(device));
-                    break;
-                }
                 case START_VR_TIMEOUT: {
->>>>>>> 25d05429
                     BluetoothDevice device = (BluetoothDevice) message.obj;
                     if (mWaitingForVoiceRecognition) {
                         device = (BluetoothDevice) message.obj;
@@ -1285,24 +1221,12 @@
                     }
                     break;
                 case HeadsetHalConstants.CONNECTION_STATE_SLC_CONNECTED:
-<<<<<<< HEAD
                     if (mRetryConnect.containsKey(device)) {
                         Log.d(TAG, "Removing device " + device +
                                    " conn retry entry since we got SLC");
                         mRetryConnect.remove(device);
                     }
-                    processSlcConnected();
-                    break;
-                case HeadsetHalConstants.CONNECTION_STATE_CONNECTED:
-                    if (mConnectedDevicesList.contains(device)) {
-                        mIncomingDevice = null;
-                        mTargetDevice = null;
-                        break;
-                    }
-                    Log.w(TAG, "HFP to be Connected in Connected state");
-=======
                     // Should have been rejected in CONNECTION_STATE_CONNECTED
->>>>>>> 25d05429
                     if (okToConnect(device)
                             && (mConnectedDevicesList.size() < max_hf_connections)) {
                         broadcastConnectionState(device, BluetoothProfile.STATE_CONNECTED,
@@ -1319,7 +1243,7 @@
                         }
                         configAudioParameters(device);
                     }
-                    queryPhoneState();
+                    processSlcConnected();
                     break;
                 case HeadsetHalConstants.CONNECTION_STATE_CONNECTED:
                     if (mConnectedDevicesList.contains(device)) {
@@ -1397,9 +1321,32 @@
             }
         }
 
-<<<<<<< HEAD
+        private void processMultiHFDisconnect(BluetoothDevice device) {
+            log("Connect state: processMultiHFDisconnect");
+            if (mActiveScoDevice != null && mActiveScoDevice.equals(device)) {
+                log("mActiveScoDevice is disconnected, setting it to null");
+                mActiveScoDevice = null;
+            }
+            /* Assign the current activedevice again if the disconnected
+                         device equals to the current active device */
+            if (mCurrentDevice != null && mCurrentDevice.equals(device)) {
+                transitionTo(mConnected);
+                int deviceSize = mConnectedDevicesList.size();
+                mCurrentDevice = mConnectedDevicesList.get(deviceSize - 1);
+            } else {
+                // The disconnected device is not current active device
+                transitionTo(mConnected);
+            }
+            log("processMultiHFDisconnect , the latest mCurrentDevice is:" +
+                                     mCurrentDevice);
+            log("Connect state: processMultiHFDisconnect ," +
+                       "fake broadcasting for mCurrentDevice");
+            broadcastConnectionState(mCurrentDevice, BluetoothProfile.STATE_CONNECTED,
+                    BluetoothProfile.STATE_DISCONNECTED);
+        }
+
         private void processSlcConnected() {
-            mSlcConnected = true;
+            Log.d(TAG, "Enter Connected processSlcConnected()");
             if (mPhoneProxy != null) {
                 sendMessageDelayed(QUERY_PHONE_STATE_AT_SLC, QUERY_PHONE_STATE_CHANGED_DELAYED);
                 mA2dpSuspend = false;/*Reset at SLC*/
@@ -1419,34 +1366,6 @@
             // Checking for the Blacklisted device Addresses
             mIsBlacklistedDevice = isConnectedDeviceBlacklistedforIncomingCall();
             Log.d(TAG, "Exit Connected processSlcConnected()");
-        }
-
-        private void processMultiHFDisconnect(BluetoothDevice device) {
-            log("Connect state: processMultiHFDisconnect");
-=======
-        private void processMultiHFConnected(BluetoothDevice device) {
-            log("Connect state: processMultiHFConnected");
->>>>>>> 25d05429
-            if (mActiveScoDevice != null && mActiveScoDevice.equals(device)) {
-                log("mActiveScoDevice is disconnected, setting it to null");
-                mActiveScoDevice = null;
-            }
-            /* Assign the current activedevice again if the disconnected
-                         device equals to the current active device */
-            if (mCurrentDevice != null && mCurrentDevice.equals(device)) {
-                transitionTo(mConnected);
-                int deviceSize = mConnectedDevicesList.size();
-                mCurrentDevice = mConnectedDevicesList.get(deviceSize - 1);
-            } else {
-                // The disconnected device is not current active device
-                transitionTo(mConnected);
-            }
-            log("processMultiHFDisconnect , the latest mCurrentDevice is:" +
-                                     mCurrentDevice);
-            log("Connect state: processMultiHFDisconnect ," +
-                       "fake broadcasting for mCurrentDevice");
-            broadcastConnectionState(mCurrentDevice, BluetoothProfile.STATE_CONNECTED,
-                    BluetoothProfile.STATE_DISCONNECTED);
         }
     }
 
@@ -1547,14 +1466,8 @@
                     mRetryConnect.put(device, RetryConn);
                     Message m = obtainMessage(CONNECT_TIMEOUT);
                     m.obj = device;
-<<<<<<< HEAD
-                    sendMessageDelayed(m, CONNECT_TIMEOUT_SEC);
-                }
-                break;
-=======
                     sendMessageDelayed(m, CONNECT_TIMEOUT_MILLIS);
                 } break;
->>>>>>> 25d05429
                 case CONNECT_TIMEOUT:
                     onConnectionStateChanged(HeadsetHalConstants.CONNECTION_STATE_DISCONNECTED,
                             getByteAddress(mTargetDevice));
@@ -1807,26 +1720,13 @@
                         Log.e(TAG, "Disconnected from unknown device: " + device);
                     }
                     break;
-<<<<<<< HEAD
-               case HeadsetHalConstants.CONNECTION_STATE_SLC_CONNECTED:
+                case HeadsetHalConstants.CONNECTION_STATE_SLC_CONNECTED:
                     if (mRetryConnect.containsKey(device)) {
                         Log.d(TAG, "Removing device " + device +
                                    " conn retry entry since we got SLC");
                         mRetryConnect.remove(device);
                     }
-                    processSlcConnected();
-                    break;
-                case HeadsetHalConstants.CONNECTION_STATE_CONNECTED:
-                    if (mConnectedDevicesList.contains(device)) {
-                        mIncomingDevice = null;
-                        mTargetDevice = null;
-                        break;
-                    }
-                    Log.w(TAG, "HFP to be Connected in AudioOn state");
-=======
-                case HeadsetHalConstants.CONNECTION_STATE_SLC_CONNECTED:
                     // Should have been rejected in CONNECTION_STATE_CONNECTED
->>>>>>> 25d05429
                     if (okToConnect(device)
                             && (mConnectedDevicesList.size() < max_hf_connections)) {
                         Log.i(TAG, "AudioOn: accepted incoming HF");
@@ -1843,7 +1743,7 @@
                         }
                         configAudioParameters(device);
                     }
-                    queryPhoneState();
+                    processSlcConnected();
                     break;
                 case HeadsetHalConstants.CONNECTION_STATE_CONNECTED:
                     if (mConnectedDevicesList.contains(device)) {
@@ -1886,7 +1786,9 @@
                 case HeadsetHalConstants.AUDIO_STATE_DISCONNECTED:
                     if (mAudioState != BluetoothHeadset.STATE_AUDIO_DISCONNECTED) {
                         mAudioState = BluetoothHeadset.STATE_AUDIO_DISCONNECTED;
-<<<<<<< HEAD
+                        if (device.equals(mActiveScoDevice)) {
+                            mActiveScoDevice = null;
+                        }
                         if (mAudioManager.isSpeakerphoneOn()) {
                             // User option might be speaker as sco disconnection
                             // is delayed setting back the speaker option.
@@ -1904,12 +1806,6 @@
                                 mA2dpSuspend = false;
                             }
                         }
-=======
-                        if (device.equals(mActiveScoDevice)) {
-                            mActiveScoDevice = null;
-                        }
-                        mAudioManager.setBluetoothScoOn(false);
->>>>>>> 25d05429
                         broadcastAudioState(device, BluetoothHeadset.STATE_AUDIO_DISCONNECTED,
                                 BluetoothHeadset.STATE_AUDIO_CONNECTED);
                         if (!mPhoneState.getIsCsCall()) {
@@ -1931,6 +1827,20 @@
                     Log.e(TAG, "Audio State Device: " + device + " bad state: " + state);
                     break;
             }
+        }
+
+        private void processSlcConnected() {
+            Log.d(TAG, "Enter AudioOn processSlcConnected()");
+            if (mPhoneProxy != null) {
+                try {
+                    mPhoneProxy.queryPhoneState();
+                } catch (RemoteException e) {
+                    Log.e(TAG, Log.getStackTraceString(new Throwable()));
+                }
+            } else {
+                Log.e(TAG, "Handsfree phone proxy null for query phone state");
+            }
+            Log.d(TAG, "Exit AudioOn processSlcConnected()");
         }
 
         private void processIntentScoVolume(Intent intent, BluetoothDevice device) {
@@ -2326,6 +2236,11 @@
                     }
                     break;
                 case HeadsetHalConstants.CONNECTION_STATE_SLC_CONNECTED:
+                    if (mRetryConnect.containsKey(device)) {
+                        Log.d(TAG, "Removing device " + device +
+                                   " conn retry entry since we got SLC");
+                         mRetryConnect.remove(device);
+                    }
                     int previousConnectionState = BluetoothProfile.STATE_CONNECTING;
                     synchronized (HeadsetStateMachine.this) {
                         mCurrentDevice = device;
@@ -2346,21 +2261,10 @@
                             previousConnectionState = BluetoothProfile.STATE_DISCONNECTED;
                         }
                     }
-<<<<<<< HEAD
-                    break;
-                case HeadsetHalConstants.CONNECTION_STATE_SLC_CONNECTED:
-                    if (mRetryConnect.containsKey(device)) {
-                        Log.d(TAG, "Removing device " + device +
-                                   " conn retry entry since we got SLC");
-                         mRetryConnect.remove(device);
-                    }
+                    configAudioParameters(device);
                     processSlcConnected();
-=======
-                    configAudioParameters(device);
-                    queryPhoneState();
                     broadcastConnectionState(
                             device, BluetoothProfile.STATE_CONNECTED, previousConnectionState);
->>>>>>> 25d05429
                     break;
                 case HeadsetHalConstants.CONNECTION_STATE_CONNECTING:
                     if (mConnectedDevicesList.contains(device)) {
@@ -2430,22 +2334,19 @@
                 case HeadsetHalConstants.AUDIO_STATE_DISCONNECTED:
                     if (mAudioState != BluetoothHeadset.STATE_AUDIO_DISCONNECTED) {
                         mAudioState = BluetoothHeadset.STATE_AUDIO_DISCONNECTED;
-<<<<<<< HEAD
-                    if (mAudioManager.isSpeakerphoneOn()) {
-                        // User option might be speaker as sco disconnection
-                        // is delayed setting back the speaker option.
-                        mAudioManager.setParameters("BT_SCO=off");
-                        mAudioManager.setBluetoothScoOn(false);
-                        mAudioManager.setSpeakerphoneOn(true);
-                    } else {
-                        mAudioManager.setParameters("BT_SCO=off");
-=======
                         if (device.equals(mActiveScoDevice)) {
                             mActiveScoDevice = null;
                         }
->>>>>>> 25d05429
-                        mAudioManager.setBluetoothScoOn(false);
-                    }
+                        if (mAudioManager.isSpeakerphoneOn()) {
+                            // User option might be speaker as sco disconnection
+                            // is delayed setting back the speaker option.
+                            mAudioManager.setParameters("BT_SCO=off");
+                            mAudioManager.setBluetoothScoOn(false);
+                            mAudioManager.setSpeakerphoneOn(true);
+                        } else {
+                            mAudioManager.setParameters("BT_SCO=off");
+                            mAudioManager.setBluetoothScoOn(false);
+                        }
                         if (mA2dpSuspend) {
                             if ((!isInCall()) && (mPhoneState.getNumber().isEmpty())) {
                                 log("Audio is closed,Set A2dpSuspended=false");
@@ -2474,9 +2375,9 @@
                     break;
             }
         }
-<<<<<<< HEAD
+
         private void processSlcConnected() {
-            mSlcConnected = true;
+            Log.d(TAG, "Enter MultiHFPending processSlcConnected()");
             if (mPhoneProxy != null) {
                 // start phone state listener here, instead of on disconnected exit()
                 // On BT off, exitting SM sends a SM exit() call which incorrectly forces
@@ -2496,15 +2397,12 @@
             } else {
                 Log.e(TAG, "Handsfree phone proxy null for query phone state");
             }
+            Log.d(TAG, "Exit MultiHFPending processSlcConnected()");
         }
 
         private void processMultiHFDisconnect(BluetoothDevice device) {
             log("MultiHFPending state: processMultiHFDisconnect");
-=======
-
-        private void processMultiHFConnected(BluetoothDevice device) {
-            log("MultiHFPending: processMultiHFConnected, device=" + device);
->>>>>>> 25d05429
+
             if (mActiveScoDevice != null && mActiveScoDevice.equals(device)) {
                 log("mActiveScoDevice is disconnected, setting it to null");
                 mActiveScoDevice = null;
@@ -3239,28 +3137,16 @@
 
         String dialNumber;
         if (mDialingOut) {
-<<<<<<< HEAD
-            Log.d(TAG, "processDialCall, already dialling");
-            atResponseCodeNative(HeadsetHalConstants.AT_RESPONSE_ERROR, 0,
-                                       getByteAddress(device));
-=======
             log("processDialCall, already dialling");
             atResponseCodeNative(HeadsetHalConstants.AT_RESPONSE_ERROR, 0, getByteAddress(device));
->>>>>>> 25d05429
             return;
         }
         if ((number == null) || (number.length() == 0)) {
             dialNumber = mPhonebook.getLastDialledNumber();
             if (dialNumber == null) {
-<<<<<<< HEAD
-                Log.d(TAG, "processDialCall, last dial number null");
-                atResponseCodeNative(HeadsetHalConstants.AT_RESPONSE_ERROR, 0,
-                                       getByteAddress(device));
-=======
                 log("processDialCall, last dial number null");
                 atResponseCodeNative(
                         HeadsetHalConstants.AT_RESPONSE_ERROR, 0, getByteAddress(device));
->>>>>>> 25d05429
                 return;
             }
         } else if (number.charAt(0) == '>') {
@@ -3274,15 +3160,9 @@
             log("processDialCall, memory dial do last dial for now");
             dialNumber = mPhonebook.getLastDialledNumber();
             if (dialNumber == null) {
-<<<<<<< HEAD
-                Log.d(TAG, "processDialCall, last dial number null");
-                atResponseCodeNative(HeadsetHalConstants.AT_RESPONSE_ERROR, 0,
-                                       getByteAddress(device));
-=======
                 log("processDialCall, last dial number null");
                 atResponseCodeNative(
                         HeadsetHalConstants.AT_RESPONSE_ERROR, 0, getByteAddress(device));
->>>>>>> 25d05429
                 return;
             }
         } else {
