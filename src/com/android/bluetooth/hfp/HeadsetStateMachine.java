/*
 * Copyright (C) 2012 The Android Open Source Project
 *
 * Licensed under the Apache License, Version 2.0 (the "License");
 * you may not use this file except in compliance with the License.
 * You may obtain a copy of the License at
 *
 *      http://www.apache.org/licenses/LICENSE-2.0
 *
 * Unless required by applicable law or agreed to in writing, software
 * distributed under the License is distributed on an "AS IS" BASIS,
 * WITHOUT WARRANTIES OR CONDITIONS OF ANY KIND, either express or implied.
 * See the License for the specific language governing permissions and
 * limitations under the License.
 */

/**
 * Bluetooth Handset StateMachine
 *                      (Disconnected)
 *                           |    ^
 *                   CONNECT |    | DISCONNECTED
 *                           V    |
 *                         (Pending)
 *                           |    ^
 *                 CONNECTED |    | CONNECT
 *                           V    |
 *                        (Connected)
 *                           |    ^
 *             CONNECT_AUDIO |    | DISCONNECT_AUDIO
 *                           V    |
 *                         (AudioOn)
 */
package com.android.bluetooth.hfp;

import android.bluetooth.BluetoothA2dp;
import android.bluetooth.BluetoothAdapter;
import android.bluetooth.BluetoothAssignedNumbers;
import android.bluetooth.BluetoothDevice;
import android.bluetooth.BluetoothHeadset;
import android.bluetooth.BluetoothProfile;
import android.bluetooth.BluetoothUuid;
import android.bluetooth.IBluetoothHeadsetPhone;
import android.content.ComponentName;
import android.content.Context;
import android.content.Intent;
import android.content.ServiceConnection;
import android.content.ActivityNotFoundException;
import android.net.ConnectivityManager;
import android.net.NetworkInfo;
import android.media.AudioManager;
import android.net.Uri;
import android.os.IBinder;
import android.os.IDeviceIdleController;
import android.os.Message;
import android.os.ParcelUuid;
import android.os.RemoteException;
import android.os.ServiceManager;
import android.os.SystemProperties;
import android.os.PowerManager;
import android.os.UserHandle;
import android.os.PowerManager.WakeLock;
import android.telephony.PhoneNumberUtils;
import android.util.Log;
import com.android.bluetooth.Utils;
import com.android.bluetooth.btservice.AdapterService;
import com.android.bluetooth.btservice.ProfileService;
import com.android.internal.util.IState;
import com.android.internal.util.State;
import com.android.internal.util.StateMachine;
import java.util.Iterator;
import java.util.ArrayList;
import java.util.HashMap;
import java.util.List;
import java.util.Map;
import java.util.Set;
import android.os.SystemProperties;
import java.util.concurrent.ConcurrentLinkedQueue;
import android.telecom.TelecomManager;

final class HeadsetStateMachine extends StateMachine {
    private static final String TAG = "HeadsetStateMachine";
    private static final boolean DBG = false;
    // For Debugging only
    private static int sRefCount = 0;

    private static final String HEADSET_NAME = "bt_headset_name";
    private static final String HEADSET_NREC = "bt_headset_nrec";
    private static final String HEADSET_WBS = "bt_wbs";

    static final int CONNECT = 1;
    static final int DISCONNECT = 2;
    static final int CONNECT_AUDIO = 3;
    static final int DISCONNECT_AUDIO = 4;
    static final int VOICE_RECOGNITION_START = 5;
    static final int VOICE_RECOGNITION_STOP = 6;

    // message.obj is an intent AudioManager.VOLUME_CHANGED_ACTION
    // EXTRA_VOLUME_STREAM_TYPE is STREAM_BLUETOOTH_SCO
    static final int INTENT_SCO_VOLUME_CHANGED = 7;
    static final int SET_MIC_VOLUME = 8;
    static final int CALL_STATE_CHANGED = 9;
    static final int INTENT_BATTERY_CHANGED = 10;
    static final int DEVICE_STATE_CHANGED = 11;
    static final int SEND_CCLC_RESPONSE = 12;
    static final int SEND_VENDOR_SPECIFIC_RESULT_CODE = 13;

    static final int VIRTUAL_CALL_START = 14;
    static final int VIRTUAL_CALL_STOP = 15;

    static final int ENABLE_WBS = 16;
    static final int DISABLE_WBS = 17;

    static final int BIND_RESPONSE = 18;
    static final int UPDATE_A2DP_PLAY_STATE = 19;
    static final int UPDATE_A2DP_CONN_STATE = 20;
    static final int QUERY_PHONE_STATE_AT_SLC = 21;
    static final int UPDATE_CALL_TYPE = 22;
    static final int SEND_INCOMING_CALL_IND = 23;

    private static final int STACK_EVENT = 101;
    private static final int DIALING_OUT_TIMEOUT = 102;
    private static final int START_VR_TIMEOUT = 103;
    private static final int CLCC_RSP_TIMEOUT = 104;
    private static final int PROCESS_CPBR = 105;

    private static final int CONNECT_TIMEOUT = 201;
    /* Allow time for possible LMP response timeout + Page timeout */
    private static final int CONNECT_TIMEOUT_SEC = 38000;
    /* Retry outgoing connection after this time if the first attempt fails */
    private static final int RETRY_CONNECT_TIME_SEC = 2500;

    private static final int DIALING_OUT_TIMEOUT_VALUE = 10000;
    private static final int START_VR_TIMEOUT_VALUE = 5000;
    private static final int CLCC_RSP_TIMEOUT_VALUE = 5000;
    private static final int QUERY_PHONE_STATE_CHANGED_DELAYED = 100;
    private static final int INCOMING_CALL_IND_DELAY = 200;
    // Blacklist remote device addresses to send incoimg call indicators with delay of 200ms
    private static final String [] BlacklistDeviceAddrToDelayCallInd =
                                                               {"00:15:83", /* Beiqi CK */
                                                                "2a:eb:00", /* BIAC CK */
                                                                "30:53:00", /* BIAC series */
                                                                "00:17:53",  /* ADAYO CK */
                                                               };
    private static final int CONNECT_TIMEOUT_MILLIS = 30000;

    // Max number of HF connections at any time
    private int max_hf_connections = 1;

    private static final int NBS_CODEC = 1;
    private static final int WBS_CODEC = 2;

    // Keys are AT commands, and values are the company IDs.
    private static final Map<String, Integer> VENDOR_SPECIFIC_AT_COMMAND_COMPANY_ID;
    // Hash for storing the Audio Parameters like NREC for connected headsets
    private HashMap<BluetoothDevice, HashMap> mHeadsetAudioParam =
            new HashMap<BluetoothDevice, HashMap>();
    // Hash for storing the Remotedevice BRSF
    private HashMap<BluetoothDevice, Integer> mHeadsetBrsf =
            new HashMap<BluetoothDevice, Integer>();

    // Hash for storing the connection retry attempts from application
    private HashMap<BluetoothDevice, Integer> mRetryConnect =
                                            new HashMap<BluetoothDevice, Integer>();
    // Hash for storing the A2DP connection states
    private HashMap<BluetoothDevice, Integer> mA2dpConnState =
                                          new HashMap<BluetoothDevice, Integer>();
    // Hash for storing the A2DP play states
    private HashMap<BluetoothDevice, Integer> mA2dpPlayState =
                                          new HashMap<BluetoothDevice, Integer>();

    private static final ParcelUuid[] HEADSET_UUIDS = {
            BluetoothUuid.HSP, BluetoothUuid.Handsfree,
    };

    private Disconnected mDisconnected;
    private Pending mPending;
    private Connected mConnected;
    private AudioOn mAudioOn;
    // Multi HFP: add new class object
    private MultiHFPending mMultiHFPending;

    private HeadsetService mService;
    private PowerManager mPowerManager;
    private boolean mVirtualCallStarted = false;
    private boolean mVoiceRecognitionStarted = false;
    private boolean mWaitingForVoiceRecognition = false;
    private WakeLock mStartVoiceRecognitionWakeLock; // held while waiting for voice recognition

    private ConnectivityManager mConnectivityManager;
    private boolean mDialingOut = false;
    private AudioManager mAudioManager;
    private AtPhonebook mPhonebook;

    private static Intent sVoiceCommandIntent;

    private HeadsetPhoneState mPhoneState;
    private int mAudioState;
    private BluetoothAdapter mAdapter;
    private IBluetoothHeadsetPhone mPhoneProxy;
    private boolean mNativeAvailable;

    private boolean mA2dpSuspend;
    private boolean mPendingCiev;
    private boolean mIsCsCall = true;
    private boolean mPendingScoForVR = false;
    //ConcurrentLinkeQueue is used so that it is threadsafe
    private ConcurrentLinkedQueue<HeadsetCallState> mPendingCallStates = new ConcurrentLinkedQueue<HeadsetCallState>();

    // Indicates whether audio can be routed to the device.
    private boolean mAudioRouteAllowed = true;

    // Indicates whether SCO audio needs to be forced to open regardless ANY OTHER restrictions
    private boolean mForceScoAudio = false;

    private boolean mIsCallIndDelay = false;

    private boolean mIsBlacklistedDevice = false;

    // mCurrentDevice is the device connected before the state changes
    // mTargetDevice is the device to be connected
    // mIncomingDevice is the device connecting to us, valid only in Pending state
    //                when mIncomingDevice is not null, both mCurrentDevice
    //                  and mTargetDevice are null
    //                when either mCurrentDevice or mTargetDevice is not null,
    //                  mIncomingDevice is null
    // Stable states
    //   No connection, Disconnected state
    //                  both mCurrentDevice and mTargetDevice are null
    //   Connected, Connected state
    //              mCurrentDevice is not null, mTargetDevice is null
    // Interim states
    //   Connecting to a device, Pending
    //                           mCurrentDevice is null, mTargetDevice is not null
    //   Disconnecting device, Connecting to new device
    //     Pending
    //     Both mCurrentDevice and mTargetDevice are not null
    //   Disconnecting device Pending
    //                        mCurrentDevice is not null, mTargetDevice is null
    //   Incoming connections Pending
    //                        Both mCurrentDevice and mTargetDevice are null
    private BluetoothDevice mCurrentDevice = null;
    private BluetoothDevice mTargetDevice = null;
    private BluetoothDevice mIncomingDevice = null;
    private BluetoothDevice mActiveScoDevice = null;
    private BluetoothDevice mMultiDisconnectDevice = null;
    private BluetoothDevice mPendingScoForVRDevice = null;

    // Multi HFP: Connected devices list holds all currently connected headsets
    private ArrayList<BluetoothDevice> mConnectedDevicesList = new ArrayList<BluetoothDevice>();

    static {
        classInitNative();

        VENDOR_SPECIFIC_AT_COMMAND_COMPANY_ID = new HashMap<String, Integer>();
        VENDOR_SPECIFIC_AT_COMMAND_COMPANY_ID.put(
                BluetoothHeadset.VENDOR_SPECIFIC_HEADSET_EVENT_XEVENT,
                BluetoothAssignedNumbers.PLANTRONICS);
        VENDOR_SPECIFIC_AT_COMMAND_COMPANY_ID.put(
                BluetoothHeadset.VENDOR_RESULT_CODE_COMMAND_ANDROID,
                BluetoothAssignedNumbers.GOOGLE);
        VENDOR_SPECIFIC_AT_COMMAND_COMPANY_ID.put(
                BluetoothHeadset.VENDOR_SPECIFIC_HEADSET_EVENT_XAPL,
                BluetoothAssignedNumbers.APPLE);
        VENDOR_SPECIFIC_AT_COMMAND_COMPANY_ID.put(
                BluetoothHeadset.VENDOR_SPECIFIC_HEADSET_EVENT_IPHONEACCEV,
                BluetoothAssignedNumbers.APPLE);
    }

    private HeadsetStateMachine(HeadsetService context) {
        super(TAG);
        mService = context;
        mVoiceRecognitionStarted = false;
        mWaitingForVoiceRecognition = false;

        mPowerManager = (PowerManager) context.getSystemService(Context.POWER_SERVICE);
        mStartVoiceRecognitionWakeLock = mPowerManager.newWakeLock(
                PowerManager.PARTIAL_WAKE_LOCK, TAG + ":VoiceRecognition");
        mStartVoiceRecognitionWakeLock.setReferenceCounted(false);

        mConnectivityManager = (ConnectivityManager)
                context.getSystemService(Context.CONNECTIVITY_SERVICE);

        mDialingOut = false;
        mAudioManager = (AudioManager) context.getSystemService(Context.AUDIO_SERVICE);
        mPhonebook = new AtPhonebook(mService, this);
        mPhoneState = new HeadsetPhoneState(context, this);
        mAudioState = BluetoothHeadset.STATE_AUDIO_DISCONNECTED;
        mAdapter = BluetoothAdapter.getDefaultAdapter();
        Intent intent = new Intent(IBluetoothHeadsetPhone.class.getName());
        intent.setComponent(intent.resolveSystemService(context.getPackageManager(), 0));
        if (intent.getComponent() == null || !context.bindService(intent, mConnection, 0)) {
            Log.e(TAG, "Could not bind to Bluetooth Headset Phone Service");
        }

        int max_hfp_clients = SystemProperties.getInt("persist.bt.max.hs.connections", 1);
        if (max_hfp_clients >= 2)
            max_hf_connections = 2;
        Log.d(TAG, "max_hf_connections = " + max_hf_connections);
        Log.d(TAG,
                "in-band_ringing_support = " + BluetoothHeadset.isInbandRingingSupported(mService));
        initializeNative(max_hf_connections, BluetoothHeadset.isInbandRingingSupported(mService));
        mNativeAvailable = true;

        mDisconnected = new Disconnected();
        mPending = new Pending();
        mConnected = new Connected();
        mAudioOn = new AudioOn();
        // Multi HFP: initialise new class variable
        mMultiHFPending = new MultiHFPending();

        if (sVoiceCommandIntent == null) {
            sVoiceCommandIntent = new Intent(Intent.ACTION_VOICE_COMMAND);
            sVoiceCommandIntent.setFlags(Intent.FLAG_ACTIVITY_NEW_TASK);
        }

        addState(mDisconnected);
        addState(mPending);
        addState(mConnected);
        addState(mAudioOn);
        // Multi HFP: add State
        addState(mMultiHFPending);

        setInitialState(mDisconnected);
    }

    static HeadsetStateMachine make(HeadsetService context) {
        Log.d(TAG, "make");
        HeadsetStateMachine hssm = new HeadsetStateMachine(context);
        hssm.start();
        return hssm;
    }

    public void doQuit() {
        Log.d(TAG, "Enter doQuit()");
        int size = 0;
        if (mAudioManager != null) {
             mAudioManager.setParameters("BT_SCO=off");
             mAudioManager.setBluetoothScoOn(false);
        }
        if (mActiveScoDevice != null && !mPhoneState.getIsCsCall()) {
            sendVoipConnectivityNetworktype(false);
        }
        if (mActiveScoDevice != null) {
             broadcastAudioState(mActiveScoDevice, BluetoothHeadset.STATE_AUDIO_DISCONNECTED,
                                BluetoothHeadset.STATE_AUDIO_CONNECTED);
        }
        /* Broadcast disconnected state for connected devices.*/
        size = mConnectedDevicesList.size();
        Log.d(TAG, "cleanup: mConnectedDevicesList size is " + size);
        for(int i = 0; i < size; i++) {
            mCurrentDevice = mConnectedDevicesList.get(i);
            broadcastConnectionState(mCurrentDevice, BluetoothProfile.STATE_DISCONNECTED,
                                     BluetoothProfile.STATE_CONNECTED);
        }
        quitNow();
    }

    public void cleanup() {
        if (mAudioManager != null) {
             mAudioManager.setParameters("BT_SCO=off");
             mAudioManager.setBluetoothScoOn(false);
        }
        if (mPhoneProxy != null) {
            if (DBG) Log.d(TAG, "Unbinding service...");
            synchronized (mConnection) {
                try {
                    mPhoneProxy = null;
                    mService.unbindService(mConnection);
                } catch (Exception re) {
                    Log.e(TAG, "Error unbinding from IBluetoothHeadsetPhone", re);
                }
            }
        }
        if (mPhoneState != null) {
            mPhoneState.listenForPhoneState(false);
            mPhoneState.cleanup();
        }
        if (mPhonebook != null) {
            mPhonebook.cleanup();
        }
        if (mHeadsetAudioParam != null) {
            mHeadsetAudioParam.clear();
        }
        if (mHeadsetBrsf != null) {
            mHeadsetBrsf.clear();
        }
        if (mConnectedDevicesList != null) {
            mConnectedDevicesList.clear();
        }
        if (mActiveScoDevice != null && !mPhoneState.getIsCsCall()) {
            sendVoipConnectivityNetworktype(false);
        }
        if (mNativeAvailable) {
            cleanupNative();
            mNativeAvailable = false;
        }
    }

    public void dump(StringBuilder sb) {
        ProfileService.println(sb, "mCurrentDevice: " + mCurrentDevice);
        ProfileService.println(sb, "mTargetDevice: " + mTargetDevice);
        ProfileService.println(sb, "mIncomingDevice: " + mIncomingDevice);
        ProfileService.println(sb, "mActiveScoDevice: " + mActiveScoDevice);
        ProfileService.println(sb, "mMultiDisconnectDevice: " + mMultiDisconnectDevice);
        ProfileService.println(sb, "mVirtualCallStarted: " + mVirtualCallStarted);
        ProfileService.println(sb, "mVoiceRecognitionStarted: " + mVoiceRecognitionStarted);
        ProfileService.println(sb, "mWaitingForVoiceRecognition: " + mWaitingForVoiceRecognition);
        ProfileService.println(sb, "StateMachine: " + this.toString());
        ProfileService.println(sb, "mPhoneState: " + mPhoneState);
        ProfileService.println(sb, "mAudioState: " + mAudioState);
    }

    private class Disconnected extends State {
        @Override
        public void enter() {
            log("Enter Disconnected: " + getCurrentMessage().what + ", size: "
                    + mConnectedDevicesList.size());
            mPhonebook.resetAtState();
            mPhoneState.listenForPhoneState(false);
            mVoiceRecognitionStarted = false;
            mWaitingForVoiceRecognition = false;
            mDialingOut = false;
            mIsBlacklistedDevice = false;
        }

        @Override
        public boolean processMessage(Message message) {
            log("Disconnected process message: " + message.what + ", size: "
                    + mConnectedDevicesList.size());
            if (mConnectedDevicesList.size() != 0 || mTargetDevice != null
                    || mIncomingDevice != null) {
                Log.e(TAG, "ERROR: mConnectedDevicesList is not empty,"
                                + "target, or mIncomingDevice not null in Disconnected");
                return NOT_HANDLED;
            }

            switch (message.what) {
                case CONNECT:
                    BluetoothDevice device = (BluetoothDevice) message.obj;
                    if (!mRetryConnect.containsKey(device)) {
                        Log.d(TAG, "Make conn retry entry for device " + device);
                        mRetryConnect.put(device, 0);
                    }
                    int RetryConn = mRetryConnect.get(device);
                    log("RetryConn = " + RetryConn);

                    if (RetryConn > 1) {
                        if (mRetryConnect.containsKey(device)) {
                            Log.d(TAG, "Removing device " + device +
                                  " conn retry entry since RetryConn = " + RetryConn);
                            mRetryConnect.remove(device);
                        }
                        break;
                    }

                    Log.d(TAG, "Disconnected: connecting to device=" + device);
                    broadcastConnectionState(device, BluetoothProfile.STATE_CONNECTING,
                            BluetoothProfile.STATE_DISCONNECTED);
                    if (!connectHfpNative(getByteAddress(device))) {
                        broadcastConnectionState(device,
                                   BluetoothProfile.STATE_DISCONNECTED,
                                   BluetoothProfile.STATE_CONNECTING);
                        break;
                    }

                    RetryConn = RetryConn + 1;
                    mRetryConnect.put(device, RetryConn);
                    if (mPhoneProxy != null) {
                        try {
                            log("Query the phonestates");
                            mPhoneProxy.queryPhoneState();
                        } catch (RemoteException e) {
                            Log.e(TAG, Log.getStackTraceString(new Throwable()));
                        }
                    } else Log.e(TAG, "Phone proxy null for query phone state");

                    synchronized (HeadsetStateMachine.this) {
                        mTargetDevice = device;
                        transitionTo(mPending);
                    }
                    Message m = obtainMessage(CONNECT_TIMEOUT);
                    m.obj = device;
                    sendMessageDelayed(m, CONNECT_TIMEOUT_MILLIS);
                    break;
                case DISCONNECT:
                    // ignore
                    break;
                case INTENT_BATTERY_CHANGED:
                    processIntentBatteryChanged((Intent) message.obj);
                    break;
                case CALL_STATE_CHANGED:
                    processCallState((HeadsetCallState) message.obj, message.arg1 == 1);
                    break;
                case UPDATE_A2DP_PLAY_STATE:
                    processIntentA2dpPlayStateChanged((Intent) message.obj);
                    break;
                case UPDATE_A2DP_CONN_STATE:
                    processIntentA2dpStateChanged((Intent) message.obj);
                    break;
                case UPDATE_CALL_TYPE:
                    processIntentUpdateCallType((Intent) message.obj);
                    break;
                case DEVICE_STATE_CHANGED:
                    log("Disconnected: ignoring DEVICE_STATE_CHANGED event");
                    break;
                case STACK_EVENT:
                    StackEvent event = (StackEvent) message.obj;
                    log("Disconnected: event type: " + event.type);
                    switch (event.type) {
                        case EVENT_TYPE_CONNECTION_STATE_CHANGED:
                            processConnectionEvent(event.valueInt, event.device);
                            break;
                        default:
                            Log.e(TAG, "Disconnected: unexpected stack event: " + event.type);
                            break;
                    }
                    break;
                default:
                    Log.e(TAG, "Disconnected: unexpected message " + message.what);
                    return NOT_HANDLED;
            }
            return HANDLED;
        }

        @Override
        public void exit() {
            log("Exit Disconnected: " + getCurrentMessage().what);
        }

        // in Disconnected state
        private void processConnectionEvent(int state, BluetoothDevice device) {
            Log.d(TAG,
                    "Disconnected: processConnectionEvent, state=" + state + ", device=" + device);
            switch (state) {
                case HeadsetHalConstants.CONNECTION_STATE_DISCONNECTED:
                    Log.w(TAG, "Disconnected: ignore DISCONNECTED event, device=" + device);
                    break;
                // Both events result in Pending state as SLC establishment is still required
                case HeadsetHalConstants.CONNECTION_STATE_CONNECTED:
                case HeadsetHalConstants.CONNECTION_STATE_CONNECTING:
                    if (okToConnect(device)) {
                        Log.i(TAG,
                                "Disconnected: connected/connecting incoming HF, device=" + device);
                        broadcastConnectionState(device, BluetoothProfile.STATE_CONNECTING,
                                BluetoothProfile.STATE_DISCONNECTED);
                        synchronized (HeadsetStateMachine.this) {
                            mIncomingDevice = device;
                            transitionTo(mPending);
                        }
                    } else {
                        Log.i(TAG,
                                "Disconnected: rejected incoming HF, priority="
                                        + mService.getPriority(device) + " bondState="
                                        + device.getBondState() + ", device=" + device);
                        // reject the connection and stay in Disconnected state itself
                        disconnectHfpNative(getByteAddress(device));
                        // the other profile connection should be initiated
                        broadcastConnectionState(device, BluetoothProfile.STATE_DISCONNECTED,
                                BluetoothProfile.STATE_DISCONNECTED);
                    }
                    break;
                case HeadsetHalConstants.CONNECTION_STATE_DISCONNECTING:
                    Log.w(TAG, "Disconnected: ignore DISCONNECTING event, device=" + device);
                    break;
                default:
                    Log.e(TAG, "Disconnected: incorrect state: " + state);
                    break;
            }
        }
    }

    // Per HFP 1.7.1 spec page 23/144, Pending state needs to handle
    //      AT+BRSF, AT+CIND, AT+CMER, AT+BIND, +CHLD
    // commands during SLC establishment
    private class Pending extends State {
        @Override
        public void enter() {
            log("Enter Pending: " + getCurrentMessage().what);
        }

        @Override
        public boolean processMessage(Message message) {
            log("Pending: processMessage=" + message.what
                    + ", numConnectedDevices=" + mConnectedDevicesList.size());
            switch (message.what) {
                case CONNECT:
                case CONNECT_AUDIO:
                    deferMessage(message);
                    break;
                case CONNECT_TIMEOUT:
                    onConnectionStateChanged(HeadsetHalConstants.CONNECTION_STATE_DISCONNECTED,
                            getByteAddress(mTargetDevice));
                    break;
                case DISCONNECT: {
                    BluetoothDevice device = (BluetoothDevice) message.obj;
                    Log.d(TAG, "Pending: DISCONNECT, device=" + device);
                    if (mCurrentDevice != null && mTargetDevice != null
                            && mTargetDevice.equals(device)) {
                        // cancel connection to the mTargetDevice
                        broadcastConnectionState(device, BluetoothProfile.STATE_DISCONNECTED,
                                BluetoothProfile.STATE_CONNECTING);
                        synchronized (HeadsetStateMachine.this) {
                            mTargetDevice = null;
                        }
                    } else {
                        deferMessage(message);
                    }
                    break;
                }
                case INTENT_BATTERY_CHANGED:
                    processIntentBatteryChanged((Intent) message.obj);
                    break;
                case UPDATE_A2DP_PLAY_STATE:
                    processIntentA2dpPlayStateChanged((Intent) message.obj);
                    break;
                case UPDATE_A2DP_CONN_STATE:
                    processIntentA2dpStateChanged((Intent) message.obj);
                    break;
                case CALL_STATE_CHANGED:
                    processCallState((HeadsetCallState) message.obj, message.arg1 == 1);
                    break;
                case BIND_RESPONSE: {
                    BluetoothDevice device = (BluetoothDevice) message.obj;
                    bindResponseNative(message.arg1, message.arg2 == 1, getByteAddress(device));
                    break;
                }
                case DEVICE_STATE_CHANGED:
                    log("Pending: ignoring DEVICE_STATE_CHANGED event");
                    break;
                case QUERY_PHONE_STATE_AT_SLC:
                    try {
                       log("Update call states after SLC is up");
                       mPhoneProxy.queryPhoneState();
                    } catch (RemoteException e) {
                       Log.e(TAG, Log.getStackTraceString(new Throwable()));
                    }
                    break;
                case STACK_EVENT:
                    StackEvent event = (StackEvent) message.obj;
                    log("Pending: event type: " + event.type);
                    switch (event.type) {
                        case EVENT_TYPE_CONNECTION_STATE_CHANGED:
                            processConnectionEvent(event.valueInt, event.device);
                            break;
                        case EVENT_TYPE_AT_CHLD:
                            processAtChld(event.valueInt, event.device);
                            break;
                        case EVENT_TYPE_AT_CIND:
                            processAtCind(event.device);
                            break;
                        case EVENT_TYPE_WBS:
                            processWBSEvent(event.valueInt, event.device);
                            break;
                        case EVENT_TYPE_BIND:
                            processAtBind(event.valueString, event.device);
                            break;
                        // Unexpected AT commands, we only handle them for comparability reasons
                        case EVENT_TYPE_VR_STATE_CHANGED:
                            Log.w(TAG,
                                    "Pending: Unexpected VR event, device=" + event.device
                                            + ", state=" + event.valueInt);
                            processVrEvent(event.valueInt, event.device);
                            break;
                        case EVENT_TYPE_DIAL_CALL:
                            Log.w(TAG, "Pending: Unexpected dial event, device=" + event.device);
                            processDialCall(event.valueString, event.device);
                            break;
                        case EVENT_TYPE_SUBSCRIBER_NUMBER_REQUEST:
                            Log.w(TAG,
                                    "Pending: Unexpected subscriber number event for" + event.device
                                            + ", state=" + event.valueInt);
                            processSubscriberNumberRequest(event.device);
                            break;
                        case EVENT_TYPE_AT_COPS:
                            Log.w(TAG, "Pending: Unexpected COPS event for " + event.device);
                            processAtCops(event.device);
                            break;
                        case EVENT_TYPE_AT_CLCC:
                            Log.w(TAG, "Pending: Unexpected CLCC event for" + event.device);
                            processAtClcc(event.device);
                            break;
                        case EVENT_TYPE_UNKNOWN_AT:
                            Log.w(TAG,
                                    "Pending: Unexpected unknown AT event for" + event.device
                                            + ", cmd=" + event.valueString);
                            processUnknownAt(event.valueString, event.device);
                            break;
                        case EVENT_TYPE_KEY_PRESSED:
                            Log.w(TAG, "Pending: Unexpected key-press event for " + event.device);
                            processKeyPressed(event.device);
                            break;
                        case EVENT_TYPE_BIEV:
                            Log.w(TAG,
                                    "Pending: Unexpected BIEV event for " + event.device
                                            + ", indId=" + event.valueInt
                                            + ", indVal=" + event.valueInt2);
                            processAtBiev(event.valueInt, event.valueInt2, event.device);
                            break;
                        case EVENT_TYPE_VOLUME_CHANGED:
                            Log.w(TAG, "Pending: Unexpected volume event for " + event.device);
                            processVolumeEvent(event.valueInt, event.valueInt2, event.device);
                            break;
                        case EVENT_TYPE_ANSWER_CALL:
                            Log.w(TAG, "Pending: Unexpected answer event for " + event.device);
                            processAnswerCall(event.device);
                            break;
                        case EVENT_TYPE_HANGUP_CALL:
                            Log.w(TAG, "Pending: Unexpected hangup event for " + event.device);
                            processHangupCall(event.device);
                            break;
                        default:
                            Log.e(TAG, "Pending: Unexpected event: " + event.type);
                            break;
                    }
                    break;
                default:
                    Log.e(TAG, "Pending: unexpected message " + message.what);
                    return NOT_HANDLED;
            }
            return HANDLED;
        }

        // in Pending state
        private void processConnectionEvent(int state, BluetoothDevice device) {
            Log.d(TAG, "Pending: processConnectionEvent, state=" + state + ", device=" + device);
            BluetoothDevice pendingDevice = getDeviceForMessage(CONNECT_TIMEOUT);
            switch (state) {
                case HeadsetHalConstants.CONNECTION_STATE_DISCONNECTED:
                    if (mConnectedDevicesList.contains(device)) {
                        synchronized (HeadsetStateMachine.this) {
                            processWBSEvent(0, device); /* disable WBS audio parameters */
                            mConnectedDevicesList.remove(device);
                            mHeadsetAudioParam.remove(device);
                            mHeadsetBrsf.remove(device);
                            Log.d(TAG,
                                    "Pending: device " + device.getAddress()
                                            + " is removed in Pending state");
                        }
                        broadcastConnectionState(device, BluetoothProfile.STATE_DISCONNECTED,
                                BluetoothProfile.STATE_DISCONNECTING);
                        synchronized (HeadsetStateMachine.this) {
                            mCurrentDevice = null;
                        }

                        if (mTargetDevice != null) {
                            if (!connectHfpNative(getByteAddress(mTargetDevice))) {
                                broadcastConnectionState(mTargetDevice,
                                        BluetoothProfile.STATE_DISCONNECTED,
                                        BluetoothProfile.STATE_CONNECTING);
                                synchronized (HeadsetStateMachine.this) {
                                    mTargetDevice = null;
                                    transitionTo(mDisconnected);
                                }
                            }
                        } else {
                            synchronized (HeadsetStateMachine.this) {
                                mIncomingDevice = null;
                                if (mConnectedDevicesList.size() == 0) {
                                    transitionTo(mDisconnected);
                                } else {
                                    processMultiHFDisconnect(device);
                                }
                            }
                        }
                    } else if (device.equals(mTargetDevice)) {
                        // outgoing connection failed
                        if (mRetryConnect.containsKey(mTargetDevice)) {
                            // retry again only if we tried once
                            if (mRetryConnect.get(device) == 1) {
                                Log.d(TAG, "Retry outgoing conn again for device = " + mTargetDevice
                                      + " after " + RETRY_CONNECT_TIME_SEC + "msec");
                                Message m = obtainMessage(CONNECT);
                                m.obj = device;
                                sendMessageDelayed(m, RETRY_CONNECT_TIME_SEC);
                            } else {
                                Log.d(TAG, "Removing conn retry entry for device = " +
                                      mTargetDevice);
                                mRetryConnect.remove(mTargetDevice);
                            }
                        }
                        broadcastConnectionState(mTargetDevice, BluetoothProfile.STATE_DISCONNECTED,
                                BluetoothProfile.STATE_CONNECTING);
                        synchronized (HeadsetStateMachine.this) {
                            mTargetDevice = null;
                            if (mConnectedDevicesList.size() == 0) {
                                transitionTo(mDisconnected);
                            } else {
                                transitionTo(mConnected);
                            }
                        }
                    } else if (device.equals(mIncomingDevice)) {
                        broadcastConnectionState(mIncomingDevice,
                                BluetoothProfile.STATE_DISCONNECTED,
                                BluetoothProfile.STATE_CONNECTING);
                        synchronized (HeadsetStateMachine.this) {
                            mIncomingDevice = null;
                            if (mConnectedDevicesList.size() == 0) {
                                transitionTo(mDisconnected);
                            } else {
                                transitionTo(mConnected);
                            }
                        }
                    } else {
                        Log.e(TAG, "Pending: unknown device disconnected: " + device);
                    }
                    break;
                case HeadsetHalConstants.CONNECTION_STATE_CONNECTED:
                    if (mConnectedDevicesList.contains(device)) {
                        // Disconnection failure does not go through SLC establishment
                        Log.w(TAG, "Pending: disconnection failed for device " + device);
                        broadcastConnectionState(device, BluetoothProfile.STATE_CONNECTED,
                                BluetoothProfile.STATE_DISCONNECTING);
                        if (mTargetDevice != null) {
                            broadcastConnectionState(mTargetDevice,
                                    BluetoothProfile.STATE_DISCONNECTED,
                                    BluetoothProfile.STATE_CONNECTING);
                        }
                        synchronized (HeadsetStateMachine.this) {
                            mTargetDevice = null;
                            transitionTo(mConnected);
                        }
                    } else if (!device.equals(mTargetDevice) && !device.equals(mIncomingDevice)) {
                        Log.w(TAG,
                                "Pending: unknown incoming HF connected on RFCOMM, device="
                                        + device);
                        if (!okToConnect(device)) {
                            // reject the connection and stay in Pending state itself
                            Log.i(TAG,
                                    "Pending: unknown incoming HF rejected on RFCOMM, priority="
                                            + mService.getPriority(device)
                                            + " bondState=" + device.getBondState());
                            disconnectHfpNative(getByteAddress(device));
                        }
                    } else {
                        // Do nothing in normal case, wait for SLC connected event
                        pendingDevice = null;
                    }
                    break;
                case HeadsetHalConstants.CONNECTION_STATE_SLC_CONNECTED:
                    int previousConnectionState = BluetoothProfile.STATE_CONNECTING;
                    synchronized (HeadsetStateMachine.this) {
                        mCurrentDevice = device;
                        mConnectedDevicesList.add(device);
                        if (device.equals(mTargetDevice)) {
                            Log.d(TAG,
                                    "Pending: added " + device
                                            + " to mConnectedDevicesList, requested by us");
                            mTargetDevice = null;
                            transitionTo(mConnected);
                        } else if (device.equals(mIncomingDevice)) {
                            Log.d(TAG,
                                    "Pending: added " + device
                                            + " to mConnectedDevicesList, requested by remote");
                            mIncomingDevice = null;
                            transitionTo(mConnected);
                        } else {
                            Log.d(TAG,
                                    "Pending: added " + device
                                            + "to mConnectedDevicesList, unknown source");
                            previousConnectionState = BluetoothProfile.STATE_DISCONNECTED;
                        }
                    }
                    configAudioParameters(device);
                    processSlcConnected();
                    broadcastConnectionState(
                            device, BluetoothProfile.STATE_CONNECTED, previousConnectionState);
                    break;
                case HeadsetHalConstants.CONNECTION_STATE_CONNECTING:
                    if ((mCurrentDevice != null) && mCurrentDevice.equals(device)) {
                        log("current device tries to connect back");
                        // TODO(BT) ignore or reject
                    } else if (mTargetDevice != null && mTargetDevice.equals(device)) {
                        // The stack is connecting to target device or
                        // there is an incoming connection from the target device at the same time
                        // we already broadcasted the intent, doing nothing here
                        log("Stack and target device are connecting");
                    } else if (mIncomingDevice != null && mIncomingDevice.equals(device)) {
                        Log.e(TAG, "Another connecting event on the incoming device");
                    } else {
                        // We get an incoming connecting request while Pending
                        // TODO(BT) is stack handing this case? let's ignore it for now
                        log("Incoming connection while pending, ignore");
                    }
                    break;
                case HeadsetHalConstants.CONNECTION_STATE_DISCONNECTING:
                    if ((mCurrentDevice != null) && mCurrentDevice.equals(device)) {
                        // we already broadcasted the intent, doing nothing here
                        log("stack is disconnecting mCurrentDevice");
                    } else if (mTargetDevice != null && mTargetDevice.equals(device)) {
                        Log.e(TAG, "TargetDevice is getting disconnected");
                    } else if (mIncomingDevice != null && mIncomingDevice.equals(device)) {
                        Log.e(TAG, "IncomingDevice is getting disconnected");
                    } else {
                        Log.e(TAG, "Disconnecting unknow device: " + device);
                    }
                    break;
                default:
                    Log.e(TAG, "Incorrect state: " + state);
                    break;
            }
            if (pendingDevice != null && pendingDevice.equals(device)) {
                removeMessages(CONNECT_TIMEOUT);
                Log.d(TAG, "Pending: removed CONNECT_TIMEOUT for device=" + pendingDevice);
            }
        }

        private void processMultiHFDisconnect(BluetoothDevice device) {
            log("Pending state: processMultiHFDisconnect");
            /* Assign the current activedevice again if the disconnected
                         device equals to the current active device*/
            if (mCurrentDevice != null && mCurrentDevice.equals(device)) {
                transitionTo(mConnected);
                int deviceSize = mConnectedDevicesList.size();
                mCurrentDevice = mConnectedDevicesList.get(deviceSize - 1);
            } else {
                // The disconnected device is not current active device
                if (mAudioState == BluetoothHeadset.STATE_AUDIO_CONNECTED)
                    transitionTo(mAudioOn);
                else
                    transitionTo(mConnected);
            }
            log("processMultiHFDisconnect , the latest mCurrentDevice is:"
                                             + mCurrentDevice);
            log("Pending state: processMultiHFDisconnect ," +
                           "fake broadcasting for mCurrentDevice");
            broadcastConnectionState(mCurrentDevice, BluetoothProfile.STATE_CONNECTED,
                    BluetoothProfile.STATE_DISCONNECTED);
        }

        private void processSlcConnected() {
            Log.d(TAG, "Enter Pending processSlcConnected()");
            if (mPhoneProxy != null) {
                sendMessageDelayed(QUERY_PHONE_STATE_AT_SLC, QUERY_PHONE_STATE_CHANGED_DELAYED);
                mA2dpSuspend = false;/*Reset at SLC*/
                mPendingCiev = false;
                mPendingCallStates.clear();
                if ((isInCall()) && (getA2dpConnState() == BluetoothProfile.STATE_CONNECTED)) {
                    if (DBG) {
                        log("Headset connected while we are in some call state");
                        log("Make A2dpSuspended=true here");
                    }
                    mAudioManager.setParameters("A2dpSuspended=true");
                    mA2dpSuspend = true;
                }
            } else {
                Log.e(TAG, "Handsfree phone proxy null for query phone state");
            }
            // Checking for the Blacklisted device Addresses
            mIsBlacklistedDevice = isConnectedDeviceBlacklistedforIncomingCall();
            Log.d(TAG, "Exit Pending processSlcConnected()");
        }
    }

    private class Connected extends State {
        @Override
        public void enter() {
            Log.d(TAG, "Enter Connected: " + getCurrentMessage().what +
                           ", size: " + mConnectedDevicesList.size());
            // start phone state listener here so that the CIND response as part of SLC can be
            // responded to, correctly.
            // we may enter Connected from Disconnected/Pending/AudioOn. listenForPhoneState
            // internally handles multiple calls to start listen
            mPhoneState.listenForPhoneState(true);
        }

        @Override
        public boolean processMessage(Message message) {
            log("Connected process message=" + message.what
                    + ", numConnectedDevices=" + mConnectedDevicesList.size());
            switch (message.what) {
                case CONNECT: {
                    BluetoothDevice device = (BluetoothDevice) message.obj;
                    Log.d(TAG, "Connected: CONNECT, device=" + device);
                    if (mConnectedDevicesList.contains(device)) {
                        Log.w(TAG, "Connected: CONNECT, device " + device + " is connected");
                        break;
                    } else {
                        broadcastConnectionState(mCurrentDevice,
                                BluetoothProfile.STATE_DISCONNECTING,
                                BluetoothProfile.STATE_CONNECTED);
                    }

                    if (!mRetryConnect.containsKey(device)) {
                        Log.d(TAG, "Make conn retry entry for device " + device);
                        mRetryConnect.put(device, 0);
                    }

                    int RetryConn = mRetryConnect.get(device);
                    Log.d(TAG, "RetryConn = " + RetryConn);
                    if (RetryConn > 1) {
                        if (mRetryConnect.containsKey(device)) {
                            Log.d(TAG, "Removing device " + device +
                                  " conn retry entry since RetryConn = " + RetryConn);
                            mRetryConnect.remove(device);
                        }
                        break;
                    }

                    if (mConnectedDevicesList.size() >= max_hf_connections) {
                        BluetoothDevice DisconnectConnectedDevice = null;
                        IState CurrentAudioState = getCurrentState();
                        Log.d(TAG, "Reach to max size, disconnect one of them first");
                        /* TODO: Disconnect based on CoD */
                        DisconnectConnectedDevice = mConnectedDevicesList.get(0);

                        broadcastConnectionState(device, BluetoothProfile.STATE_CONNECTING,
                                    BluetoothProfile.STATE_DISCONNECTED);

                        if (!disconnectHfpNative(getByteAddress(DisconnectConnectedDevice))) {
                            broadcastConnectionState(device,
                                        BluetoothProfile.STATE_DISCONNECTED,
                                        BluetoothProfile.STATE_CONNECTING);
                            break;
                        } else {
                            broadcastConnectionState(DisconnectConnectedDevice,
                                        BluetoothProfile.STATE_DISCONNECTING,
                                        BluetoothProfile.STATE_CONNECTED);
                        }

                        synchronized (HeadsetStateMachine.this) {
                            mTargetDevice = device;
                            if (max_hf_connections == 1) {
                                transitionTo(mPending);
                            } else {
                                mMultiDisconnectDevice = DisconnectConnectedDevice;
                                transitionTo(mMultiHFPending);
                            }
                        }
                    } else if (mConnectedDevicesList.size() < max_hf_connections) {
                        broadcastConnectionState(device, BluetoothProfile.STATE_CONNECTING,
                            BluetoothProfile.STATE_DISCONNECTED);
                        if (!connectHfpNative(getByteAddress(device))) {
                            broadcastConnectionState(device,
                                    BluetoothProfile.STATE_DISCONNECTED,
                                    BluetoothProfile.STATE_CONNECTING);
                            break;
                        }
                        synchronized (HeadsetStateMachine.this) {
                            mTargetDevice = device;
                            // Transition to MultiHFPending state for Multi HF connection
                            transitionTo(mMultiHFPending);
                        }
                    }
                    RetryConn = RetryConn + 1;
                    mRetryConnect.put(device, RetryConn);
                    Message m = obtainMessage(CONNECT_TIMEOUT);
                    m.obj = device;
                    sendMessageDelayed(m, CONNECT_TIMEOUT_MILLIS);
                } break;
                case DISCONNECT: {
                    BluetoothDevice device = (BluetoothDevice) message.obj;
                    Log.d(TAG, "Connected: DISCONNECT from device=" + device);
                    if (!mConnectedDevicesList.contains(device)) {
                        Log.w(TAG, "Connected: DISCONNECT, device " + device + " not connected");
                        break;
                    }
                    broadcastConnectionState(device, BluetoothProfile.STATE_DISCONNECTING,
                            BluetoothProfile.STATE_CONNECTED);
                    if (!disconnectHfpNative(getByteAddress(device))) {
                        // Failed disconnection request
                        broadcastConnectionState(device, BluetoothProfile.STATE_CONNECTED,
                                BluetoothProfile.STATE_DISCONNECTING);
                        break;
                    }
                    // Pending disconnection confirmation
                    if (mConnectedDevicesList.size() > 1) {
                        mMultiDisconnectDevice = device;
                        transitionTo(mMultiHFPending);
                    } else {
                        transitionTo(mPending);
                    }
                } break;
                case CONNECT_AUDIO: {
                    BluetoothDevice device = mCurrentDevice;
                    Log.d(TAG, "Connected: CONNECT_AUDIO, device=" + device);
                    if (!isScoAcceptable() || mPendingCiev) {
                        Log.w(TAG,"No Active/Held call, no call setup,and no in-band ringing, or A2DP"
                                    + " is playing, not allowing SCO, device=" + device);
                        break;
                    }
                    // TODO(BT) when failure, broadcast audio connecting to disconnected intent
                    //          check if device matches mCurrentDevice
                    if (mActiveScoDevice != null) {
                        Log.w(TAG, "Connected: CONNECT_AUDIO, mActiveScoDevice is not null");
                        device = mActiveScoDevice;
                    }
                    connectAudioNative(getByteAddress(device));
                } break;
                case VOICE_RECOGNITION_START:
                    processLocalVrEvent(HeadsetHalConstants.VR_STATE_STARTED);
                    break;
                case VOICE_RECOGNITION_STOP:
                    processLocalVrEvent(HeadsetHalConstants.VR_STATE_STOPPED);
                    break;
                case CALL_STATE_CHANGED:
                    processCallState((HeadsetCallState) message.obj, message.arg1 == 1);
                    break;
                case INTENT_BATTERY_CHANGED:
                    processIntentBatteryChanged((Intent) message.obj);
                    break;
                case DEVICE_STATE_CHANGED:
                    processDeviceStateChanged((HeadsetDeviceState) message.obj);
                    break;
                case SEND_CCLC_RESPONSE:
                    processSendClccResponse((HeadsetClccResponse) message.obj);
                    break;
                case CLCC_RSP_TIMEOUT: {
                    BluetoothDevice device = (BluetoothDevice) message.obj;
                    clccResponseNative(0, 0, 0, 0, false, "", 0, getByteAddress(device));
                } break;
                case SEND_VENDOR_SPECIFIC_RESULT_CODE:
                    processSendVendorSpecificResultCode(
                            (HeadsetVendorSpecificResultCode) message.obj);
                    break;
                case DIALING_OUT_TIMEOUT: {
                    BluetoothDevice device = (BluetoothDevice) message.obj;
                    Log.d(TAG, "mDialingOut is " + mDialingOut);
                    if (mDialingOut) {
                        Log.d(TAG, "Timeout waiting for call to be placed, resetting mDialingOut");
                        mDialingOut= false;
                        atResponseCodeNative(HeadsetHalConstants.AT_RESPONSE_ERROR,
                                                   0, getByteAddress(device));
                    }
                } break;
                case VIRTUAL_CALL_START:
                    initiateScoUsingVirtualVoiceCall();
                    break;
                case VIRTUAL_CALL_STOP:
                    terminateScoUsingVirtualVoiceCall();
                    break;
                case ENABLE_WBS: {
                    BluetoothDevice device = (BluetoothDevice) message.obj;
                    configureWBSNative(getByteAddress(device), WBS_CODEC);
                    break;
                }
                case DISABLE_WBS: {
                    BluetoothDevice device = (BluetoothDevice) message.obj;
                    configureWBSNative(getByteAddress(device), NBS_CODEC);
                    break;
                }
                case BIND_RESPONSE: {
                    BluetoothDevice device = (BluetoothDevice) message.obj;
                    bindResponseNative(message.arg1, message.arg2 == 1, getByteAddress(device));
                    break;
                }
                case UPDATE_A2DP_PLAY_STATE:
                    processIntentA2dpPlayStateChanged((Intent) message.obj);
                    break;
                case UPDATE_A2DP_CONN_STATE:
                    processIntentA2dpStateChanged((Intent) message.obj);
                    break;
                case UPDATE_CALL_TYPE:
                    processIntentUpdateCallType((Intent) message.obj);
                    break;
                case START_VR_TIMEOUT: {
                    BluetoothDevice device = (BluetoothDevice) message.obj;
                    if (mWaitingForVoiceRecognition) {
                        device = (BluetoothDevice) message.obj;
                        mWaitingForVoiceRecognition = false;
                        Log.e(TAG, "Timeout waiting for voice recognition to start");
                        atResponseCodeNative(
                                HeadsetHalConstants.AT_RESPONSE_ERROR, 0, getByteAddress(device));
                    }
                }
                    break;
                case QUERY_PHONE_STATE_AT_SLC:
                    try {
                       log("Update call states after SLC is up");
                       mPhoneProxy.queryPhoneState();
                    } catch (RemoteException e) {
                       Log.e(TAG, Log.getStackTraceString(new Throwable()));
                    }
                    break;
                case PROCESS_CPBR:
                    Intent intent = (Intent) message.obj;
                    processCpbr(intent);
                    break;
                case SEND_INCOMING_CALL_IND:
                    phoneStateChangeNative(0, 0, HeadsetHalConstants.CALL_STATE_INCOMING,
                                       mPhoneState.getNumber(), mPhoneState.getType());
                    break;
                case STACK_EVENT:
                    StackEvent event = (StackEvent) message.obj;
                    log("Connected: event type: " + event.type + "event device : " + event.device);
                    switch (event.type) {
                        case EVENT_TYPE_CONNECTION_STATE_CHANGED:
                            processConnectionEvent(event.valueInt, event.device);
                            break;
                        case EVENT_TYPE_AUDIO_STATE_CHANGED:
                            processAudioEvent(event.valueInt, event.device);
                            break;
                        case EVENT_TYPE_VR_STATE_CHANGED:
                            processVrEvent(event.valueInt, event.device);
                            break;
                        case EVENT_TYPE_ANSWER_CALL:
                            processAnswerCall(event.device);
                            break;
                        case EVENT_TYPE_HANGUP_CALL:
                            processHangupCall(event.device);
                            break;
                        case EVENT_TYPE_VOLUME_CHANGED:
                            processVolumeEvent(event.valueInt, event.valueInt2, event.device);
                            break;
                        case EVENT_TYPE_DIAL_CALL:
                            processDialCall(event.valueString, event.device);
                            break;
                        case EVENT_TYPE_SEND_DTMF:
                            processSendDtmf(event.valueInt, event.device);
                            break;
                        case EVENT_TYPE_NOICE_REDUCTION:
                            processNoiceReductionEvent(event.valueInt, event.device);
                            break;
                        case EVENT_TYPE_WBS:
                            processWBSEvent(event.valueInt, event.device);
                            break;
                        case EVENT_TYPE_AT_CHLD:
                            processAtChld(event.valueInt, event.device);
                            break;
                        case EVENT_TYPE_SUBSCRIBER_NUMBER_REQUEST:
                            processSubscriberNumberRequest(event.device);
                            break;
                        case EVENT_TYPE_AT_CIND:
                            processAtCind(event.device);
                            break;
                        case EVENT_TYPE_AT_COPS:
                            processAtCops(event.device);
                            break;
                        case EVENT_TYPE_AT_CLCC:
                            processAtClcc(event.device);
                            break;
                        case EVENT_TYPE_UNKNOWN_AT:
                            processUnknownAt(event.valueString, event.device);
                            break;
                        case EVENT_TYPE_KEY_PRESSED:
                            processKeyPressed(event.device);
                            break;
                        case EVENT_TYPE_BIND:
                            processAtBind(event.valueString, event.device);
                            break;
                        case EVENT_TYPE_BIEV:
                            processAtBiev(event.valueInt, event.valueInt2, event.device);
                            break;
                        default:
                            Log.e(TAG, "Connected: Unknown stack event: " + event.type);
                            break;
                    }
                    break;
                default:
                    Log.e(TAG, "Connected: unexpected message " + message.what);
                    return NOT_HANDLED;
            }
            return HANDLED;
        }

        // in Connected state
        private void processConnectionEvent(int state, BluetoothDevice device) {
            Log.d(TAG, "Connected: processConnectionEvent, state=" + state + ", device=" + device);
            switch (state) {
                case HeadsetHalConstants.CONNECTION_STATE_DISCONNECTED:
                    if (mConnectedDevicesList.contains(device)) {
                        processWBSEvent(0, device); /* disable WBS audio parameters */
                        synchronized (HeadsetStateMachine.this) {
                            mConnectedDevicesList.remove(device);
                            mHeadsetAudioParam.remove(device);
                            mHeadsetBrsf.remove(device);
                            Log.d(TAG, "device " + device.getAddress()
                                            + " is removed in Connected state");

                            if (mConnectedDevicesList.size() == 0) {
                                mCurrentDevice = null;
                                transitionTo(mDisconnected);
                            } else {
                                processMultiHFDisconnect(device);
                            }
                        }
                        broadcastConnectionState(device, BluetoothProfile.STATE_DISCONNECTED,
                                BluetoothProfile.STATE_CONNECTED);
                    } else {
                        Log.e(TAG, "Disconnected from unknown device: " + device);
                    }
                    break;
                case HeadsetHalConstants.CONNECTION_STATE_SLC_CONNECTED:
                    if (mRetryConnect.containsKey(device)) {
                        Log.d(TAG, "Removing device " + device +
                                   " conn retry entry since we got SLC");
                        mRetryConnect.remove(device);
                    }
                    // Should have been rejected in CONNECTION_STATE_CONNECTED
                    if (okToConnect(device)
                            && (mConnectedDevicesList.size() < max_hf_connections)) {
                        broadcastConnectionState(device, BluetoothProfile.STATE_CONNECTED,
                                BluetoothProfile.STATE_DISCONNECTED);
                        synchronized (HeadsetStateMachine.this) {
                            if (!mConnectedDevicesList.contains(device)) {
                                mCurrentDevice = device;
                                mConnectedDevicesList.add(device);
                                Log.d(TAG,
                                        "device " + device.getAddress()
                                                + " is added in Connected state");
                            }
                            transitionTo(mConnected);
                        }
                        configAudioParameters(device);
                    }
                    processSlcConnected();
                    break;
                case HeadsetHalConstants.CONNECTION_STATE_CONNECTED:
                    if (mConnectedDevicesList.contains(device)) {
                        mIncomingDevice = null;
                        mTargetDevice = null;
                        break;
                    }
                    Log.w(TAG, "HFP to be Connected in Connected state");
                    if (!okToConnect(device)
                            || (mConnectedDevicesList.size() >= max_hf_connections)) {
                        // reject the connection and stay in Connected state itself
                        Log.i(TAG, "Incoming Hf rejected. priority=" + mService.getPriority(device)
                                        + " bondState=" + device.getBondState());
                        disconnectHfpNative(getByteAddress(device));
                    }
                    break;
                default:
                    Log.e(TAG, "Connection State Device: " + device + " bad state: " + state);
                    break;
            }
        }

        // in Connected state
        private void processAudioEvent(int state, BluetoothDevice device) {
            if (!mConnectedDevicesList.contains(device)) {
                Log.e(TAG, "Audio changed on disconnected device: " + device);
                return;
            }

            switch (state) {
                case HeadsetHalConstants.AUDIO_STATE_CONNECTED:
                    if (!isScoAcceptable()) {
                        Log.e(TAG, "Audio Connected without any listener");
                        disconnectAudioNative(getByteAddress(device));
                        break;
                    }

                    // TODO(BT) should I save the state for next broadcast as the prevState?
                    mAudioState = BluetoothHeadset.STATE_AUDIO_CONNECTED;
                    setAudioParameters(device); /*Set proper Audio Paramters.*/

                    mAudioManager.setParameters("BT_SCO=on");
                    mAudioManager.setBluetoothScoOn(true);
                    mActiveScoDevice = device;
                    broadcastAudioState(device, BluetoothHeadset.STATE_AUDIO_CONNECTED,
                            BluetoothHeadset.STATE_AUDIO_CONNECTING);
<<<<<<< HEAD
                    mActiveScoDevice = device;
                    if (!mPhoneState.getIsCsCall()) {
                        log("Sco connected for call other than CS, check network type");
                        sendVoipConnectivityNetworktype(true);
                    } else {
                        log("Sco connected for CS call, do not check network type");
                    }
=======
>>>>>>> 49c5a7a3
                    transitionTo(mAudioOn);
                    break;
                case HeadsetHalConstants.AUDIO_STATE_CONNECTING:
                    mAudioState = BluetoothHeadset.STATE_AUDIO_CONNECTING;
                    broadcastAudioState(device, BluetoothHeadset.STATE_AUDIO_CONNECTING,
                            BluetoothHeadset.STATE_AUDIO_DISCONNECTED);
                    break;
                /* When VR is stopped before SCO creation is complete, we need
                   to resume A2DP if we had suspended it */
                case HeadsetHalConstants.AUDIO_STATE_DISCONNECTED:
                    if (mA2dpSuspend) {
                        if ((!isInCall()) && (mPhoneState.getNumber().isEmpty())) {
                            log("Audio is closed,Set A2dpSuspended=false");
                            mAudioManager.setParameters("A2dpSuspended=false");
                            mA2dpSuspend = false;
                        }
                    }
                    break;
                    // TODO(BT) process other states
                default:
                    Log.e(TAG, "Audio State Device: " + device + " bad state: " + state);
                    break;
            }
        }

        private void processMultiHFDisconnect(BluetoothDevice device) {
            log("Connect state: processMultiHFDisconnect");
            if (mActiveScoDevice != null && mActiveScoDevice.equals(device)) {
                log("mActiveScoDevice is disconnected, setting it to null");
                mActiveScoDevice = null;
            }
            /* Assign the current activedevice again if the disconnected
                         device equals to the current active device */
            if (mCurrentDevice != null && mCurrentDevice.equals(device)) {
                transitionTo(mConnected);
                int deviceSize = mConnectedDevicesList.size();
                mCurrentDevice = mConnectedDevicesList.get(deviceSize - 1);
            } else {
                // The disconnected device is not current active device
                transitionTo(mConnected);
            }
            log("processMultiHFDisconnect , the latest mCurrentDevice is:" +
                                     mCurrentDevice);
            log("Connect state: processMultiHFDisconnect ," +
                       "fake broadcasting for mCurrentDevice");
            broadcastConnectionState(mCurrentDevice, BluetoothProfile.STATE_CONNECTED,
                    BluetoothProfile.STATE_DISCONNECTED);
        }

        private void processSlcConnected() {
            Log.d(TAG, "Enter Connected processSlcConnected()");
            if (mPhoneProxy != null) {
                sendMessageDelayed(QUERY_PHONE_STATE_AT_SLC, QUERY_PHONE_STATE_CHANGED_DELAYED);
                mA2dpSuspend = false;/*Reset at SLC*/
                mPendingCiev = false;
                mPendingCallStates.clear();
                if ((isInCall()) && (getA2dpConnState() == BluetoothProfile.STATE_CONNECTED)) {
                    if (DBG) {
                        log("Headset connected while we are in some call state");
                        log("Make A2dpSuspended=true here");
                    }
                    mAudioManager.setParameters("A2dpSuspended=true");
                    mA2dpSuspend = true;
                }
            } else {
                Log.e(TAG, "Handsfree phone proxy null for query phone state");
            }
            // Checking for the Blacklisted device Addresses
            mIsBlacklistedDevice = isConnectedDeviceBlacklistedforIncomingCall();
            Log.d(TAG, "Exit Connected processSlcConnected()");
        }
    }

    private class AudioOn extends State {
        @Override
        public void enter() {
            log("Enter AudioOn: " + getCurrentMessage().what + ", size: "
                    + mConnectedDevicesList.size());
        }

        @Override
        public boolean processMessage(Message message) {
            log("AudioOn process message: " + message.what + ", size: "
                    + mConnectedDevicesList.size());
            switch (message.what) {
                case CONNECT: {
                    BluetoothDevice device = (BluetoothDevice) message.obj;
                    Log.d(TAG, "AudioOn: CONNECT, device=" + device);
                    if (mConnectedDevicesList.contains(device)) {
                        Log.w(TAG, "AudioOn: CONNECT, device " + device + " is connected");
                        break;
                    }

                    if (max_hf_connections == 1) {
                        deferMessage(obtainMessage(DISCONNECT, mCurrentDevice));
                        deferMessage(obtainMessage(CONNECT, device));
                        if (disconnectAudioNative(getByteAddress(mCurrentDevice))) {
                            Log.d(TAG, "Disconnecting SCO audio for device=" + mCurrentDevice);
                        } else {
                            Log.e(TAG, "disconnectAudioNative failed");
                        }
                        break;
                    }

                    if (!mRetryConnect.containsKey(device)) {
                        Log.d(TAG, "Make conn retry entry for device " + device);
                        mRetryConnect.put(device, 0);
                    }

                    int RetryConn = mRetryConnect.get(device);
                    Log.d(TAG, "RetryConn = " + RetryConn);
                    if (RetryConn > 1) {
                        if (mRetryConnect.containsKey(device)) {
                            Log.d(TAG, "Removing device " + device +
                                  " conn retry entry since RetryConn = " + RetryConn);
                            mRetryConnect.remove(device);
                        }
                        break;
                    }

                    if (mConnectedDevicesList.size() >= max_hf_connections) {
                        BluetoothDevice DisconnectConnectedDevice = null;
                        IState CurrentAudioState = getCurrentState();
                        Log.d(TAG, "Reach to max size, disconnect "
                                        + "one of them first");
                        DisconnectConnectedDevice = mConnectedDevicesList.get(0);

                        if (mActiveScoDevice.equals(DisconnectConnectedDevice)) {
                            DisconnectConnectedDevice = mConnectedDevicesList.get(1);
                        }

                        broadcastConnectionState(device, BluetoothProfile.STATE_CONNECTING,
                                BluetoothProfile.STATE_DISCONNECTED);

                        if (!disconnectHfpNative(getByteAddress(DisconnectConnectedDevice))) {
                            broadcastConnectionState(device,
                                           BluetoothProfile.STATE_DISCONNECTED,
                                           BluetoothProfile.STATE_CONNECTING);
                            break;
                        } else {
                            broadcastConnectionState(DisconnectConnectedDevice,
                                    BluetoothProfile.STATE_DISCONNECTING,
                                    BluetoothProfile.STATE_CONNECTED);
                        }

                        synchronized (HeadsetStateMachine.this) {
                            mTargetDevice = device;
                            mMultiDisconnectDevice = DisconnectConnectedDevice;
                            transitionTo(mMultiHFPending);
                            DisconnectConnectedDevice = null;
                        }
                    } else if (mConnectedDevicesList.size() < max_hf_connections) {
                        broadcastConnectionState(device, BluetoothProfile.STATE_CONNECTING,
                                BluetoothProfile.STATE_DISCONNECTED);
                        if (!connectHfpNative(getByteAddress(device))) {
                            broadcastConnectionState(device,
                                    BluetoothProfile.STATE_DISCONNECTED,
                                    BluetoothProfile.STATE_CONNECTING);
                            break;
                        }
                        synchronized (HeadsetStateMachine.this) {
                            mTargetDevice = device;
                            // Transtion to MultilHFPending state for Multi handsfree connection
                            transitionTo(mMultiHFPending);
                        }
                    }
                    RetryConn = RetryConn + 1;
                    mRetryConnect.put(device, RetryConn);
                    Message m = obtainMessage(CONNECT_TIMEOUT);
                    m.obj = device;
                    sendMessageDelayed(m, CONNECT_TIMEOUT_MILLIS);
                } break;
                case CONNECT_TIMEOUT:
                    onConnectionStateChanged(HeadsetHalConstants.CONNECTION_STATE_DISCONNECTED,
                            getByteAddress(mTargetDevice));
                    break;
                case DISCONNECT: {
                    BluetoothDevice device = (BluetoothDevice) message.obj;
                    Log.d(TAG, "AudioOn: DISCONNECT, device=" + device);
                    if (!mConnectedDevicesList.contains(device)) {
                        Log.w(TAG, "AudioOn: DISCONNECT, device " + device + " not connected");
                        break;
                    }
                    if (mActiveScoDevice != null && mActiveScoDevice.equals(device)) {
                        // The disconnected device is active SCO device
                        Log.d(TAG, "AudioOn, DISCONNECT mActiveScoDevice=" + mActiveScoDevice);
                        deferMessage(obtainMessage(DISCONNECT, message.obj));
                        // Disconnect BT SCO first
                        if (disconnectAudioNative(getByteAddress(mActiveScoDevice))) {
                            log("Disconnecting SCO audio");
                        } else {
                            Log.w(TAG, "AudioOn, DISCONNECT failed, device=" + mActiveScoDevice);
                            // if disconnect BT SCO failed, transition to mConnected state
                            transitionTo(mConnected);
                        }
                    } else {
                        /* Do not disconnect BT SCO if the disconnected
                           device is not active SCO device */
                        Log.d(TAG, "AudioOn, DISCONNECT, none active SCO device=" + device);
                        broadcastConnectionState(device, BluetoothProfile.STATE_DISCONNECTING,
                                BluetoothProfile.STATE_CONNECTED);
                        // Should be still in AudioOn state
                        if (!disconnectHfpNative(getByteAddress(device))) {
                            Log.w(TAG, "AudioOn, DISCONNECT failed, device=" + device);
                            broadcastConnectionState(device, BluetoothProfile.STATE_CONNECTED,
                                    BluetoothProfile.STATE_DISCONNECTING);
                            break;
                        }
                        /* Transtion to MultiHFPending state for Multi handsfree connection */
                        if (mConnectedDevicesList.size() > 1) {
                            mMultiDisconnectDevice = device;
                            transitionTo(mMultiHFPending);
                        }
                    }
                } break;
                case DISCONNECT_AUDIO:
                    if (mActiveScoDevice != null) {
                        if (disconnectAudioNative(getByteAddress(mActiveScoDevice))) {
                            Log.d(TAG, "AudioOn: DISCONNECT_AUDIO, device=" + mActiveScoDevice);
                        } else {
                            Log.e(TAG,
                                    "AudioOn: DISCONNECT_AUDIO failed, device=" + mActiveScoDevice);
                        }
                    } else {
                        Log.w(TAG, "AudioOn: DISCONNECT_AUDIO, mActiveScoDevice is null");
                    }
                    break;
                case VOICE_RECOGNITION_START:
                    processLocalVrEvent(HeadsetHalConstants.VR_STATE_STARTED);
                    break;
                case VOICE_RECOGNITION_STOP:
                    processLocalVrEvent(HeadsetHalConstants.VR_STATE_STOPPED);
                    break;
                case INTENT_SCO_VOLUME_CHANGED:
                    if (mActiveScoDevice != null) {
                        processIntentScoVolume((Intent) message.obj, mActiveScoDevice);
                    }
                    break;
                case CALL_STATE_CHANGED:
                    processCallState((HeadsetCallState) message.obj, message.arg1 == 1);
                    break;
                case INTENT_BATTERY_CHANGED:
                    processIntentBatteryChanged((Intent) message.obj);
                    break;
                case DEVICE_STATE_CHANGED:
                    processDeviceStateChanged((HeadsetDeviceState) message.obj);
                    break;
                case SEND_CCLC_RESPONSE:
                    processSendClccResponse((HeadsetClccResponse) message.obj);
                    break;
                case CLCC_RSP_TIMEOUT: {
                    BluetoothDevice device = (BluetoothDevice) message.obj;
                    clccResponseNative(0, 0, 0, 0, false, "", 0, getByteAddress(device));
                    break;
                }
                case SEND_VENDOR_SPECIFIC_RESULT_CODE:
                    processSendVendorSpecificResultCode(
                            (HeadsetVendorSpecificResultCode) message.obj);
                    break;

                case VIRTUAL_CALL_START:
                    initiateScoUsingVirtualVoiceCall();
                    break;
                case VIRTUAL_CALL_STOP:
                    terminateScoUsingVirtualVoiceCall();
                    break;
                case UPDATE_A2DP_PLAY_STATE:
                    processIntentA2dpPlayStateChanged((Intent) message.obj);
                    break;
                case UPDATE_A2DP_CONN_STATE:
                    processIntentA2dpStateChanged((Intent) message.obj);
                    break;
                case UPDATE_CALL_TYPE:
                    processIntentUpdateCallType((Intent) message.obj);
                    break;
                case DIALING_OUT_TIMEOUT:
                {
                    Log.d(TAG, "mDialingOut is " + mDialingOut);
                    if (mDialingOut) {
                        BluetoothDevice device = (BluetoothDevice)message.obj;
                        Log.d(TAG, "Timeout waiting for call to be placed, resetting mDialingOut");
                        mDialingOut= false;
                        atResponseCodeNative(HeadsetHalConstants.AT_RESPONSE_ERROR,
                                               0, getByteAddress(device));
                    }
                    break;
                }
                case ENABLE_WBS:
                {
                    BluetoothDevice device = (BluetoothDevice) message.obj;
                    configureWBSNative(getByteAddress(device),WBS_CODEC);
                }
                    break;
                case DISABLE_WBS:
                {
                    BluetoothDevice device = (BluetoothDevice) message.obj;
                    configureWBSNative(getByteAddress(device),NBS_CODEC);
                }
                    break;
                case START_VR_TIMEOUT:
                {
                    if (mWaitingForVoiceRecognition) {
                        BluetoothDevice device = (BluetoothDevice) message.obj;
                        mWaitingForVoiceRecognition = false;
                        Log.e(TAG, "Timeout waiting for voice recognition"
                                        + "to start");
                        atResponseCodeNative(
                                HeadsetHalConstants.AT_RESPONSE_ERROR, 0, getByteAddress(device));
                    }
                    break;
                }
                case PROCESS_CPBR:
                    Intent intent = (Intent) message.obj;
                    processCpbr(intent);
                    break;
                case SEND_INCOMING_CALL_IND:
                    phoneStateChangeNative(0, 0, HeadsetHalConstants.CALL_STATE_INCOMING,
                                       mPhoneState.getNumber(), mPhoneState.getType());
                    break;
                case STACK_EVENT:
                    StackEvent event = (StackEvent) message.obj;
                    log("AudioOn: event type: " + event.type);
                    switch (event.type) {
                        case EVENT_TYPE_CONNECTION_STATE_CHANGED:
                            processConnectionEvent(event.valueInt, event.device);
                            break;
                        case EVENT_TYPE_AUDIO_STATE_CHANGED:
                            processAudioEvent(event.valueInt, event.device);
                            break;
                        case EVENT_TYPE_VR_STATE_CHANGED:
                            processVrEvent(event.valueInt, event.device);
                            break;
                        case EVENT_TYPE_ANSWER_CALL:
                            processAnswerCall(event.device);
                            break;
                        case EVENT_TYPE_HANGUP_CALL:
                            processHangupCall(event.device);
                            break;
                        case EVENT_TYPE_VOLUME_CHANGED:
                            processVolumeEvent(event.valueInt, event.valueInt2, event.device);
                            break;
                        case EVENT_TYPE_DIAL_CALL:
                            processDialCall(event.valueString, event.device);
                            break;
                        case EVENT_TYPE_SEND_DTMF:
                            processSendDtmf(event.valueInt, event.device);
                            break;
                        case EVENT_TYPE_NOICE_REDUCTION:
                            processNoiceReductionEvent(event.valueInt, event.device);
                            break;
                        case EVENT_TYPE_WBS:
                            Log.d(TAG, "EVENT_TYPE_WBS codec is " + event.valueInt);
                            processWBSEvent(event.valueInt, event.device);
                            break;
                        case EVENT_TYPE_AT_CHLD:
                            processAtChld(event.valueInt, event.device);
                            break;
                        case EVENT_TYPE_SUBSCRIBER_NUMBER_REQUEST:
                            processSubscriberNumberRequest(event.device);
                            break;
                        case EVENT_TYPE_AT_CIND:
                            processAtCind(event.device);
                            break;
                        case EVENT_TYPE_AT_COPS:
                            processAtCops(event.device);
                            break;
                        case EVENT_TYPE_AT_CLCC:
                            processAtClcc(event.device);
                            break;
                        case EVENT_TYPE_UNKNOWN_AT:
                            processUnknownAt(event.valueString, event.device);
                            break;
                        case EVENT_TYPE_KEY_PRESSED:
                            processKeyPressed(event.device);
                            break;
                        case EVENT_TYPE_BIND:
                            processAtBind(event.valueString, event.device);
                            break;
                        case EVENT_TYPE_BIEV:
                            processAtBiev(event.valueInt, event.valueInt2, event.device);
                            break;
                        default:
                            Log.e(TAG, "AudioOn: Unknown stack event: " + event.type);
                            break;
                    }
                    break;
                default:
                    Log.e(TAG, "AudioOn: unexpected message " + message.what);
                    return NOT_HANDLED;
            }
            return HANDLED;
        }

        // in AudioOn state. Some headsets disconnect RFCOMM prior to SCO down. Handle this
        private void processConnectionEvent(int state, BluetoothDevice device) {
            Log.d(TAG, "AudioOn: processConnectionEvent, state=" + state + ", device=" + device);
            BluetoothDevice pendingDevice = getDeviceForMessage(CONNECT_TIMEOUT);
            switch (state) {
                case HeadsetHalConstants.CONNECTION_STATE_DISCONNECTED:
                    if (mConnectedDevicesList.contains(device)) {
                        if (mActiveScoDevice != null && mActiveScoDevice.equals(device)
                                && mAudioState != BluetoothHeadset.STATE_AUDIO_DISCONNECTED) {
                            processAudioEvent(HeadsetHalConstants.AUDIO_STATE_DISCONNECTED, device);
                        }

                        synchronized (HeadsetStateMachine.this) {
                            processWBSEvent(0, device); /* disable WBS audio parameters */
                            mConnectedDevicesList.remove(device);
                            mHeadsetAudioParam.remove(device);
                            mHeadsetBrsf.remove(device);
                            Log.d(TAG, "device " + device.getAddress()
                                            + " is removed in AudioOn state");
                            broadcastConnectionState(device, BluetoothProfile.STATE_DISCONNECTED,
                                                     BluetoothProfile.STATE_CONNECTED);
                            if (mConnectedDevicesList.size() == 0) {
                                transitionTo(mDisconnected);
                            } else {
                                processMultiHFDisconnect(device);
                            }
                        }
                    } else {
                        Log.e(TAG, "Disconnected from unknown device: " + device);
                    }
                    break;
                case HeadsetHalConstants.CONNECTION_STATE_SLC_CONNECTED:
                    if (mRetryConnect.containsKey(device)) {
                        Log.d(TAG, "Removing device " + device +
                                   " conn retry entry since we got SLC");
                        mRetryConnect.remove(device);
                    }
                    // Should have been rejected in CONNECTION_STATE_CONNECTED
                    if (okToConnect(device)
                            && (mConnectedDevicesList.size() < max_hf_connections)) {
                        Log.i(TAG, "AudioOn: accepted incoming HF");
                        broadcastConnectionState(device, BluetoothProfile.STATE_CONNECTED,
                                BluetoothProfile.STATE_DISCONNECTED);
                        synchronized (HeadsetStateMachine.this) {
                            if (!mConnectedDevicesList.contains(device)) {
                                mCurrentDevice = device;
                                mConnectedDevicesList.add(device);
                                Log.d(TAG,
                                        "device " + device.getAddress()
                                                + " is added in AudioOn state");
                            }
                        }
                        configAudioParameters(device);
                    }
                    processSlcConnected();
                    break;
                case HeadsetHalConstants.CONNECTION_STATE_CONNECTED:
                    if (mConnectedDevicesList.contains(device)) {
                        mIncomingDevice = null;
                        mTargetDevice = null;
                        break;
                    }
                    Log.w(TAG, "AudioOn: HFP to be connected device=" + device);
                    if (!okToConnect(device)
                            || (mConnectedDevicesList.size() >= max_hf_connections)) {
                        // reject the connection and stay in Connected state itself
                        Log.i(TAG,
                                "AudioOn: rejected incoming HF, priority="
                                        + mService.getPriority(device)
                                        + " bondState=" + device.getBondState());
                        disconnectHfpNative(getByteAddress(device));
                    } else {
                        // Do nothing in normal case, wait for SLC connected event
                        pendingDevice = null;
                    }
                    break;
                default:
                    Log.e(TAG, "Connection State Device: " + device + " bad state: " + state);
                    break;
            }
            if (pendingDevice != null && pendingDevice.equals(device)) {
                removeMessages(CONNECT_TIMEOUT);
                Log.d(TAG, "AudioOn: removed CONNECT_TIMEOUT for device=" + pendingDevice);
            }
        }

        // in AudioOn state
        private void processAudioEvent(int state, BluetoothDevice device) {
            if (!mConnectedDevicesList.contains(device)) {
                Log.e(TAG, "Audio changed on disconnected device: " + device);
                return;
            }

            switch (state) {
                case HeadsetHalConstants.AUDIO_STATE_DISCONNECTED:
                    if (mAudioState != BluetoothHeadset.STATE_AUDIO_DISCONNECTED) {
                        mAudioState = BluetoothHeadset.STATE_AUDIO_DISCONNECTED;
                        if (device.equals(mActiveScoDevice)) {
                            mActiveScoDevice = null;
                        }
                        if (mAudioManager.isSpeakerphoneOn()) {
                            // User option might be speaker as sco disconnection
                            // is delayed setting back the speaker option.
                            mAudioManager.setParameters("BT_SCO=off");
                            mAudioManager.setBluetoothScoOn(false);
                            mAudioManager.setSpeakerphoneOn(true);
                        } else {
                            mAudioManager.setParameters("BT_SCO=off");
                            mAudioManager.setBluetoothScoOn(false);
                        }
                        if (mA2dpSuspend) {
                            if ((!isInCall()) && (mPhoneState.getNumber().isEmpty())) {
                                log("Audio is closed,Set A2dpSuspended=false");
                                mAudioManager.setParameters("A2dpSuspended=false");
                                mA2dpSuspend = false;
                            }
                        }
                        broadcastAudioState(device, BluetoothHeadset.STATE_AUDIO_DISCONNECTED,
                                BluetoothHeadset.STATE_AUDIO_CONNECTED);
                        if (!mPhoneState.getIsCsCall()) {
                            log("Sco disconnected for call other than CS, check network type");
                            sendVoipConnectivityNetworktype(false);
                            mPhoneState.setIsCsCall(true);
                        } else {
                            log("Sco disconnected for CS call, do not check network type");
                        }
                    }
                    transitionTo(mConnected);
                    break;
                case HeadsetHalConstants.AUDIO_STATE_DISCONNECTING:
                    // TODO(BT) adding STATE_AUDIO_DISCONNECTING in BluetoothHeadset?
                    // broadcastAudioState(device, BluetoothHeadset.STATE_AUDIO_DISCONNECTING,
                    //                    BluetoothHeadset.STATE_AUDIO_CONNECTED);
                    break;
                default:
                    Log.e(TAG, "Audio State Device: " + device + " bad state: " + state);
                    break;
            }
        }

        private void processSlcConnected() {
            Log.d(TAG, "Enter AudioOn processSlcConnected()");
            if (mPhoneProxy != null) {
                try {
                    mPhoneProxy.queryPhoneState();
                } catch (RemoteException e) {
                    Log.e(TAG, Log.getStackTraceString(new Throwable()));
                }
            } else {
                Log.e(TAG, "Handsfree phone proxy null for query phone state");
            }
            Log.d(TAG, "Exit AudioOn processSlcConnected()");
        }

        private void processIntentScoVolume(Intent intent, BluetoothDevice device) {
            int volumeValue = intent.getIntExtra(AudioManager.EXTRA_VOLUME_STREAM_VALUE, 0);
            if (mPhoneState.getSpeakerVolume() != volumeValue) {
                mPhoneState.setSpeakerVolume(volumeValue);
            boolean scoVolume =
                    SystemProperties.getBoolean("bt.pts.certification", false);
                if (!scoVolume) {
                    setVolumeNative(HeadsetHalConstants.VOLUME_TYPE_SPK,
                                        volumeValue, getByteAddress(device));
                } else {
                    setVolumeNative(HeadsetHalConstants.VOLUME_TYPE_SPK,
                                        0, getByteAddress(device));
                }
            }
        }

        private void processMultiHFDisconnect(BluetoothDevice device) {
            log("AudioOn state: processMultiHFDisconnect");
            /* Assign the current activedevice again if the disconnected
                          device equals to the current active device */
            if (mCurrentDevice != null && mCurrentDevice.equals(device)) {
                int deviceSize = mConnectedDevicesList.size();
                mCurrentDevice = mConnectedDevicesList.get(deviceSize - 1);
            }
            if (mAudioState != BluetoothHeadset.STATE_AUDIO_CONNECTED) transitionTo(mConnected);

            log("processMultiHFDisconnect , the latest mCurrentDevice is:"
                                      + mCurrentDevice);
            log("AudioOn state: processMultiHFDisconnect ," +
                       "fake broadcasting for mCurrentDevice");
            broadcastConnectionState(mCurrentDevice, BluetoothProfile.STATE_CONNECTED,
                    BluetoothProfile.STATE_DISCONNECTED);
        }
    }

    /* Add MultiHFPending state when atleast 1 HS is connected
            and disconnect/connect new HS */
    private class MultiHFPending extends State {
        @Override
        public void enter() {
            Log.d(TAG, "Enter MultiHFPending: " + getCurrentMessage().what +
                         ", size: " + mConnectedDevicesList.size());
        }

        @Override
        public boolean processMessage(Message message) {
            Log.d(TAG, "MultiHFPending process message: " + message.what +
                         ", size: " + mConnectedDevicesList.size());

            switch (message.what) {
                case CONNECT:
                    deferMessage(message);
                    break;

                case CONNECT_AUDIO:
                    if (mCurrentDevice != null) {
                        connectAudioNative(getByteAddress(mCurrentDevice));
                    }
                    break;
                case CONNECT_TIMEOUT:
                    onConnectionStateChanged(HeadsetHalConstants.CONNECTION_STATE_DISCONNECTED,
                            getByteAddress(mTargetDevice));
                    break;

                case DISCONNECT_AUDIO:
                    if (mActiveScoDevice != null) {
                        if (disconnectAudioNative(getByteAddress(mActiveScoDevice))) {
                            Log.d(TAG, "MultiHFPending, Disconnecting SCO audio for "
                                            + mActiveScoDevice);
                        } else {
                            Log.e(TAG, "disconnectAudioNative failed"
                                            + "for device = " + mActiveScoDevice);
                        }
                    }
                    break;
                case DISCONNECT:
                    BluetoothDevice device = (BluetoothDevice) message.obj;
                    Log.d(TAG, "MultiPending: DISCONNECT, device=" + device);
                    if (mConnectedDevicesList.contains(device) && mTargetDevice != null
                            && mTargetDevice.equals(device)) {
                        // cancel connection to the mTargetDevice
                        broadcastConnectionState(device, BluetoothProfile.STATE_DISCONNECTED,
                                BluetoothProfile.STATE_CONNECTING);
                        synchronized (HeadsetStateMachine.this) {
                            mTargetDevice = null;
                        }
                    } else {
                        deferMessage(message);
                    }
                    break;
                case VOICE_RECOGNITION_START:
                    device = (BluetoothDevice) message.obj;
                    if (mConnectedDevicesList.contains(device)) {
                        processLocalVrEvent(HeadsetHalConstants.VR_STATE_STARTED);
                    }
                    break;
                case VOICE_RECOGNITION_STOP:
                    device = (BluetoothDevice) message.obj;
                    if (mConnectedDevicesList.contains(device)) {
                        processLocalVrEvent(HeadsetHalConstants.VR_STATE_STOPPED);
                    }
                    break;
                case INTENT_SCO_VOLUME_CHANGED:
                    if (mActiveScoDevice != null) {
                        processIntentScoVolume((Intent) message.obj, mActiveScoDevice);
                    }
                    break;
                case INTENT_BATTERY_CHANGED:
                    processIntentBatteryChanged((Intent) message.obj);
                    break;
                case CALL_STATE_CHANGED:
                    processCallState((HeadsetCallState) message.obj, message.arg1 == 1);
                    break;
                case DEVICE_STATE_CHANGED:
                    processDeviceStateChanged((HeadsetDeviceState) message.obj);
                    break;
                case SEND_CCLC_RESPONSE:
                    processSendClccResponse((HeadsetClccResponse) message.obj);
                    break;
                case CLCC_RSP_TIMEOUT: {
                    device = (BluetoothDevice) message.obj;
                    clccResponseNative(0, 0, 0, 0, false, "", 0, getByteAddress(device));
                } break;
                case UPDATE_A2DP_PLAY_STATE:
                    processIntentA2dpPlayStateChanged((Intent) message.obj);
                    break;
                case UPDATE_A2DP_CONN_STATE:
                    processIntentA2dpStateChanged((Intent) message.obj);
                    break;
                case UPDATE_CALL_TYPE:
                    processIntentUpdateCallType((Intent) message.obj);
                    break;
                case DIALING_OUT_TIMEOUT:
                    Log.d(TAG, "mDialingOut is " + mDialingOut);
                    if (mDialingOut) {
                        device = (BluetoothDevice) message.obj;
                        Log.d(TAG, "Timeout waiting for call to be placed, resetting mDialingOut");
                        mDialingOut= false;
                        atResponseCodeNative(HeadsetHalConstants.AT_RESPONSE_ERROR,
                                             0, getByteAddress(device));
                    }
                    break;
                case VIRTUAL_CALL_START:
                    device = (BluetoothDevice) message.obj;
                    if (mConnectedDevicesList.contains(device)) {
                        initiateScoUsingVirtualVoiceCall();
                    }
                    break;
                case VIRTUAL_CALL_STOP:
                    device = (BluetoothDevice) message.obj;
                    if (mConnectedDevicesList.contains(device)) {
                        terminateScoUsingVirtualVoiceCall();
                    }
                    break;
                case ENABLE_WBS:
                {
                    device = (BluetoothDevice) message.obj;
                    configureWBSNative(getByteAddress(device),WBS_CODEC);
                }
                    break;
                case DISABLE_WBS:
                {
                    device = (BluetoothDevice) message.obj;
                    configureWBSNative(getByteAddress(device),NBS_CODEC);
                }
                    break;
                case START_VR_TIMEOUT:
                    if (mWaitingForVoiceRecognition) {
                        device = (BluetoothDevice) message.obj;
                        mWaitingForVoiceRecognition = false;
                        Log.e(TAG, "Timeout waiting for voice"
                                        + "recognition to start");
                        atResponseCodeNative(
                                HeadsetHalConstants.AT_RESPONSE_ERROR, 0, getByteAddress(device));
                    }
                    break;
                case QUERY_PHONE_STATE_AT_SLC:
                    try {
                        log("Update call states after SLC is up");
                        mPhoneProxy.queryPhoneState();
                    } catch (RemoteException e) {
                        Log.e(TAG, Log.getStackTraceString(new Throwable()));
                    }
                    break;
                case PROCESS_CPBR:
                    Intent intent = (Intent) message.obj;
                    processCpbr(intent);
                    break;
                case STACK_EVENT:
                    StackEvent event = (StackEvent) message.obj;
                    log("MultiHFPending: event type: " + event.type);
                    switch (event.type) {
                        case EVENT_TYPE_CONNECTION_STATE_CHANGED:
                            processConnectionEvent(event.valueInt, event.device);
                            break;
                        case EVENT_TYPE_AUDIO_STATE_CHANGED:
                            processAudioEvent(event.valueInt, event.device);
                            break;
                        case EVENT_TYPE_VR_STATE_CHANGED:
                            processVrEvent(event.valueInt, event.device);
                            break;
                        case EVENT_TYPE_ANSWER_CALL:
                            // TODO(BT) could answer call happen on Connected state?
                            processAnswerCall(event.device);
                            break;
                        case EVENT_TYPE_HANGUP_CALL:
                            // TODO(BT) could hangup call happen on Connected state?
                            processHangupCall(event.device);
                            break;
                        case EVENT_TYPE_VOLUME_CHANGED:
                            processVolumeEvent(event.valueInt, event.valueInt2, event.device);
                            break;
                        case EVENT_TYPE_DIAL_CALL:
                            processDialCall(event.valueString, event.device);
                            break;
                        case EVENT_TYPE_SEND_DTMF:
                            processSendDtmf(event.valueInt, event.device);
                            break;
                        case EVENT_TYPE_NOICE_REDUCTION:
                            processNoiceReductionEvent(event.valueInt, event.device);
                            break;
                        case EVENT_TYPE_SUBSCRIBER_NUMBER_REQUEST:
                            processSubscriberNumberRequest(event.device);
                            break;
                        case EVENT_TYPE_AT_CIND:
                            processAtCind(event.device);
                            break;
                        case EVENT_TYPE_AT_CHLD:
                            processAtChld(event.valueInt, event.device);
                            break;
                        case EVENT_TYPE_AT_COPS:
                            processAtCops(event.device);
                            break;
                        case EVENT_TYPE_AT_CLCC:
                            processAtClcc(event.device);
                            break;
                        case EVENT_TYPE_UNKNOWN_AT:
                            processUnknownAt(event.valueString, event.device);
                            break;
                        case EVENT_TYPE_KEY_PRESSED:
                            processKeyPressed(event.device);
                            break;
                        case EVENT_TYPE_BIND:
                            processAtBind(event.valueString, event.device);
                            break;
                        case EVENT_TYPE_BIEV:
                            processAtBiev(event.valueInt, event.valueInt2, event.device);
                            break;
                        default:
                            Log.e(TAG, "MultiHFPending: Unexpected event: " + event.type);
                            break;
                    }
                    break;
                default:
                    Log.e(TAG, "MultiHFPending: unexpected message " + message.what);
                    return NOT_HANDLED;
            }
            return HANDLED;
        }

        // in MultiHFPending state
        private void processConnectionEvent(int state, BluetoothDevice device) {
            Log.d(TAG,
                    "MultiPending: processConnectionEvent, state=" + state + ", device=" + device);
            BluetoothDevice pendingDevice = getDeviceForMessage(CONNECT_TIMEOUT);
            switch (state) {
                case HeadsetHalConstants.CONNECTION_STATE_DISCONNECTED:
                    if (mConnectedDevicesList.contains(device)) {
                        if (mMultiDisconnectDevice != null
                                && mMultiDisconnectDevice.equals(device)) {
                            mMultiDisconnectDevice = null;

                            synchronized (HeadsetStateMachine.this) {
                                mConnectedDevicesList.remove(device);
                                mHeadsetAudioParam.remove(device);
                                mHeadsetBrsf.remove(device);
                                Log.d(TAG, "MultiHFPending: removed device=" + device);
                                broadcastConnectionState(device,
                                        BluetoothProfile.STATE_DISCONNECTED,
                                        BluetoothProfile.STATE_DISCONNECTING);
                            }

                            if (mTargetDevice != null) {
                                if (!connectHfpNative(getByteAddress(mTargetDevice))) {
                                    broadcastConnectionState(mTargetDevice,
                                            BluetoothProfile.STATE_DISCONNECTED,
                                            BluetoothProfile.STATE_CONNECTING);
                                    synchronized (HeadsetStateMachine.this) {
                                        mTargetDevice = null;
                                        if (mConnectedDevicesList.size() == 0) {
                                            // Should be not in this state since it has at least
                                            // one HF connected in MultiHFPending state
                                            Log.w(TAG, "MultiHFPending: should not be here");
                                            transitionTo(mDisconnected);
                                        } else {
                                            processMultiHFDisconnect(device);
                                        }
                                    }
                                }
                            } else {
                                synchronized (HeadsetStateMachine.this) {
                                    mIncomingDevice = null;
                                    if (mConnectedDevicesList.size() == 0) {
                                        transitionTo(mDisconnected);
                                    } else {
                                        processMultiHFDisconnect(device);
                                    }
                                }
                            }
                        } else {
                            /* Another HF disconnected when one HF is connecting */
                            synchronized (HeadsetStateMachine.this) {
                                mConnectedDevicesList.remove(device);
                                mHeadsetAudioParam.remove(device);
                                mHeadsetBrsf.remove(device);
                                Log.d(TAG, "device " + device.getAddress()
                                                + " is removed in MultiHFPending state");
                            }
                            broadcastConnectionState(device, BluetoothProfile.STATE_DISCONNECTED,
                                    BluetoothProfile.STATE_CONNECTED);
                        }
                    } else if (mTargetDevice != null && mTargetDevice.equals(device)) {
                        if (mRetryConnect.containsKey(mTargetDevice)) {
                            // retry again only if we tried once
                            if (mRetryConnect.get(device) == 1) {
                                Log.d(TAG, "Retry outgoing conn again for device = " + mTargetDevice
                                      + " after " + RETRY_CONNECT_TIME_SEC + "msec");
                                Message m = obtainMessage(CONNECT);
                                m.obj = device;
                                sendMessageDelayed(m, RETRY_CONNECT_TIME_SEC);
                            } else {
                                Log.d(TAG, "Removing conn retry entry for device = " +
                                      mTargetDevice);
                                mRetryConnect.remove(mTargetDevice);
                            }
                        }
                        broadcastConnectionState(mTargetDevice, BluetoothProfile.STATE_DISCONNECTED,
                                BluetoothProfile.STATE_CONNECTING);
                        synchronized (HeadsetStateMachine.this) {
                            mTargetDevice = null;
                            if (mConnectedDevicesList.size() == 0) {
                                transitionTo(mDisconnected);
                            } else {
                                if (mAudioState == BluetoothHeadset.STATE_AUDIO_CONNECTED)
                                    transitionTo(mAudioOn);
                                else
                                    transitionTo(mConnected);
                            }
                        }
                    } else {
                        Log.e(TAG, "Unknown device Disconnected: " + device);
                    }
                    break;
                case HeadsetHalConstants.CONNECTION_STATE_CONNECTED:
                    if (mConnectedDevicesList.contains(device)) {
                        // Disconnection failure does not go through SLC establishment
                        Log.w(TAG, "MultiPending: disconnection failed for device " + device);
                        broadcastConnectionState(device, BluetoothProfile.STATE_CONNECTED,
                                BluetoothProfile.STATE_DISCONNECTING);
                        if (mTargetDevice != null) {
                            broadcastConnectionState(mTargetDevice,
                                    BluetoothProfile.STATE_DISCONNECTED,
                                    BluetoothProfile.STATE_CONNECTING);
                        }
                        synchronized (HeadsetStateMachine.this) {
                            mTargetDevice = null;
                            if (mAudioState == BluetoothHeadset.STATE_AUDIO_CONNECTED)
                                transitionTo(mAudioOn);
                            else
                                transitionTo(mConnected);
                        }
                    } else if (!device.equals(mTargetDevice)) {
                        Log.w(TAG,
                                "MultiPending: unknown incoming HF connected on RFCOMM"
                                        + ", device=" + device);
                        if (!okToConnect(device)
                                || (mConnectedDevicesList.size() >= max_hf_connections)) {
                            // reject the connection and stay in Pending state itself
                            Log.i(TAG,
                                    "MultiPending: unknown incoming HF rejected on RFCOMM"
                                            + ", priority=" + mService.getPriority(device)
                                            + ", bondState=" + device.getBondState());
                            disconnectHfpNative(getByteAddress(device));
                        } else {
                            // Ok to connect, keep waiting for SLC connected event
                            pendingDevice = null;
                        }
                    } else {
                        // Do nothing in normal case, keep waiting for SLC connected event
                        pendingDevice = null;
                    }
                    break;
                case HeadsetHalConstants.CONNECTION_STATE_SLC_CONNECTED:
                    if (mRetryConnect.containsKey(device)) {
                        Log.d(TAG, "Removing device " + device +
                                   " conn retry entry since we got SLC");
                         mRetryConnect.remove(device);
                    }
                    int previousConnectionState = BluetoothProfile.STATE_CONNECTING;
                    synchronized (HeadsetStateMachine.this) {
                        mCurrentDevice = device;
                        mConnectedDevicesList.add(device);
                        if (device.equals(mTargetDevice)) {
                            Log.d(TAG,
                                    "MultiPending: added " + device
                                            + " to mConnectedDevicesList, requested by us");
                            mTargetDevice = null;
                            if (mAudioState == BluetoothHeadset.STATE_AUDIO_CONNECTED)
                                transitionTo(mAudioOn);
                            else
                                transitionTo(mConnected);
                        } else {
                            Log.d(TAG,
                                    "MultiPending: added " + device
                                            + "to mConnectedDevicesList, unknown source");
                            previousConnectionState = BluetoothProfile.STATE_DISCONNECTED;
                        }
                    }
                    configAudioParameters(device);
                    processSlcConnected();
                    broadcastConnectionState(
                            device, BluetoothProfile.STATE_CONNECTED, previousConnectionState);
                    break;
                case HeadsetHalConstants.CONNECTION_STATE_CONNECTING:
                    if (mConnectedDevicesList.contains(device)) {
                        Log.e(TAG, "MultiPending: current device tries to connect back");
                    } else if (mTargetDevice != null && mTargetDevice.equals(device)) {
                        log("Stack and target device are connecting");
                    } else if (mIncomingDevice != null && mIncomingDevice.equals(device)) {
                        Log.e(TAG, "MultiPending: Another connecting event on the incoming device");
                    }
                    break;
                case HeadsetHalConstants.CONNECTION_STATE_DISCONNECTING:
                    if (mConnectedDevicesList.contains(device)) {
                        log("stack is disconnecting mCurrentDevice");
                    } else if (mTargetDevice != null && mTargetDevice.equals(device)) {
                        Log.e(TAG, "MultiPending: TargetDevice is getting disconnected");
                    } else if (mIncomingDevice != null && mIncomingDevice.equals(device)) {
                        Log.e(TAG, "MultiPending: IncomingDevice is getting disconnected");
                    } else {
                        Log.e(TAG, "MultiPending: Disconnecting unknow device: " + device);
                    }
                    break;
                default:
                    Log.e(TAG, "MultiPending: Incorrect state: " + state);
                    break;
            }
            if (pendingDevice != null && pendingDevice.equals(device)) {
                removeMessages(CONNECT_TIMEOUT);
                Log.d(TAG, "MultiPending: removed CONNECT_TIMEOUT for device=" + pendingDevice);
            }
        }

        private void processAudioEvent(int state, BluetoothDevice device) {
            if (!mConnectedDevicesList.contains(device)) {
                Log.e(TAG, "MultiPending: Audio changed on disconnected device: " + device);
                return;
            }

            switch (state) {
                case HeadsetHalConstants.AUDIO_STATE_CONNECTED:
                    if (!isScoAcceptable()) {
                        Log.e(TAG, "MultiPending: Audio Connected without any listener");
                        disconnectAudioNative(getByteAddress(device));
                        break;
                    }
                    mAudioState = BluetoothHeadset.STATE_AUDIO_CONNECTED;
                    setAudioParameters(device); /* Set proper Audio Parameters. */
                    mAudioManager.setParameters("BT_SCO=on");
                    mAudioManager.setBluetoothScoOn(true);
                    mActiveScoDevice = device;
                    broadcastAudioState(device, BluetoothHeadset.STATE_AUDIO_CONNECTED,
                            BluetoothHeadset.STATE_AUDIO_CONNECTING);
                    if (!mPhoneState.getIsCsCall()) {
                        log("Sco connected for call other than CS, check network type");
                        sendVoipConnectivityNetworktype(true);
                    } else {
                        log("Sco connected for CS call, do not check network type");
                    }
                    /* The state should be still in MultiHFPending state when
                       audio connected since other device is still connecting/
                       disconnecting */
                    break;
                case HeadsetHalConstants.AUDIO_STATE_CONNECTING:
                    mAudioState = BluetoothHeadset.STATE_AUDIO_CONNECTING;
                    broadcastAudioState(device, BluetoothHeadset.STATE_AUDIO_CONNECTING,
                            BluetoothHeadset.STATE_AUDIO_DISCONNECTED);
                    break;
                case HeadsetHalConstants.AUDIO_STATE_DISCONNECTED:
                    if (mAudioState != BluetoothHeadset.STATE_AUDIO_DISCONNECTED) {
                        mAudioState = BluetoothHeadset.STATE_AUDIO_DISCONNECTED;
                        if (device.equals(mActiveScoDevice)) {
                            mActiveScoDevice = null;
                        }
                        if (mAudioManager.isSpeakerphoneOn()) {
                            // User option might be speaker as sco disconnection
                            // is delayed setting back the speaker option.
                            mAudioManager.setParameters("BT_SCO=off");
                            mAudioManager.setBluetoothScoOn(false);
                            mAudioManager.setSpeakerphoneOn(true);
                        } else {
                            mAudioManager.setParameters("BT_SCO=off");
                            mAudioManager.setBluetoothScoOn(false);
                        }
                        if (mA2dpSuspend) {
                            if ((!isInCall()) && (mPhoneState.getNumber().isEmpty())) {
                                log("Audio is closed,Set A2dpSuspended=false");
                                mAudioManager.setParameters("A2dpSuspended=false");
                                mA2dpSuspend = false;
                            }
                        }
                        broadcastAudioState(device, BluetoothHeadset.STATE_AUDIO_DISCONNECTED,
                                BluetoothHeadset.STATE_AUDIO_CONNECTED);
                        if (!mPhoneState.getIsCsCall()) {
                            log("Sco disconnected for call other than CS, check network type");
                            sendVoipConnectivityNetworktype(false);
                            mPhoneState.setIsCsCall(true);
                        } else {
                            log("Sco disconnected for CS call, do not check network type");
                        }
                    }
                    /* The state should be still in MultiHFPending state when audio
                       disconnected since other device is still connecting/
                       disconnecting */
                    break;

                default:
                    Log.e(TAG,
                            "MultiPending: Audio State Device: " + device + " bad state: " + state);
                    break;
            }
        }

        private void processSlcConnected() {
            Log.d(TAG, "Enter MultiHFPending processSlcConnected()");
            if (mPhoneProxy != null) {
                // start phone state listener here, instead of on disconnected exit()
                // On BT off, exitting SM sends a SM exit() call which incorrectly forces
                // a listenForPhoneState(true).
                // Additionally, no indicator updates should be sent prior to SLC setup
                mPhoneState.listenForPhoneState(true);
                sendMessageDelayed(QUERY_PHONE_STATE_AT_SLC, QUERY_PHONE_STATE_CHANGED_DELAYED);
                mA2dpSuspend = false;/*Reset at SLC*/
                mPendingCiev = false;
                mPendingCallStates.clear();
                if ((isInCall()) && (getA2dpConnState() == BluetoothProfile.STATE_CONNECTED)) {
                    log("Headset connected while we are in some call state");
                    log("Make A2dpSuspended=true here");
                    mAudioManager.setParameters("A2dpSuspended=true");
                    mA2dpSuspend = true;
                }
            } else {
                Log.e(TAG, "Handsfree phone proxy null for query phone state");
            }
            Log.d(TAG, "Exit MultiHFPending processSlcConnected()");
        }

        private void processMultiHFDisconnect(BluetoothDevice device) {
            log("MultiHFPending state: processMultiHFDisconnect");

            if (mActiveScoDevice != null && mActiveScoDevice.equals(device)) {
                log("mActiveScoDevice is disconnected, setting it to null");
                mActiveScoDevice = null;
            }
            /* Assign the current activedevice again if the disconnected
               device equals to the current active device */
            if (mCurrentDevice != null && mCurrentDevice.equals(device)) {
                int deviceSize = mConnectedDevicesList.size();
                mCurrentDevice = mConnectedDevicesList.get(deviceSize - 1);
            }
            // The disconnected device is not current active device
            if (mAudioState == BluetoothHeadset.STATE_AUDIO_CONNECTED)
                transitionTo(mAudioOn);
            else transitionTo(mConnected);
            log("processMultiHFDisconnect , the latest mCurrentDevice is:"
                                            + mCurrentDevice);
            log("MultiHFPending state: processMultiHFDisconnect ," +
                         "fake broadcasting for mCurrentDevice");
            broadcastConnectionState(mCurrentDevice, BluetoothProfile.STATE_CONNECTED,
                    BluetoothProfile.STATE_DISCONNECTED);
        }

        private void processIntentScoVolume(Intent intent, BluetoothDevice device) {
            int volumeValue = intent.getIntExtra(AudioManager.EXTRA_VOLUME_STREAM_VALUE, 0);
            if (mPhoneState.getSpeakerVolume() != volumeValue) {
                mPhoneState.setSpeakerVolume(volumeValue);
            boolean scoVolume =
                    SystemProperties.getBoolean("bt.pts.certification", false);
                if (!scoVolume) {
                    setVolumeNative(HeadsetHalConstants.VOLUME_TYPE_SPK,
                                        volumeValue, getByteAddress(device));
                } else {
                    setVolumeNative(HeadsetHalConstants.VOLUME_TYPE_SPK,
                                        0, getByteAddress(device));
                }
            }
        }
    }

    private final ServiceConnection mConnection = new ServiceConnection() {
        public void onServiceConnected(ComponentName className, IBinder service) {
            log("Proxy object connected");
            mPhoneProxy = IBluetoothHeadsetPhone.Stub.asInterface(service);
        }

        public void onServiceDisconnected(ComponentName className) {
            log("Proxy object disconnected");
            mPhoneProxy = null;
        }
    };

    // HFP Connection state of the device could be changed by the state machine
    // in separate thread while this method is executing.
    int getConnectionState(BluetoothDevice device) {
        if (getCurrentState() == mDisconnected) {
            log("currentState is Disconnected");
            return BluetoothProfile.STATE_DISCONNECTED;
        }

        synchronized (this) {
            IState currentState = getCurrentState();
            log("currentState = " + currentState);
            if (currentState == mPending) {
                if ((mTargetDevice != null) && mTargetDevice.equals(device)) {
                    return BluetoothProfile.STATE_CONNECTING;
                }
                if (mConnectedDevicesList.contains(device)) {
                    return BluetoothProfile.STATE_DISCONNECTING;
                }
                if ((mIncomingDevice != null) && mIncomingDevice.equals(device)) {
                    return BluetoothProfile.STATE_CONNECTING; // incoming connection
                }
                return BluetoothProfile.STATE_DISCONNECTED;
            }

            if (currentState == mMultiHFPending) {
                if ((mTargetDevice != null) && mTargetDevice.equals(device)) {
                    return BluetoothProfile.STATE_CONNECTING;
                }
                if ((mIncomingDevice != null) && mIncomingDevice.equals(device)) {
                    return BluetoothProfile.STATE_CONNECTING; // incoming connection
                }
                if (mConnectedDevicesList.contains(device)) {
                    if ((mMultiDisconnectDevice != null)
                            && (!mMultiDisconnectDevice.equals(device))) {
                        // The device is still connected
                        return BluetoothProfile.STATE_CONNECTED;
                    }
                    return BluetoothProfile.STATE_DISCONNECTING;
                }
                return BluetoothProfile.STATE_DISCONNECTED;
            }

            if (currentState == mConnected || currentState == mAudioOn) {
                if (mConnectedDevicesList.contains(device)) {
                    return BluetoothProfile.STATE_CONNECTED;
                }
                return BluetoothProfile.STATE_DISCONNECTED;
            } else {
                Log.e(TAG, "Bad currentState: " + currentState);
                return BluetoothProfile.STATE_DISCONNECTED;
            }
        }
    }

    List<BluetoothDevice> getConnectedDevices() {
        List<BluetoothDevice> devices = new ArrayList<BluetoothDevice>();
        synchronized (this) {
            devices.addAll(mConnectedDevicesList);
        }
        return devices;
    }

    boolean isAudioOn() {
        return (getCurrentState() == mAudioOn);
    }

    boolean isAudioConnected(BluetoothDevice device) {
        synchronized (this) {
            /*  Additional check for audio state included for the case when PhoneApp queries
            Bluetooth Audio state, before we receive the close event from the stack for the
            sco disconnect issued in AudioOn state. This was causing a mismatch in the
            Incall screen UI. */

            if (mActiveScoDevice != null && mActiveScoDevice.equals(device)
<<<<<<< HEAD
                && mAudioState != BluetoothHeadset.STATE_AUDIO_DISCONNECTED)
            {
=======
                    && mAudioState != BluetoothHeadset.STATE_AUDIO_DISCONNECTED) {
>>>>>>> 49c5a7a3
                return true;
            }
        }
        return false;
    }

    public void setAudioRouteAllowed(boolean allowed) {
        mAudioRouteAllowed = allowed;
        setScoAllowedNative(allowed);
    }

    public boolean getAudioRouteAllowed() {
        return mAudioRouteAllowed;
    }

    public void setForceScoAudio(boolean forced) {
        mForceScoAudio = forced;
    }

    int getAudioState(BluetoothDevice device) {
        synchronized (this) {
            if (mConnectedDevicesList.size() == 0) {
                return BluetoothHeadset.STATE_AUDIO_DISCONNECTED;
            }
        }
        return mAudioState;
    }

    private void processVrEvent(int state, BluetoothDevice device) {
        if (device == null) {
            Log.w(TAG, "processVrEvent device is null");
            return;
        }
        Log.d(TAG, "processVrEvent: state=" + state + " mVoiceRecognitionStarted: "
                        + mVoiceRecognitionStarted + " mWaitingforVoiceRecognition: "
                        + mWaitingForVoiceRecognition + " isInCall: " + isInCall());
        if (state == HeadsetHalConstants.VR_STATE_STARTED) {
            if (!isVirtualCallInProgress() && !isInCall()) {
                IDeviceIdleController dic = IDeviceIdleController.Stub.asInterface(
                        ServiceManager.getService(Context.DEVICE_IDLE_CONTROLLER));
                if (dic != null) {
                    try {
                        dic.exitIdle("voice-command");
                    } catch (RemoteException e) {
                    }
                }
                try {
                    mService.startActivity(sVoiceCommandIntent);
                } catch (ActivityNotFoundException e) {
                    atResponseCodeNative(
                            HeadsetHalConstants.AT_RESPONSE_ERROR, 0, getByteAddress(device));
                    return;
                }
                expectVoiceRecognition(device);
            } else {
                // send error response if call is ongoing
                atResponseCodeNative(
                        HeadsetHalConstants.AT_RESPONSE_ERROR, 0, getByteAddress(device));
                return;
            }
        } else if (state == HeadsetHalConstants.VR_STATE_STOPPED) {
            if (mVoiceRecognitionStarted || mWaitingForVoiceRecognition) {
                atResponseCodeNative(HeadsetHalConstants.AT_RESPONSE_OK, 0, getByteAddress(device));
                mVoiceRecognitionStarted = false;
                mWaitingForVoiceRecognition = false;
                if (!isInCall() && (mActiveScoDevice != null)) {
                    disconnectAudioNative(getByteAddress(mActiveScoDevice));
                }
            } else {
                atResponseCodeNative(
                        HeadsetHalConstants.AT_RESPONSE_ERROR, 0, getByteAddress(device));
            }
        } else {
            Log.e(TAG, "Bad Voice Recognition state: " + state);
        }
    }

    private void processLocalVrEvent(int state) {
        BluetoothDevice device = null;
        if (state == HeadsetHalConstants.VR_STATE_STARTED) {
            boolean needAudio = true;
            if (mVoiceRecognitionStarted || isInCall()) {
                Log.e(TAG, "Voice recognition started when call is active. isInCall:" + isInCall()
                                + " mVoiceRecognitionStarted: " + mVoiceRecognitionStarted);
                return;
            }
            mVoiceRecognitionStarted = true;

            if (mWaitingForVoiceRecognition) {
                device = getDeviceForMessage(START_VR_TIMEOUT);
                if (device == null) return;

                Log.d(TAG, "Voice recognition started successfully");
                mWaitingForVoiceRecognition = false;
                atResponseCodeNative(HeadsetHalConstants.AT_RESPONSE_OK, 0, getByteAddress(device));
                removeMessages(START_VR_TIMEOUT);
            } else {
                Log.d(TAG, "Voice recognition started locally");
                needAudio = startVoiceRecognitionNative(getByteAddress(mCurrentDevice));
                if (mCurrentDevice != null) device = mCurrentDevice;
            }

            if (needAudio && !isAudioOn()) {
                Log.d(TAG, "Initiating audio connection for Voice Recognition");
                // At this stage, we need to be sure that AVDTP is not streaming. This is needed
                // to be compliant with the AV+HFP Whitepaper as we cannot have A2DP in
                // streaming state while a SCO connection is established.
                // This is needed for VoiceDial scenario alone and not for
                // incoming call/outgoing call scenarios as the phone enters MODE_RINGTONE
                // or MODE_IN_CALL which shall automatically suspend the AVDTP stream if needed.
                // Whereas for VoiceDial we want to activate the SCO connection but we are still
                // in MODE_NORMAL and hence the need to explicitly suspend the A2DP stream
                if (getA2dpConnState() == BluetoothProfile.STATE_CONNECTED) {
                    if (!mA2dpSuspend) {
                        Log.d(TAG, "Suspend A2DP streaming");
                        mA2dpSuspend = true;
                        mAudioManager.setParameters("A2dpSuspended=true");
                    }

                    if (getA2dpPlayState() == BluetoothA2dp.STATE_PLAYING) {
                        mPendingScoForVRDevice = device;
                        mPendingScoForVR = true;
                        if (mStartVoiceRecognitionWakeLock.isHeld()) {
                            mStartVoiceRecognitionWakeLock.release();
                        }
                        return;
                    }
                }

                if (device != null) {
                    connectAudioNative(getByteAddress(device));
                } else {
                    Log.e(TAG, "device not found for VR");
                }
            }

            if (mStartVoiceRecognitionWakeLock.isHeld()) {
                mStartVoiceRecognitionWakeLock.release();
            }
        } else {
            Log.d(TAG, "Voice Recognition stopped. mVoiceRecognitionStarted: "
                            + mVoiceRecognitionStarted + " mWaitingForVoiceRecognition: "
                            + mWaitingForVoiceRecognition);
            if (mVoiceRecognitionStarted || mWaitingForVoiceRecognition) {
                mVoiceRecognitionStarted = false;
                mWaitingForVoiceRecognition = false;

                if (mActiveScoDevice != null &&
                           stopVoiceRecognitionNative(getByteAddress(mActiveScoDevice))
                           && (!isInCall() || (mPhoneState.getCallState() ==
                           HeadsetHalConstants.CALL_STATE_INCOMING))) {
                    disconnectAudioNative(getByteAddress(mActiveScoDevice));
                }
            }
        }
    }

    private synchronized void expectVoiceRecognition(BluetoothDevice device) {
        mWaitingForVoiceRecognition = true;
        Message m = obtainMessage(START_VR_TIMEOUT);
        m.obj = getMatchingDevice(device);
        sendMessageDelayed(m, START_VR_TIMEOUT_VALUE);

        if (!mStartVoiceRecognitionWakeLock.isHeld()) {
            mStartVoiceRecognitionWakeLock.acquire(START_VR_TIMEOUT_VALUE);
        }
    }

    List<BluetoothDevice> getDevicesMatchingConnectionStates(int[] states) {
        List<BluetoothDevice> deviceList = new ArrayList<BluetoothDevice>();
        Set<BluetoothDevice> bondedDevices = mAdapter.getBondedDevices();
        int connectionState;
        synchronized (this) {
            for (BluetoothDevice device : bondedDevices) {
                ParcelUuid[] featureUuids = device.getUuids();
                if (!BluetoothUuid.containsAnyUuid(featureUuids, HEADSET_UUIDS)) {
                    continue;
                }
                connectionState = getConnectionState(device);
                for (int i = 0; i < states.length; i++) {
                    if (connectionState == states[i]) {
                        deviceList.add(device);
                    }
                }
            }
        }
        return deviceList;
    }

    private BluetoothDevice getDeviceForMessage(int what) {
        if (what == CONNECT_TIMEOUT) {
            log("getDeviceForMessage: returning mTargetDevice for what=" + what);
            return mTargetDevice;
        }
        if (mConnectedDevicesList.size() == 0) {
            log("getDeviceForMessage: No connected device. what=" + what);
            return null;
        }
        for (BluetoothDevice device : mConnectedDevicesList) {
            if (getHandler().hasMessages(what, device)) {
                log("getDeviceForMessage: returning " + device);
                return device;
            }
        }
        log("getDeviceForMessage: No matching device for " + what + ". Returning null");
        return null;
    }

    private BluetoothDevice getMatchingDevice(BluetoothDevice device) {
        for (BluetoothDevice matchingDevice : mConnectedDevicesList) {
            if (matchingDevice.equals(device)) {
                return matchingDevice;
            }
        }
        return null;
    }

    // This method does not check for error conditon (newState == prevState)
    private void broadcastConnectionState(BluetoothDevice device, int newState, int prevState) {
        log("Connection state " + device + ": " + prevState + "->" + newState);
        if (prevState == BluetoothProfile.STATE_CONNECTED) {
            // Headset is disconnecting, stop Virtual call if active.
            terminateScoUsingVirtualVoiceCall();
        }

        Intent intent = new Intent(BluetoothHeadset.ACTION_CONNECTION_STATE_CHANGED);
        intent.putExtra(BluetoothProfile.EXTRA_PREVIOUS_STATE, prevState);
        intent.putExtra(BluetoothProfile.EXTRA_STATE, newState);
        intent.putExtra(BluetoothDevice.EXTRA_DEVICE, device);
        intent.addFlags(Intent.FLAG_RECEIVER_INCLUDE_BACKGROUND);
        mService.sendBroadcastAsUser(intent, UserHandle.ALL,
                HeadsetService.BLUETOOTH_PERM);
    }

    private void broadcastAudioState(BluetoothDevice device, int newState, int prevState) {
        if (prevState == BluetoothHeadset.STATE_AUDIO_CONNECTED) {
            // When SCO gets disconnected during call transfer, Virtual call
            // needs to be cleaned up.So call terminateScoUsingVirtualVoiceCall.
            terminateScoUsingVirtualVoiceCall();
        }
        Intent intent = new Intent(BluetoothHeadset.ACTION_AUDIO_STATE_CHANGED);
        intent.putExtra(BluetoothProfile.EXTRA_PREVIOUS_STATE, prevState);
        intent.putExtra(BluetoothProfile.EXTRA_STATE, newState);
        intent.putExtra(BluetoothDevice.EXTRA_DEVICE, device);
        mService.sendBroadcastAsUser(intent, UserHandle.ALL, HeadsetService.BLUETOOTH_PERM);
        log("Audio state " + device + ": " + prevState + "->" + newState);
    }

    /*
     * Put the AT command, company ID, arguments, and device in an Intent and broadcast it.
     */
    private void broadcastVendorSpecificEventIntent(String command, int companyId, int commandType,
            Object[] arguments, BluetoothDevice device) {
        log("broadcastVendorSpecificEventIntent(" + command + ")");
        Intent intent = new Intent(BluetoothHeadset.ACTION_VENDOR_SPECIFIC_HEADSET_EVENT);
        intent.putExtra(BluetoothHeadset.EXTRA_VENDOR_SPECIFIC_HEADSET_EVENT_CMD, command);
        intent.putExtra(BluetoothHeadset.EXTRA_VENDOR_SPECIFIC_HEADSET_EVENT_CMD_TYPE, commandType);
        // assert: all elements of args are Serializable
        intent.putExtra(BluetoothHeadset.EXTRA_VENDOR_SPECIFIC_HEADSET_EVENT_ARGS, arguments);
        intent.putExtra(BluetoothDevice.EXTRA_DEVICE, device);

        intent.addCategory(BluetoothHeadset.VENDOR_SPECIFIC_HEADSET_EVENT_COMPANY_ID_CATEGORY + "."
                + Integer.toString(companyId));

        mService.sendBroadcastAsUser(intent, UserHandle.ALL, HeadsetService.BLUETOOTH_PERM);
    }

    private void configAudioParameters(BluetoothDevice device) {
        // Reset NREC on connect event. Headset will override later
        HashMap<String, Integer> AudioParamConfig = new HashMap<String, Integer>();
        AudioParamConfig.put("NREC", 1);
        AudioParamConfig.put("codec", NBS_CODEC);
        mHeadsetAudioParam.put(device, AudioParamConfig);
        mAudioManager.setParameters(
                HEADSET_NAME + "=" + getCurrentDeviceName(device) + ";" + HEADSET_NREC + "=on");
        Log.d(TAG, "configAudioParameters for device:" + device + " are: nrec = "
                        + AudioParamConfig.get("NREC"));
    }

    private void setAudioParameters(BluetoothDevice device) {
        // 1. update nrec value
        // 2. update headset name
        int mNrec = 0;
        int mCodec = 0;
        HashMap<String, Integer> AudioParam = mHeadsetAudioParam.get(device);
        if (AudioParam != null && !AudioParam.isEmpty()) {
            if (AudioParam.containsKey("codec"))
                mCodec =  AudioParam.get("codec");
            if (AudioParam.containsKey("NREC"))
                mNrec = AudioParam.get("NREC");
        } else {
            Log.e(TAG, "setAudioParameters: AudioParam not found");
        }

        if (mCodec != WBS_CODEC) {
            Log.d(TAG, "Use NBS PCM samples:" + device);
            mAudioManager.setParameters(HEADSET_WBS + "=off");
        } else {
            Log.d(TAG, "Use WBS PCM samples:" + device);
            mAudioManager.setParameters(HEADSET_WBS + "=on");
        }
        if (mNrec == 1) {
            log("Set NREC: 1 for device:" + device);
            mAudioManager.setParameters(HEADSET_NREC + "=on");
        } else {
            log("Set NREC: 0 for device:" + device);
            mAudioManager.setParameters(HEADSET_NREC + "=off");
        }
        mAudioManager.setParameters(HEADSET_NAME + "=" + getCurrentDeviceName(device));
    }

    private String parseUnknownAt(String atString) {
        StringBuilder atCommand = new StringBuilder(atString.length());
        String result = null;

        for (int i = 0; i < atString.length(); i++) {
            char c = atString.charAt(i);
            if (c == '"') {
                int j = atString.indexOf('"', i + 1); // search for closing "
                if (j == -1) { // unmatched ", insert one.
                    atCommand.append(atString.substring(i, atString.length()));
                    atCommand.append('"');
                    break;
                }
                atCommand.append(atString.substring(i, j + 1));
                i = j;
            } else if (c != ' ') {
                atCommand.append(Character.toUpperCase(c));
            }
        }
        result = atCommand.toString();
        return result;
    }

    private int getAtCommandType(String atCommand) {
        int commandType = mPhonebook.TYPE_UNKNOWN;
        String atString = null;
        atCommand = atCommand.trim();
        if (atCommand.length() > 5) {
            atString = atCommand.substring(5);
            if (atString.startsWith("?")) // Read
                commandType = mPhonebook.TYPE_READ;
            else if (atString.startsWith("=?")) // Test
                commandType = mPhonebook.TYPE_TEST;
            else if (atString.startsWith("=")) // Set
                commandType = mPhonebook.TYPE_SET;
            else
                commandType = mPhonebook.TYPE_UNKNOWN;
        }
        return commandType;
    }

    /* Method to check if Virtual Call in Progress */
    private boolean isVirtualCallInProgress() {
        return mVirtualCallStarted;
    }

    void setVirtualCallInProgress(boolean state) {
        mVirtualCallStarted = state;
    }

    /* NOTE: Currently the VirtualCall API does not support handling of
    call transfers. If it is initiated from the handsfree device,
    HeadsetStateMachine will end the virtual call by calling
    terminateScoUsingVirtualVoiceCall() in broadcastAudioState() */
    synchronized boolean initiateScoUsingVirtualVoiceCall() {
        log("initiateScoUsingVirtualVoiceCall: Received");
        // 1. Check if the SCO state is idle
        if (isInCall() || mVoiceRecognitionStarted) {
            Log.e(TAG, "initiateScoUsingVirtualVoiceCall: Call in progress.");
            return false;
        }
        setVirtualCallInProgress(true);

        // 2. Update the connectivity network type to controller for CxM optimisation.
        sendVoipConnectivityNetworktype(true);

        if (getA2dpConnState() == BluetoothProfile.STATE_CONNECTED) {
            mAudioManager.setParameters("A2dpSuspended=true");
            mA2dpSuspend = true;
            if (getA2dpPlayState() == BluetoothA2dp.STATE_PLAYING) {
                log("suspending A2DP stream for SCO");
                mPendingCiev = true;
                //This is VOIP call, dont need to remember the states
                return true;
            }
        }

        // 2. Send virtual phone state changed to initialize SCO
        processCallState(
                new HeadsetCallState(0, 0, HeadsetHalConstants.CALL_STATE_DIALING, "", 0), true);
        processCallState(
                new HeadsetCallState(0, 0, HeadsetHalConstants.CALL_STATE_ALERTING, "", 0), true);
        processCallState(
                new HeadsetCallState(1, 0, HeadsetHalConstants.CALL_STATE_IDLE, "", 0), true);
        // Done
        log("initiateScoUsingVirtualVoiceCall: Done");
        return true;
    }

    synchronized boolean terminateScoUsingVirtualVoiceCall() {
        log("terminateScoUsingVirtualVoiceCall: Received");

        if (!isVirtualCallInProgress()) {
            Log.w(TAG, "terminateScoUsingVirtualVoiceCall: No present call to terminate");
            return false;
        }

        // 2. Send virtual phone state changed to close SCO
        processCallState(
                new HeadsetCallState(0, 0, HeadsetHalConstants.CALL_STATE_IDLE, "", 0), true);
        setVirtualCallInProgress(false);
        sendVoipConnectivityNetworktype(false);

        // Done
        log("terminateScoUsingVirtualVoiceCall: Done");
        return true;
    }

    private int getA2dpConnState() {
        /* we are interested only in CONNECTED and DISCONNECTED states.
         * Return CONNECTED only if any device is in CONNECTED state else return DISCONNECTED
         */
        for(Integer value : mA2dpConnState.values()) {
           if (value == BluetoothProfile.STATE_CONNECTED)
              return BluetoothProfile.STATE_CONNECTED;
        }
        return BluetoothProfile.STATE_DISCONNECTED;
    }

    private int getA2dpPlayState() {
        /* return PLAYING if a2dp is playing on any device */
        for(Integer value : mA2dpPlayState.values()) {
           if (value == BluetoothA2dp.STATE_PLAYING)
              return BluetoothA2dp.STATE_PLAYING;
        }
        return BluetoothA2dp.STATE_NOT_PLAYING;
    }

    /* Check for a2dp state change.mA2dpSuspend is set if we had suspended stream and process only in
       that condition A2dp state could be in playing soon after connection if Headset got
       connected while in call and music was played before that (Special case
       to handle RINGER VOLUME zero + music + call) */
    private void processIntentA2dpStateChanged(Intent intent) {

        int state = intent.getIntExtra(BluetoothProfile.EXTRA_STATE,
                           BluetoothProfile.STATE_DISCONNECTED);
        int oldState = intent.getIntExtra(BluetoothProfile.
                       EXTRA_PREVIOUS_STATE,BluetoothProfile.STATE_DISCONNECTED);

        BluetoothDevice device = intent.getParcelableExtra(BluetoothDevice.EXTRA_DEVICE);

        Log.d(TAG, "Device " + device + " A2dp State Changed: Current State: " + state +
                  " Prev State: " + oldState + " A2pSuspend: " + mA2dpSuspend);

        if (state == BluetoothProfile.STATE_DISCONNECTED) {
            // remove will remove if the device is present. No need to check for presence of entry
            Log.d(TAG, "A2DP connection for device " + device + " is disconnected. Removing it");
            mA2dpConnState.remove(device);
            mA2dpPlayState.remove(device);
        }
        else
            mA2dpConnState.put(device, state);
        Log.d(TAG, "Exit processIntentA2dpStateChanged()");
    }

    private void processIntentUpdateCallType(Intent intent) {
        Log.d(TAG, "Enter processIntentUpdateCallType()");
        /* TODO: Enable this after frameworks, libhardware gerrits got merged
        mIsCsCall = intent.getBooleanExtra(TelecomManager.EXTRA_CALL_TYPE_CS, true);
        */
        Log.d(TAG, "processIntentUpdateCallType " + mIsCsCall);
        mPhoneState.setIsCsCall(mIsCsCall);
        if (mActiveScoDevice != null) {
            if (!mPhoneState.getIsCsCall()) {
                log("processIntentUpdateCallType, Non CS call, check for network type");
                sendVoipConnectivityNetworktype(true);
            } else {
                log("processIntentUpdateCallType, CS call, do not check for network type");
            }
        } else {
            log("processIntentUpdateCallType: Sco not yet connected");
        }
        Log.d(TAG, "Exit processIntentUpdateCallType()");
    }

    private void processIntentA2dpPlayStateChanged(Intent intent) {

        int currState = intent.getIntExtra(BluetoothProfile.EXTRA_STATE,
                                   BluetoothA2dp.STATE_NOT_PLAYING);
        int prevState = intent.getIntExtra(
                                   BluetoothProfile.EXTRA_PREVIOUS_STATE,
                                   BluetoothA2dp.STATE_NOT_PLAYING);

        BluetoothDevice device = intent.getParcelableExtra(BluetoothDevice.EXTRA_DEVICE);

        Log.d(TAG, "Device " + device + " A2dp Play State Changed: Current State: " + currState +
                  " Prev State: " + prevState + " A2pSuspend: " + mA2dpSuspend);

        if (!mA2dpConnState.containsKey(device)) {
            Log.w(TAG, "Device " + device + " is not added in the mA2dpConnState map, adding now");
            mA2dpConnState.put(device, BluetoothProfile.STATE_CONNECTED);
        }

        if (prevState == BluetoothA2dp.STATE_PLAYING) {
            if (mA2dpSuspend && mPendingCiev) {
                if (isVirtualCallInProgress()) {
                    //Send virtual phone state changed to initialize SCO
                    processCallState(new HeadsetCallState(0, 0,
                          HeadsetHalConstants.CALL_STATE_DIALING, "", 0),
                          true);
                    processCallState(new HeadsetCallState(0, 0,
                          HeadsetHalConstants.CALL_STATE_ALERTING, "", 0),
                          true);
                    processCallState(new HeadsetCallState(1, 0,
                          HeadsetHalConstants.CALL_STATE_IDLE, "", 0),
                          true);
                } else {
                    //send incomming phone status to remote device
                    log("A2dp is suspended, updating phone status if any");
                    Iterator<HeadsetCallState> it = mPendingCallStates.iterator();
                    if (it != null) {
                        while (it.hasNext()) {
                            HeadsetCallState callState = it.next();
                            Log.d(TAG, "mIsCallIndDelay: " + mIsCallIndDelay);
                            phoneStateChangeNative( callState.mNumActive,
                                            callState.mNumHeld,callState.mCallState,
                                            callState.mNumber,callState.mType);
                            it.remove();
                        }
                    } else {
                        Log.d(TAG, "There are no pending call state changes");
                    }
                }
                mPendingCiev = false;
            }
            else if (mA2dpSuspend && mPendingScoForVR) {
                 if (mPendingScoForVRDevice != null)
                     connectAudioNative(getByteAddress(mPendingScoForVRDevice));

                 mPendingScoForVRDevice = null;
                 mPendingScoForVR = false;
            }
        }
        else if (prevState == BluetoothA2dp.STATE_NOT_PLAYING) {
            Log.d(TAG, "A2dp Started " + currState);
            if ((isInCall() || isVirtualCallInProgress()) && isConnected()) {
                if(mA2dpSuspend)
                    Log.e(TAG,"A2dp started while in call, ERROR");
                else {
                    log("Suspend A2dp");
                    mA2dpSuspend = true;
                    mAudioManager.setParameters("A2dpSuspended=true");
                }
            }
        }
        mA2dpPlayState.put(device, currState);
        Log.d(TAG, "Exit processIntentA2dpPlayStateChanged()");
    }

    private void processAnswerCall(BluetoothDevice device) {
        if (device == null) {
            Log.w(TAG, "processAnswerCall device is null");
            return;
        }

        if (mPhoneProxy != null) {
            try {
                mPhoneProxy.answerCall();
            } catch (RemoteException e) {
                Log.e(TAG, Log.getStackTraceString(new Throwable()));
            }
        } else {
            Log.e(TAG, "Handsfree phone proxy null for answering call");
        }
    }

    private void processHangupCall(BluetoothDevice device) {
        if (device == null) {
            Log.w(TAG, "processHangupCall device is null");
            return;
        }
        // Close the virtual call if active. Virtual call should be
        // terminated for CHUP callback event
        if (isVirtualCallInProgress()) {
            terminateScoUsingVirtualVoiceCall();
        } else {
            if (mPhoneProxy != null) {
                try {
                    mPhoneProxy.hangupCall();
                } catch (RemoteException e) {
                    Log.e(TAG, Log.getStackTraceString(new Throwable()));
                }
            } else {
                Log.e(TAG, "Handsfree phone proxy null for hanging up call");
            }
        }
    }

    private void processDialCall(String number, BluetoothDevice device) {
        if (device == null) {
            Log.w(TAG, "processDialCall device is null");
            return;
        }

        String dialNumber;
        if (mDialingOut) {
            log("processDialCall, already dialling");
            atResponseCodeNative(HeadsetHalConstants.AT_RESPONSE_ERROR, 0, getByteAddress(device));
            return;
        }
        if ((number == null) || (number.length() == 0)) {
            dialNumber = mPhonebook.getLastDialledNumber();
            if (dialNumber == null) {
                log("processDialCall, last dial number null");
                atResponseCodeNative(
                        HeadsetHalConstants.AT_RESPONSE_ERROR, 0, getByteAddress(device));
                return;
            }
        } else if (number.charAt(0) == '>') {
            // Yuck - memory dialling requested.
            // Just dial last number for now
            if (number.startsWith(">9999")) { // for PTS test
                atResponseCodeNative(
                        HeadsetHalConstants.AT_RESPONSE_ERROR, 0, getByteAddress(device));
                return;
            }
            log("processDialCall, memory dial do last dial for now");
            dialNumber = mPhonebook.getLastDialledNumber();
            if (dialNumber == null) {
                log("processDialCall, last dial number null");
                atResponseCodeNative(
                        HeadsetHalConstants.AT_RESPONSE_ERROR, 0, getByteAddress(device));
                return;
            }
        } else {
            // Remove trailing ';'
            if (number.charAt(number.length() - 1) == ';') {
                number = number.substring(0, number.length() - 1);
            }

            dialNumber = PhoneNumberUtils.convertPreDial(number);
        }
        // Check for virtual call to terminate before sending Call Intent
        terminateScoUsingVirtualVoiceCall();

        Intent intent = new Intent(
                Intent.ACTION_CALL_PRIVILEGED, Uri.fromParts(SCHEME_TEL, dialNumber, null));
        intent.setFlags(Intent.FLAG_ACTIVITY_NEW_TASK);
        mService.startActivity(intent);
        // TODO(BT) continue send OK reults code after call starts
        //          hold wait lock, start a timer, set wait call flag
        //          Get call started indication from bluetooth phone
        mDialingOut = true;
        Message m = obtainMessage(DIALING_OUT_TIMEOUT);
        m.obj = getMatchingDevice(device);
        sendMessageDelayed(m, DIALING_OUT_TIMEOUT_VALUE);
    }

    private void processVolumeEvent(int volumeType, int volume, BluetoothDevice device) {
        if (device != null && !device.equals(mActiveScoDevice) && mPhoneState.isInCall()) {
            Log.w(TAG, "ignore processVolumeEvent");
            return;
        }

        if (volumeType == HeadsetHalConstants.VOLUME_TYPE_SPK) {
            mPhoneState.setSpeakerVolume(volume);
            int flag = (getCurrentState() == mAudioOn) ? AudioManager.FLAG_SHOW_UI : 0;
            mAudioManager.setStreamVolume(AudioManager.STREAM_BLUETOOTH_SCO, volume, flag);
        } else if (volumeType == HeadsetHalConstants.VOLUME_TYPE_MIC) {
            mPhoneState.setMicVolume(volume);
        } else {
            Log.e(TAG, "Bad voluem type: " + volumeType);
        }
    }

    private void processSendDtmf(int dtmf, BluetoothDevice device) {
        if (device == null) {
            Log.w(TAG, "processSendDtmf device is null");
            return;
        }

        if (mPhoneProxy != null) {
            try {
                mPhoneProxy.sendDtmf(dtmf);
            } catch (RemoteException e) {
                Log.e(TAG, Log.getStackTraceString(new Throwable()));
            }
        } else {
            Log.e(TAG, "Handsfree phone proxy null for sending DTMF");
        }
    }

    private void processCallState(HeadsetCallState callState) {
        processCallState(callState, false);
    }

    private void processCallState(HeadsetCallState callState, boolean isVirtualCall) {
        Log.d(TAG, "Enter processCallState()");

        /* If active call is ended, no held call is present, disconnect SCO
         * and fake the MT Call indicators. */
        boolean isPts =
                SystemProperties.getBoolean("bt.pts.certification", false);
        if (!isPts) {
            Log.d(TAG, "mIsBlacklistedDevice:" + mIsBlacklistedDevice);
            if (mIsBlacklistedDevice &&
                mPhoneState.getNumActiveCall() == 1 &&
                callState.mNumActive == 0 &&
                callState.mNumHeld == 0 &&
                callState.mCallState == HeadsetHalConstants.CALL_STATE_INCOMING) {

                Log.d(TAG, "Disconnect SCO since active call is ended," +
                                    "only waiting call is there");
                Message m = obtainMessage(DISCONNECT_AUDIO);
                m.obj = mCurrentDevice;
                sendMessage(m);

                Log.d(TAG, "Send Idle call indicators once Active call disconnected.");
                mPhoneState.setCallState(HeadsetHalConstants.CALL_STATE_IDLE);
                phoneStateChangeNative(callState.mNumActive, callState.mNumHeld,
                      HeadsetHalConstants.CALL_STATE_IDLE, callState.mNumber, callState.mType);
                mIsCallIndDelay = true;
            }
        }

        mPhoneState.setNumActiveCall(callState.mNumActive);
        mPhoneState.setNumHeldCall(callState.mNumHeld);
        mPhoneState.setCallState(callState.mCallState);
        mPhoneState.setNumber(callState.mNumber);
        mPhoneState.setType(callState.mType);
        if (mDialingOut && callState.mCallState ==
                HeadsetHalConstants.CALL_STATE_DIALING) {
                BluetoothDevice device = getDeviceForMessage(DIALING_OUT_TIMEOUT);
                removeMessages(DIALING_OUT_TIMEOUT);
                Log.d(TAG, "mDialingOut is " + mDialingOut + ", device " + device);
                mDialingOut = false;
                if (device == null) {
                    return;
                }
                atResponseCodeNative(HeadsetHalConstants.AT_RESPONSE_OK,
                                                       0, getByteAddress(device));
        }

        /* Set ActiveScoDevice to null when call ends */
        if ((mActiveScoDevice != null) && !isInCall()
                && callState.mCallState == HeadsetHalConstants.CALL_STATE_IDLE)
            mActiveScoDevice = null;

        log("mNumActive: " + callState.mNumActive + " mNumHeld: " + callState.mNumHeld
                + " mCallState: " + callState.mCallState);
        log("mNumber: " + callState.mNumber + " mType: " + callState.mType);
        if(!isVirtualCall) {
            /* Specific handling when HS connects while in Voip call */
            if (isVirtualCallInProgress() && !isInCall() &&
                callState.mCallState == HeadsetHalConstants.CALL_STATE_IDLE) {
                Log.d(TAG, "update btif for Virtual Call active");
                callState.mNumActive = 1;
                mPhoneState.setNumActiveCall(callState.mNumActive);
            } else {
                /* Not a Virtual call request. End the virtual call, if running,
                before sending phoneStateChangeNative to BTIF */
                terminateScoUsingVirtualVoiceCall();


               /* Specific handling for case of starting MO/MT call while VOIP
               is ongoing, terminateScoUsingVirtualVoiceCall() resets callState
               from INCOMING/DIALING to IDLE. Some HS send AT+CIND? to read call
               indicators and get wrong value of callsetup. This case is hit only
               when SCO for VOIP call is not terminated via SDK API call. */
               if (mPhoneState.getCallState() != callState.mCallState) {
                   mPhoneState.setCallState(callState.mCallState);
               }
            }
        }
        processA2dpState(callState);
    }

    /* This function makes sure that we send a2dp suspend before updating on Incomming call status.
       There may problem with some headsets if send ring and a2dp is not suspended,
       so here we suspend stream if active before updating remote.We resume streaming once
       callstate is idle and there are no active or held calls. */

    private void processA2dpState(HeadsetCallState callState) {
        Log.d(TAG, "Enter processA2dpState()");
        log("mA2dpPlayState " + getA2dpPlayState() + " mA2dpSuspend  " + mA2dpSuspend );
        if ((isInCall()) && (isConnected()) &&
            (getA2dpConnState() == BluetoothProfile.STATE_CONNECTED)) {
            if (!mA2dpSuspend) {
                Log.d(TAG, "Suspend A2DP streaming");
                mAudioManager.setParameters("A2dpSuspended=true");
                mA2dpSuspend = true;
            }
            // Cache the call states for CS calls only
            if (getA2dpPlayState() == BluetoothA2dp.STATE_PLAYING && !isVirtualCallInProgress()) {
                Log.d(TAG, "Cache the call state for future");
                mPendingCiev = true;
                mPendingCallStates.add(callState);
                return ;
            }
        }
        if (getCurrentState() != mDisconnected) {
            log("No A2dp playing to suspend");
            Log.d(TAG, "mIsCallIndDelay: " + mIsCallIndDelay);
            if (mIsCallIndDelay) {
                mIsCallIndDelay = false;
                sendMessageDelayed(SEND_INCOMING_CALL_IND, INCOMING_CALL_IND_DELAY);
            } else {
                phoneStateChangeNative(callState.mNumActive, callState.mNumHeld,
                  callState.mCallState, callState.mNumber, callState.mType);
            }
        }
        if (mA2dpSuspend && (!isAudioOn())) {
            if ((!isInCall()) && (callState.mNumber.isEmpty())) {
                log("Set A2dpSuspended=false to reset the a2dp state to standby");
                mAudioManager.setParameters("A2dpSuspended=false");
                mA2dpSuspend = false;
            }
        }
    }

    // 1 enable noice reduction
    // 0 disable noice reduction
    private void processNoiceReductionEvent(int enable, BluetoothDevice device) {
        HashMap<String, Integer> AudioParamNrec = mHeadsetAudioParam.get(device);
        if (AudioParamNrec != null && !AudioParamNrec.isEmpty()) {
            if (enable == 1)
                AudioParamNrec.put("NREC", 1);
            else
                AudioParamNrec.put("NREC", 0);
            log("NREC value for device :" + device + " is: " + AudioParamNrec.get("NREC"));
        } else {
            Log.e(TAG, "processNoiceReductionEvent: AudioParamNrec is null ");
        }

        if (mActiveScoDevice != null && mActiveScoDevice.equals(device)
                && mAudioState == BluetoothHeadset.STATE_AUDIO_CONNECTED) {
            setAudioParameters(device);
        }
    }

    // 2 - WBS on
    // 1 - NBS on
    private void processWBSEvent(int enable, BluetoothDevice device) {
        HashMap<String, Integer> AudioParamCodec = mHeadsetAudioParam.get(device);
        if (AudioParamCodec != null && !AudioParamCodec.isEmpty()) {
            AudioParamCodec.put("codec", enable);
        } else {
            Log.e(TAG,"processWBSEvent: AudioParamNrec is null ");
        }

        if (enable == 2) {
            Log.d(TAG,
                    "AudioManager.setParameters: bt_wbs=on, device=" + device.getName() + "["
                            + device.getAddress() + "]");
            mAudioManager.setParameters(HEADSET_WBS + "=on");
        } else {
            Log.d(TAG,
                    "AudioManager.setParameters: bt_wbs=off, enable=" + enable
                            + ", device=" + device.getName() + "[" + device.getAddress() + "]");
            mAudioManager.setParameters(HEADSET_WBS + "=off");
        }
    }

    private void processAtChld(int chld, BluetoothDevice device) {
        if (device == null) {
            Log.w(TAG, "processAtChld device is null");
            return;
        }

        if (mPhoneProxy != null) {
            try {
                if (mPhoneProxy.processChld(chld)) {
                    atResponseCodeNative(
                            HeadsetHalConstants.AT_RESPONSE_OK, 0, getByteAddress(device));
                } else {
                    atResponseCodeNative(
                            HeadsetHalConstants.AT_RESPONSE_ERROR, 0, getByteAddress(device));
                }
            } catch (RemoteException e) {
                Log.e(TAG, Log.getStackTraceString(new Throwable()));
                atResponseCodeNative(
                        HeadsetHalConstants.AT_RESPONSE_ERROR, 0, getByteAddress(device));
            }
        } else {
            Log.e(TAG, "Handsfree phone proxy null for At+Chld");
            atResponseCodeNative(HeadsetHalConstants.AT_RESPONSE_ERROR, 0, getByteAddress(device));
        }
    }

    private void processSubscriberNumberRequest(BluetoothDevice device) {
        if (device == null) {
            Log.w(TAG, "processSubscriberNumberRequest device is null");
            return;
        }

        if (mPhoneProxy != null) {
            try {
                String number = mPhoneProxy.getSubscriberNumber();
                if (number != null) {
                    atResponseStringNative("+CNUM: ,\"" + number + "\","
                                    + PhoneNumberUtils.toaFromString(number) + ",,4",
                            getByteAddress(device));
                    atResponseCodeNative(
                            HeadsetHalConstants.AT_RESPONSE_OK, 0, getByteAddress(device));
                } else {
                    Log.e(TAG, "getSubscriberNumber returns null");
                    atResponseCodeNative(
                            HeadsetHalConstants.AT_RESPONSE_ERROR, 0, getByteAddress(device));
                }
            } catch (RemoteException e) {
                Log.e(TAG, Log.getStackTraceString(new Throwable()));
                atResponseCodeNative(
                        HeadsetHalConstants.AT_RESPONSE_ERROR, 0, getByteAddress(device));
            }
        } else {
            Log.e(TAG, "Handsfree phone proxy null for At+CNUM");
        }
    }

    private void processAtCind(BluetoothDevice device) {
        int call, call_setup;

        if (device == null) {
            Log.w(TAG, "processAtCind device is null");
            return;
        }

        /* Handsfree carkits expect that +CIND is properly responded to
         Hence we ensure that a proper response is sent
         for the virtual call too.*/
        if (isVirtualCallInProgress()) {
            call = 1;
            call_setup = 0;
        } else {
            // regular phone call
            call = mPhoneState.getNumActiveCall();
            call_setup = mPhoneState.getNumHeldCall();
        }

        cindResponseNative(mPhoneState.getService(), call, call_setup, mPhoneState.getCallState(),
                mPhoneState.getSignal(), mPhoneState.getRoam(), mPhoneState.getBatteryCharge(),
                getByteAddress(device));
    }

    private void processAtCops(BluetoothDevice device) {
        if (device == null) {
            Log.w(TAG, "processAtCops device is null");
            return;
        }

        if (mPhoneProxy != null) {
            try {
                String operatorName = mPhoneProxy.getNetworkOperator();
                if (operatorName == null || operatorName.equals("")) {
                    operatorName = "No operator";
                }
                copsResponseNative(operatorName, getByteAddress(device));
            } catch (RemoteException e) {
                Log.e(TAG, Log.getStackTraceString(new Throwable()));
                copsResponseNative("", getByteAddress(device));
            }
        } else {
            Log.e(TAG, "Handsfree phone proxy null for At+COPS");
            copsResponseNative("", getByteAddress(device));
        }
    }

    private void processAtClcc(BluetoothDevice device) {
        if (device == null) {
            Log.w(TAG, "processAtClcc device is null");
            return;
        }

        if (mPhoneProxy != null) {
            try {
                if (isVirtualCallInProgress()) {
                    String phoneNumber = "";
                    int type = PhoneNumberUtils.TOA_Unknown;
                    try {
                        phoneNumber = mPhoneProxy.getSubscriberNumber();
                        type = PhoneNumberUtils.toaFromString(phoneNumber);
                    } catch (RemoteException ee) {
                        Log.e(TAG, "Unable to retrieve phone number"
                                        + "using IBluetoothHeadsetPhone proxy");
                        phoneNumber = "";
                    }
                    clccResponseNative(
                            1, 0, 0, 0, false, phoneNumber, type, getByteAddress(device));
                    clccResponseNative(0, 0, 0, 0, false, "", 0, getByteAddress(device));
                } else if (!mPhoneProxy.listCurrentCalls()) {
                    clccResponseNative(0, 0, 0, 0, false, "", 0, getByteAddress(device));
                } else {
                    Log.d(TAG, "Starting CLCC response timeout for device: " + device);
                    Message m = obtainMessage(CLCC_RSP_TIMEOUT);
                    m.obj = getMatchingDevice(device);
                    sendMessageDelayed(m, CLCC_RSP_TIMEOUT_VALUE);
                }
            } catch (RemoteException e) {
                Log.e(TAG, Log.getStackTraceString(new Throwable()));
                clccResponseNative(0, 0, 0, 0, false, "", 0, getByteAddress(device));
            }
        } else {
            Log.e(TAG, "Handsfree phone proxy null for At+CLCC");
            clccResponseNative(0, 0, 0, 0, false, "", 0, getByteAddress(device));
        }
    }

    private void processAtCscs(String atString, int type, BluetoothDevice device) {
        log("processAtCscs - atString = " + atString);
        if (mPhonebook != null) {
            mPhonebook.handleCscsCommand(atString, type, device);
        } else {
            Log.e(TAG, "Phonebook handle null for At+CSCS");
            atResponseCodeNative(HeadsetHalConstants.AT_RESPONSE_ERROR, 0, getByteAddress(device));
        }
    }

    private void processAtCpbs(String atString, int type, BluetoothDevice device) {
        log("processAtCpbs - atString = " + atString);
        if (mPhonebook != null) {
            mPhonebook.handleCpbsCommand(atString, type, device);
        } else {
            Log.e(TAG, "Phonebook handle null for At+CPBS");
            atResponseCodeNative(HeadsetHalConstants.AT_RESPONSE_ERROR, 0, getByteAddress(device));
        }
    }

    private void processAtCpbr(String atString, int type, BluetoothDevice device) {
        log("processAtCpbr - atString = " + atString);
        if (mPhonebook != null) {
            mPhonebook.handleCpbrCommand(atString, type, device);
        } else {
            Log.e(TAG, "Phonebook handle null for At+CPBR");
            atResponseCodeNative(HeadsetHalConstants.AT_RESPONSE_ERROR, 0, getByteAddress(device));
        }
    }

    private void queryPhoneState() {
        if (mPhoneProxy != null) {
            try {
                mPhoneProxy.queryPhoneState();
            } catch (RemoteException e) {
                Log.e(TAG, Log.getStackTraceString(new Throwable()));
            }
        } else {
            Log.e(TAG, "Handsfree phone proxy null for query phone state");
        }
    }

    /**
     * Find a character ch, ignoring quoted sections.
     * Return input.length() if not found.
     */
    static private int findChar(char ch, String input, int fromIndex) {
        for (int i = fromIndex; i < input.length(); i++) {
            char c = input.charAt(i);
            if (c == '"') {
                i = input.indexOf('"', i + 1);
                if (i == -1) {
                    return input.length();
                }
            } else if (c == ch) {
                return i;
            }
        }
        return input.length();
    }

    /**
     * Break an argument string into individual arguments (comma delimited).
     * Integer arguments are turned into Integer objects. Otherwise a String
     * object is used.
     */
    static private Object[] generateArgs(String input) {
        int i = 0;
        int j;
        ArrayList<Object> out = new ArrayList<Object>();
        while (i <= input.length()) {
            j = findChar(',', input, i);

            String arg = input.substring(i, j);
            try {
                out.add(new Integer(arg));
            } catch (NumberFormatException e) {
                out.add(arg);
            }

            i = j + 1; // move past comma
        }
        return out.toArray();
    }

    /**
     * Process vendor specific AT commands
     * @param atString AT command after the "AT+" prefix
     * @param device Remote device that has sent this command
     */
    private void processVendorSpecificAt(String atString, BluetoothDevice device) {
        log("processVendorSpecificAt - atString = " + atString);

        // Currently we accept only SET type commands.
        int indexOfEqual = atString.indexOf("=");
        if (indexOfEqual == -1) {
            Log.e(TAG, "processVendorSpecificAt: command type error in " + atString);
            atResponseCodeNative(HeadsetHalConstants.AT_RESPONSE_ERROR, 0, getByteAddress(device));
            return;
        }

        String command = atString.substring(0, indexOfEqual);
        Integer companyId = VENDOR_SPECIFIC_AT_COMMAND_COMPANY_ID.get(command);
        if (companyId == null) {
            Log.e(TAG, "processVendorSpecificAt: unsupported command: " + atString);
            atResponseCodeNative(HeadsetHalConstants.AT_RESPONSE_ERROR, 0, getByteAddress(device));
            return;
        }

        String arg = atString.substring(indexOfEqual + 1);
        if (arg.startsWith("?")) {
            Log.e(TAG, "processVendorSpecificAt: command type error in " + atString);
            atResponseCodeNative(HeadsetHalConstants.AT_RESPONSE_ERROR, 0, getByteAddress(device));
            return;
        }

        Object[] args = generateArgs(arg);
        if (command.equals(BluetoothHeadset.VENDOR_SPECIFIC_HEADSET_EVENT_XAPL)) {
            processAtXapl(args, device);
        }
        broadcastVendorSpecificEventIntent(
                command, companyId, BluetoothHeadset.AT_CMD_TYPE_SET, args, device);
        atResponseCodeNative(HeadsetHalConstants.AT_RESPONSE_OK, 0, getByteAddress(device));
    }

    /**
     * Process AT+XAPL AT command
     * @param args command arguments after the equal sign
     * @param device Remote device that has sent this command
     */
    private void processAtXapl(Object[] args, BluetoothDevice device) {
        if (args.length != 2) {
            Log.w(TAG, "processAtXapl() args length must be 2: " + String.valueOf(args.length));
            return;
        }
        if (!(args[0] instanceof String) || !(args[1] instanceof Integer)) {
            Log.w(TAG, "processAtXapl() argument types not match");
            return;
        }
        // feature = 2 indicates that we support battery level reporting only
        atResponseStringNative("+XAPL=iPhone," + String.valueOf(2), getByteAddress(device));
    }

    private void processUnknownAt(String atString, BluetoothDevice device) {
        if (device == null) {
            Log.w(TAG, "processUnknownAt device is null");
            return;
        }
        log("processUnknownAt - atString = " + atString);
        String atCommand = parseUnknownAt(atString);
        int commandType = getAtCommandType(atCommand);
        if (atCommand.startsWith("+CSCS")) {
            processAtCscs(atCommand.substring(5), commandType, device);
        } else if (atCommand.startsWith("+CPBS")) {
            processAtCpbs(atCommand.substring(5), commandType, device);
        } else if (atCommand.startsWith("+CPBR")) {
            processAtCpbr(atCommand.substring(5), commandType, device);
        }
        else if (atCommand.startsWith("+CSQ")) {
            atResponseCodeNative(HeadsetHalConstants.AT_RESPONSE_ERROR, 4, getByteAddress(device));
        } else {
            processVendorSpecificAt(atCommand, device);
        }
    }

    private void processKeyPressed(BluetoothDevice device) {
        if (device == null) {
            Log.w(TAG, "processKeyPressed device is null");
            return;
        }

        if (mPhoneState.getCallState() == HeadsetHalConstants.CALL_STATE_INCOMING) {
            if (mPhoneProxy != null) {
                try {
                    mPhoneProxy.answerCall();
                } catch (RemoteException e) {
                    Log.e(TAG, Log.getStackTraceString(new Throwable()));
                }
            } else {
                Log.e(TAG, "Handsfree phone proxy null for answering call");
            }
        } else if (mPhoneState.getNumActiveCall() > 0) {
            if (!isAudioOn()) {
                connectAudioNative(getByteAddress(mCurrentDevice));
            } else {
                if (mPhoneProxy != null) {
                    try {
                        mPhoneProxy.hangupCall();
                    } catch (RemoteException e) {
                        Log.e(TAG, Log.getStackTraceString(new Throwable()));
                    }
                } else {
                    Log.e(TAG, "Handsfree phone proxy null for hangup call");
                }
            }
        } else {
            String dialNumber = mPhonebook.getLastDialledNumber();
            if (dialNumber == null) {
                log("processKeyPressed, last dial number null");
                return;
            }
            Intent intent = new Intent(
                    Intent.ACTION_CALL_PRIVILEGED, Uri.fromParts(SCHEME_TEL, dialNumber, null));
            intent.setFlags(Intent.FLAG_ACTIVITY_NEW_TASK);
            mService.startActivity(intent);
        }
    }

    /**
     * Send HF indicator value changed intent
     * @param device Device whose HF indicator value has changed
     * @param ind_id Indicator ID [0-65535]
     * @param ind_value Indicator Value [0-65535], -1 means invalid but ind_id is supported
     */
    private void sendIndicatorIntent(BluetoothDevice device, int ind_id, int ind_value) {
        Intent intent = new Intent(BluetoothHeadset.ACTION_HF_INDICATORS_VALUE_CHANGED);
        intent.putExtra(BluetoothDevice.EXTRA_DEVICE, device);
        intent.putExtra(BluetoothHeadset.EXTRA_HF_INDICATORS_IND_ID, ind_id);
        intent.putExtra(BluetoothHeadset.EXTRA_HF_INDICATORS_IND_VALUE, ind_value);

        mService.sendBroadcast(intent, HeadsetService.BLUETOOTH_PERM);
    }

    private void processAtBind(String at_string, BluetoothDevice device) {
        log("processAtBind: " + at_string);

        // Parse the AT String to find the Indicator Ids that are supported
        int ind_id = 0;
        int iter = 0;
        int iter1 = 0;

        while (iter < at_string.length()) {
            iter1 = findChar(',', at_string, iter);
            String id = at_string.substring(iter, iter1);

            try {
                ind_id = Integer.valueOf(id);
            } catch (NumberFormatException e) {
                Log.e(TAG, Log.getStackTraceString(new Throwable()));
            }

            switch (ind_id) {
                case HeadsetHalConstants.HF_INDICATOR_ENHANCED_DRIVER_SAFETY:
                    log("Send Broadcast intent for the Enhanced Driver Safety indicator.");
                    sendIndicatorIntent(device, ind_id, -1);
                    break;
                case HeadsetHalConstants.HF_INDICATOR_BATTERY_LEVEL_STATUS:
                    log("Send Broadcast intent for the Battery Level indicator.");
                    sendIndicatorIntent(device, ind_id, -1);
                    break;
                default:
                    log("Invalid HF Indicator Received");
                    break;
            }

            iter = iter1 + 1; // move past comma
        }
    }

    private void processAtBiev(int indId, int indValue, BluetoothDevice device) {
        log("processAtBiev: ind_id=" + indId + ", ind_value=" + indValue);
        sendIndicatorIntent(device, indId, indValue);
    }

    private void processCpbr(Intent intent)
    {
        int atCommandResult = 0;
        int atCommandErrorCode = 0;
        BluetoothDevice device = intent.getParcelableExtra(BluetoothDevice.EXTRA_DEVICE);
        Log.d(TAG, "Enter processCpbr()");
        // ASSERT: (headset != null) && headSet.isConnected()
        // REASON: mCheckingAccessPermission is true, otherwise resetAtState
        // has set mCheckingAccessPermission to false
        if (intent.getAction().equals(BluetoothDevice.ACTION_CONNECTION_ACCESS_REPLY)) {
            if (intent.getIntExtra(BluetoothDevice.EXTRA_CONNECTION_ACCESS_RESULT,
                                   BluetoothDevice.CONNECTION_ACCESS_NO)
                    == BluetoothDevice.CONNECTION_ACCESS_YES) {
                if (intent.getBooleanExtra(BluetoothDevice.EXTRA_ALWAYS_ALLOWED, false)) {
                    mCurrentDevice.setPhonebookAccessPermission(BluetoothDevice.ACCESS_ALLOWED);
                }
                atCommandResult = mPhonebook.processCpbrCommand(device);
            } else {
                if (intent.getBooleanExtra(BluetoothDevice.EXTRA_ALWAYS_ALLOWED, false)) {
                    mCurrentDevice.setPhonebookAccessPermission(
                            BluetoothDevice.ACCESS_REJECTED);
                }
            }
        }
        mPhonebook.setCpbrIndex(-1);
        mPhonebook.setCheckingAccessPermission(false);

        if (atCommandResult >= 0) {
            atResponseCodeNative(atCommandResult, atCommandErrorCode, getByteAddress(device));
        } else {
            log("processCpbr - RESULT_NONE");
        }
        Log.d(TAG, "Exit processCpbr()");
    }

    private void onConnectionStateChanged(int state, byte[] address) {
        StackEvent event = new StackEvent(EVENT_TYPE_CONNECTION_STATE_CHANGED);
        event.valueInt = state;
        event.device = getDevice(address);
        sendMessage(STACK_EVENT, event);
    }

    private void onAudioStateChanged(int state, byte[] address) {
        StackEvent event = new StackEvent(EVENT_TYPE_AUDIO_STATE_CHANGED);
        event.valueInt = state;
        event.device = getDevice(address);
        sendMessage(STACK_EVENT, event);
    }

    private void onVrStateChanged(int state, byte[] address) {
        StackEvent event = new StackEvent(EVENT_TYPE_VR_STATE_CHANGED);
        event.valueInt = state;
        event.device = getDevice(address);
        sendMessage(STACK_EVENT, event);
    }

    private void onAnswerCall(byte[] address) {
        StackEvent event = new StackEvent(EVENT_TYPE_ANSWER_CALL);
        event.device = getDevice(address);
        sendMessage(STACK_EVENT, event);
    }

    private void onHangupCall(byte[] address) {
        StackEvent event = new StackEvent(EVENT_TYPE_HANGUP_CALL);
        event.device = getDevice(address);
        sendMessage(STACK_EVENT, event);
    }

    private void onVolumeChanged(int type, int volume, byte[] address) {
        StackEvent event = new StackEvent(EVENT_TYPE_VOLUME_CHANGED);
        event.valueInt = type;
        event.valueInt2 = volume;
        event.device = getDevice(address);
        sendMessage(STACK_EVENT, event);
    }

    private void onDialCall(String number, byte[] address) {
        StackEvent event = new StackEvent(EVENT_TYPE_DIAL_CALL);
        event.valueString = number;
        event.device = getDevice(address);
        sendMessage(STACK_EVENT, event);
    }

    private void onSendDtmf(int dtmf, byte[] address) {
        StackEvent event = new StackEvent(EVENT_TYPE_SEND_DTMF);
        event.valueInt = dtmf;
        event.device = getDevice(address);
        sendMessage(STACK_EVENT, event);
    }

    private void onNoiceReductionEnable(boolean enable, byte[] address) {
        StackEvent event = new StackEvent(EVENT_TYPE_NOICE_REDUCTION);
        event.valueInt = enable ? 1 : 0;
        event.device = getDevice(address);
        sendMessage(STACK_EVENT, event);
    }

    private void onWBS(int codec, byte[] address) {
        StackEvent event = new StackEvent(EVENT_TYPE_WBS);
        event.valueInt = codec;
        event.device = getDevice(address);
        sendMessage(STACK_EVENT, event);
    }

    private void onAtChld(int chld, byte[] address) {
        StackEvent event = new StackEvent(EVENT_TYPE_AT_CHLD);
        event.valueInt = chld;
        event.device = getDevice(address);
        sendMessage(STACK_EVENT, event);
    }

    private void onAtCnum(byte[] address) {
        StackEvent event = new StackEvent(EVENT_TYPE_SUBSCRIBER_NUMBER_REQUEST);
        event.device = getDevice(address);
        sendMessage(STACK_EVENT, event);
    }

    private void onAtCind(byte[] address) {
        StackEvent event = new StackEvent(EVENT_TYPE_AT_CIND);
        event.device = getDevice(address);
        sendMessage(STACK_EVENT, event);
    }

    private void onAtCops(byte[] address) {
        StackEvent event = new StackEvent(EVENT_TYPE_AT_COPS);
        event.device = getDevice(address);
        sendMessage(STACK_EVENT, event);
    }

    private void onAtClcc(byte[] address) {
        StackEvent event = new StackEvent(EVENT_TYPE_AT_CLCC);
        event.device = getDevice(address);
        sendMessage(STACK_EVENT, event);
    }

    private void onUnknownAt(String atString, byte[] address) {
        StackEvent event = new StackEvent(EVENT_TYPE_UNKNOWN_AT);
        event.valueString = atString;
        event.device = getDevice(address);
        sendMessage(STACK_EVENT, event);
    }

    private void onKeyPressed(byte[] address) {
        StackEvent event = new StackEvent(EVENT_TYPE_KEY_PRESSED);
        event.device = getDevice(address);
        sendMessage(STACK_EVENT, event);
    }

    private void onATBind(String atString, byte[] address) {
        StackEvent event = new StackEvent(EVENT_TYPE_BIND);
        event.valueString = atString;
        event.device = getDevice(address);
        sendMessage(STACK_EVENT, event);
    }

    private void onATBiev(int ind_id, int ind_value, byte[] address) {
        StackEvent event = new StackEvent(EVENT_TYPE_BIEV);
        event.valueInt = ind_id;
        event.valueInt2 = ind_value;
        event.device = getDevice(address);
        sendMessage(STACK_EVENT, event);
    }

    private void processIntentBatteryChanged(Intent intent) {
        int batteryLevel = intent.getIntExtra("level", -1);
        int scale = intent.getIntExtra("scale", -1);
        if (batteryLevel == -1 || scale == -1 || scale == 0) {
            Log.e(TAG, "Bad Battery Changed intent: " + batteryLevel + "," + scale);
            return;
        }
        batteryLevel = batteryLevel * 5 / scale;
        mPhoneState.setBatteryCharge(batteryLevel);
    }

    private void processDeviceStateChanged(HeadsetDeviceState deviceState) {
        notifyDeviceStatusNative(deviceState.mService, deviceState.mRoam, deviceState.mSignal,
                deviceState.mBatteryCharge);
    }

    private void processSendClccResponse(HeadsetClccResponse clcc) {
        BluetoothDevice device = getDeviceForMessage(CLCC_RSP_TIMEOUT);
        if (device == null) {
            Log.w(TAG, "device is null, not sending clcc response");
            return;
        }
        if (clcc.mIndex == 0) {
            getHandler().removeMessages(CLCC_RSP_TIMEOUT, device);
        }
        clccResponseNative(clcc.mIndex, clcc.mDirection, clcc.mStatus, clcc.mMode, clcc.mMpty,
                clcc.mNumber, clcc.mType, getByteAddress(device));
    }

    private void processSendVendorSpecificResultCode(HeadsetVendorSpecificResultCode resultCode) {
        String stringToSend = resultCode.mCommand + ": ";
        if (resultCode.mArg != null) {
            stringToSend += resultCode.mArg;
        }
        atResponseStringNative(stringToSend, getByteAddress(resultCode.mDevice));
    }

    private String getCurrentDeviceName(BluetoothDevice device) {
        String defaultName = "<unknown>";

        if (device == null) {
            return defaultName;
        }

        String deviceName = device.getName();
        if (deviceName == null) {
            return defaultName;
        }
        return deviceName;
    }

    private byte[] getByteAddress(BluetoothDevice device) {
        return Utils.getBytesFromAddress(device.getAddress());
    }

    private BluetoothDevice getDevice(byte[] address) {
        return mAdapter.getRemoteDevice(Utils.getAddressStringFromByte(address));
    }

    private boolean isRinging() {
        return mPhoneState.getCallState() == HeadsetHalConstants.CALL_STATE_INCOMING;
    }

    boolean isInCall() {
        Log.d(TAG, "isInCall()");
        return ((mPhoneState.getNumActiveCall() > 0) || (mPhoneState.getNumHeldCall() > 0) ||
                ((mPhoneState.getCallState() != HeadsetHalConstants.CALL_STATE_IDLE)));
    }

    // Accept incoming SCO only when there is in-band ringing, incoming call,
    // active call, VR activated, active VOIP call
    private boolean isScoAcceptable() {
        Log.d(TAG, "isScoAcceptable()");
        if (mForceScoAudio) return true;
        return mAudioRouteAllowed && (mVoiceRecognitionStarted ||
               ((mPhoneState.getNumActiveCall() > 0) || (mPhoneState.getNumHeldCall() > 0) ||
                ((mPhoneState.getCallState() != HeadsetHalConstants.CALL_STATE_IDLE) &&
                 (mPhoneState.getCallState() != HeadsetHalConstants.CALL_STATE_INCOMING)))
                           || (BluetoothHeadset.isInbandRingingSupported(mService) && isRinging()));
    }

    boolean isConnected() {
        IState currentState = getCurrentState();
        return (currentState == mConnected || currentState == mAudioOn);
    }

    boolean okToConnect(BluetoothDevice device) {
        AdapterService adapterService = AdapterService.getAdapterService();
        int priority = mService.getPriority(device);
        boolean ret = false;
        // check if this is an incoming connection in Quiet mode.
        if ((adapterService == null)
                || ((adapterService.isQuietModeEnabled() == true) && (mTargetDevice == null))) {
            ret = false;
        }
        // check priority and accept or reject the connection. if priority is undefined
        // it is likely that our SDP has not completed and peer is initiating the
        // connection. Allow this connection, provided the device is bonded
        else if ((BluetoothProfile.PRIORITY_OFF < priority)
                || ((BluetoothProfile.PRIORITY_UNDEFINED == priority)
                           && (device.getBondState() != BluetoothDevice.BOND_NONE))) {
            ret = true;
        }
        return ret;
    }

    boolean isConnectedDeviceBlacklistedforIncomingCall() {
        // Checking for the Blacklisted device Addresses
        if (max_hf_connections < 2) {
            BluetoothDevice device = mConnectedDevicesList.get(0);
            for (int j = 0; j < BlacklistDeviceAddrToDelayCallInd.length;j++) {
                 String addr = BlacklistDeviceAddrToDelayCallInd[j];
                 if (device.toString().toLowerCase().startsWith(addr.toLowerCase())) {
                     Log.d(TAG,"Remote device address Blacklisted for sending delay");
                     return true;
                 }
            }
        }
        return false;
    }
    private void sendVoipConnectivityNetworktype(boolean isVoipStarted) {
        NetworkInfo networkInfo = mConnectivityManager.getActiveNetworkInfo();
        if (networkInfo == null || !networkInfo.isAvailable() || !networkInfo.isConnected()) {
            Log.e(TAG, "No connected/available connectivity network, don't update soc");
            return;
        }

        if (networkInfo.getType() == ConnectivityManager.TYPE_MOBILE) {
            log("Voip/VoLTE started/stopped on n/w TYPE_MOBILE, don't update to soc");
        } else if (networkInfo.getType() == ConnectivityManager.TYPE_WIFI) {
            log("Voip/VoLTE started/stopped on n/w TYPE_WIFI, update n/w type & start/stop to soc");
            /* TODO: Enable this after libhardware and frameworks gerrits are merged
            voipNetworkWifiInfoNative(isVoipStarted, true);
            */
        } else {
            log("Voip/VoLTE started/stopped on some other n/w, don't update to soc");
        }
    }

    @Override
    protected void log(String msg) {
        if (DBG) {
            super.log(msg);
        }
    }

    public void handleAccessPermissionResult(Intent intent) {
        log("handleAccessPermissionResult");
        BluetoothDevice device = intent.getParcelableExtra(BluetoothDevice.EXTRA_DEVICE);
        if (mPhonebook != null) {
            if (!mPhonebook.getCheckingAccessPermission()) {
                return;
            }

            Message m = obtainMessage(PROCESS_CPBR);
            m.obj = intent;
            sendMessage(m);
        } else {
            Log.e(TAG, "Phonebook handle null");
            if (device != null) {
                atResponseCodeNative(
                        HeadsetHalConstants.AT_RESPONSE_ERROR, 0, getByteAddress(device));
            }
        }
    }

    private static final String SCHEME_TEL = "tel";

    // Event types for STACK_EVENT message
    final private static int EVENT_TYPE_NONE = 0;
    final private static int EVENT_TYPE_CONNECTION_STATE_CHANGED = 1;
    final private static int EVENT_TYPE_AUDIO_STATE_CHANGED = 2;
    final private static int EVENT_TYPE_VR_STATE_CHANGED = 3;
    final private static int EVENT_TYPE_ANSWER_CALL = 4;
    final private static int EVENT_TYPE_HANGUP_CALL = 5;
    final private static int EVENT_TYPE_VOLUME_CHANGED = 6;
    final private static int EVENT_TYPE_DIAL_CALL = 7;
    final private static int EVENT_TYPE_SEND_DTMF = 8;
    final private static int EVENT_TYPE_NOICE_REDUCTION = 9;
    final private static int EVENT_TYPE_AT_CHLD = 10;
    final private static int EVENT_TYPE_SUBSCRIBER_NUMBER_REQUEST = 11;
    final private static int EVENT_TYPE_AT_CIND = 12;
    final private static int EVENT_TYPE_AT_COPS = 13;
    final private static int EVENT_TYPE_AT_CLCC = 14;
    final private static int EVENT_TYPE_UNKNOWN_AT = 15;
    final private static int EVENT_TYPE_KEY_PRESSED = 16;
    final private static int EVENT_TYPE_WBS = 17;
    final private static int EVENT_TYPE_BIND = 18;
    final private static int EVENT_TYPE_BIEV = 19;

    private class StackEvent {
        int type = EVENT_TYPE_NONE;
        int valueInt = 0;
        int valueInt2 = 0;
        String valueString = null;
        BluetoothDevice device = null;

        private StackEvent(int type) {
            this.type = type;
        }
    }

    /*package*/ native boolean atResponseCodeNative(
            int responseCode, int errorCode, byte[] address);
    /*package*/ native boolean atResponseStringNative(String responseString, byte[] address);

    private native static void classInitNative();
    private native void initializeNative(int max_hf_clients, boolean inband_ring_enable);
    private native void cleanupNative();
    private native boolean connectHfpNative(byte[] address);
    private native boolean disconnectHfpNative(byte[] address);
    private native boolean connectAudioNative(byte[] address);
    private native boolean disconnectAudioNative(byte[] address);
    private native boolean startVoiceRecognitionNative(byte[] address);
    private native boolean stopVoiceRecognitionNative(byte[] address);
    private native boolean setVolumeNative(int volumeType, int volume, byte[] address);
    private native boolean cindResponseNative(int service, int numActive, int numHeld,
            int callState, int signal, int roam, int batteryCharge, byte[] address);
    private native boolean bindResponseNative(int ind_id, boolean ind_status, byte[] address);
    private native boolean notifyDeviceStatusNative(
            int networkState, int serviceType, int signal, int batteryCharge);

    private native boolean clccResponseNative(int index, int dir, int status, int mode,
            boolean mpty, String number, int type, byte[] address);
    private native boolean copsResponseNative(String operatorName, byte[] address);

    private native boolean phoneStateChangeNative(
            int numActive, int numHeld, int callState, String number, int type);
    private native boolean configureWBSNative(byte[] address, int condec_config);
  /* TODO: Enable this after libhardware and frameworks gerrits are merged
    private native boolean voipNetworkWifiInfoNative(boolean isVoipStarted,
                                                     boolean isNetworkWifi);
  */
    private native boolean setScoAllowedNative(boolean value);
}<|MERGE_RESOLUTION|>--- conflicted
+++ resolved
@@ -1349,7 +1349,6 @@
                     mActiveScoDevice = device;
                     broadcastAudioState(device, BluetoothHeadset.STATE_AUDIO_CONNECTED,
                             BluetoothHeadset.STATE_AUDIO_CONNECTING);
-<<<<<<< HEAD
                     mActiveScoDevice = device;
                     if (!mPhoneState.getIsCsCall()) {
                         log("Sco connected for call other than CS, check network type");
@@ -1357,8 +1356,6 @@
                     } else {
                         log("Sco connected for CS call, do not check network type");
                     }
-=======
->>>>>>> 49c5a7a3
                     transitionTo(mAudioOn);
                     break;
                 case HeadsetHalConstants.AUDIO_STATE_CONNECTING:
@@ -2591,12 +2588,8 @@
             Incall screen UI. */
 
             if (mActiveScoDevice != null && mActiveScoDevice.equals(device)
-<<<<<<< HEAD
                 && mAudioState != BluetoothHeadset.STATE_AUDIO_DISCONNECTED)
             {
-=======
-                    && mAudioState != BluetoothHeadset.STATE_AUDIO_DISCONNECTED) {
->>>>>>> 49c5a7a3
                 return true;
             }
         }
