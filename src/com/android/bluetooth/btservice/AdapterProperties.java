/*
 * Copyright (C) 2012 The Android Open Source Project
 *
 * Licensed under the Apache License, Version 2.0 (the "License");
 * you may not use this file except in compliance with the License.
 * You may obtain a copy of the License at
 *
 *      http://www.apache.org/licenses/LICENSE-2.0
 *
 * Unless required by applicable law or agreed to in writing, software
 * distributed under the License is distributed on an "AS IS" BASIS,
 * WITHOUT WARRANTIES OR CONDITIONS OF ANY KIND, either express or implied.
 * See the License for the specific language governing permissions and
 * limitations under the License.
 */

package com.android.bluetooth.btservice;

import android.bluetooth.BluetoothA2dp;
import android.bluetooth.BluetoothA2dpSink;
import android.bluetooth.BluetoothAdapter;
import android.bluetooth.BluetoothAvrcpController;
import android.bluetooth.BluetoothDevice;
import android.bluetooth.BluetoothHeadset;
import android.bluetooth.BluetoothHeadsetClient;
import android.bluetooth.BluetoothInputDevice;
import android.bluetooth.BluetoothInputHost;
import android.bluetooth.BluetoothMap;
import android.bluetooth.BluetoothMapClient;
import android.bluetooth.BluetoothPan;
import android.bluetooth.BluetoothPbap;
import android.bluetooth.BluetoothPbapClient;
import android.bluetooth.BluetoothProfile;
import android.bluetooth.BluetoothSap;
import android.content.BroadcastReceiver;
import android.content.Context;
import android.content.Intent;
import android.content.IntentFilter;
import android.os.ParcelUuid;
import android.os.UserHandle;
import android.util.Log;
import android.util.Pair;

import com.android.bluetooth.Utils;
import com.android.bluetooth.btservice.RemoteDevices.DeviceProperties;

import java.lang.System;
import java.util.HashMap;
import java.util.concurrent.CopyOnWriteArrayList;

class AdapterProperties {
    private static final boolean DBG = true;
    private static final boolean VDBG = false;
    private static final String TAG = "BluetoothAdapterProperties";
    private static final int BLUETOOTH_NAME_MAX_LENGTH_BYTES = 248;

    private static final long DEFAULT_DISCOVERY_TIMEOUT_MS = 12800;
    private static final int BD_ADDR_LEN = 6; // in bytes

    private volatile String mName;
    private volatile byte[] mAddress;
    private volatile int mBluetoothClass;
    private volatile int mScanMode;
    private volatile int mDiscoverableTimeout;
    private volatile ParcelUuid[] mUuids;
    private CopyOnWriteArrayList<BluetoothDevice> mBondedDevices = new CopyOnWriteArrayList<BluetoothDevice>();

    private int mProfilesConnecting, mProfilesConnected, mProfilesDisconnecting;
    private final HashMap<Integer, Pair<Integer, Integer>> mProfileConnectionState =
            new HashMap<>();

    private volatile int mConnectionState = BluetoothAdapter.STATE_DISCONNECTED;
    private volatile int mState = BluetoothAdapter.STATE_OFF;

    private AdapterService mService;
    private boolean mDiscovering;
    private long mDiscoveryEndMs; //< Time (ms since epoch) that discovery ended or will end.
    private RemoteDevices mRemoteDevices;
    private BluetoothAdapter mAdapter;
    //TODO - all hw capabilities to be exposed as a class
    private int mNumOfAdvertisementInstancesSupported;
    private boolean mRpaOffloadSupported;
    private int mNumOfOffloadedIrkSupported;
    private int mNumOfOffloadedScanFilterSupported;
    private int mOffloadedScanResultStorageBytes;
    private int mVersSupported;
    private int mTotNumOfTrackableAdv;
    private boolean mIsExtendedScanSupported;
    private boolean mIsDebugLogSupported;
    private boolean mIsActivityAndEnergyReporting;
    private boolean mIsLe2MPhySupported;
    private boolean mIsLeCodedPhySupported;
    private boolean mIsLeExtendedAdvertisingSupported;
    private boolean mIsLePeriodicAdvertisingSupported;
    private int mLeMaximumAdvertisingDataLength;

    private boolean mReceiverRegistered;
    private BroadcastReceiver mReceiver = new BroadcastReceiver() {
        @Override
        public void onReceive(Context context, Intent intent) {
            String action = intent.getAction();
            if (action == null) {
                Log.w(TAG, "Received intent with null action");
                return;
            }
            switch (action) {
                case BluetoothHeadset.ACTION_CONNECTION_STATE_CHANGED:
                    sendConnectionStateChange(BluetoothProfile.HEADSET, intent);
                    break;
                case BluetoothA2dp.ACTION_CONNECTION_STATE_CHANGED:
                    sendConnectionStateChange(BluetoothProfile.A2DP, intent);
                    break;
                case BluetoothHeadsetClient.ACTION_CONNECTION_STATE_CHANGED:
                    sendConnectionStateChange(BluetoothProfile.HEADSET_CLIENT, intent);
                    break;
                case BluetoothA2dpSink.ACTION_CONNECTION_STATE_CHANGED:
                    sendConnectionStateChange(BluetoothProfile.A2DP_SINK, intent);
                    break;
                case BluetoothInputHost.ACTION_CONNECTION_STATE_CHANGED:
                    sendConnectionStateChange(BluetoothProfile.INPUT_HOST, intent);
                    break;
                case BluetoothInputDevice.ACTION_CONNECTION_STATE_CHANGED:
                    sendConnectionStateChange(BluetoothProfile.INPUT_DEVICE, intent);
                    break;
                case BluetoothAvrcpController.ACTION_CONNECTION_STATE_CHANGED:
                    sendConnectionStateChange(BluetoothProfile.AVRCP_CONTROLLER, intent);
                    break;
                case BluetoothPan.ACTION_CONNECTION_STATE_CHANGED:
                    sendConnectionStateChange(BluetoothProfile.PAN, intent);
                    break;
                case BluetoothMap.ACTION_CONNECTION_STATE_CHANGED:
                    sendConnectionStateChange(BluetoothProfile.MAP, intent);
                    break;
                case BluetoothMapClient.ACTION_CONNECTION_STATE_CHANGED:
                    sendConnectionStateChange(BluetoothProfile.MAP_CLIENT, intent);
                    break;
                case BluetoothSap.ACTION_CONNECTION_STATE_CHANGED:
                    sendConnectionStateChange(BluetoothProfile.SAP, intent);
                    break;
                case BluetoothPbapClient.ACTION_CONNECTION_STATE_CHANGED:
                    sendConnectionStateChange(BluetoothProfile.PBAP_CLIENT, intent);
                    break;
                default:
                    Log.w(TAG, "Received unknown intent " + intent);
                    break;
            }
        }
    };

    // Lock for all getters and setters.
    // If finer grained locking is needer, more locks
    // can be added here.
    private final Object mObject = new Object();

    public AdapterProperties(AdapterService service) {
        mService = service;
        mAdapter = BluetoothAdapter.getDefaultAdapter();
    }
    public void init(RemoteDevices remoteDevices) {
        mProfileConnectionState.clear();
        mRemoteDevices = remoteDevices;

        IntentFilter filter = new IntentFilter();
        filter.addAction(BluetoothHeadset.ACTION_CONNECTION_STATE_CHANGED);
        filter.addAction(BluetoothHeadsetClient.ACTION_CONNECTION_STATE_CHANGED);
        filter.addAction(BluetoothA2dp.ACTION_CONNECTION_STATE_CHANGED);
        filter.addAction(BluetoothA2dpSink.ACTION_CONNECTION_STATE_CHANGED);
        filter.addAction(BluetoothInputHost.ACTION_CONNECTION_STATE_CHANGED);
        filter.addAction(BluetoothInputDevice.ACTION_CONNECTION_STATE_CHANGED);
        filter.addAction(BluetoothAvrcpController.ACTION_CONNECTION_STATE_CHANGED);
        filter.addAction(BluetoothPan.ACTION_CONNECTION_STATE_CHANGED);
        filter.addAction(BluetoothMap.ACTION_CONNECTION_STATE_CHANGED);
        filter.addAction(BluetoothMapClient.ACTION_CONNECTION_STATE_CHANGED);
        filter.addAction(BluetoothSap.ACTION_CONNECTION_STATE_CHANGED);
        filter.addAction(BluetoothPbapClient.ACTION_CONNECTION_STATE_CHANGED);
        mService.registerReceiver(mReceiver, filter);
        mReceiverRegistered = true;
    }

    public void cleanup() {
        mRemoteDevices = null;
        mProfileConnectionState.clear();
        if (mReceiverRegistered) {
            mService.unregisterReceiver(mReceiver);
            mReceiverRegistered = false;
        }
<<<<<<< HEAD
=======
        if (mReceiver != null) {
            mService.unregisterReceiver(mReceiver);
        }
>>>>>>> 79c8a213
        mService = null;
        mBondedDevices.clear();
    }

    @Override
    public Object clone() throws CloneNotSupportedException {
        throw new CloneNotSupportedException();
    }

    /**
     * @return the mName
     */
    String getName() {
        return mName;
    }

    /**
     * Set the local adapter property - name
     * @param name the name to set
     */
    boolean setName(String name) {
        synchronized (mObject) {
            if (name.length() > BLUETOOTH_NAME_MAX_LENGTH_BYTES)
                name =  name.substring(0, BLUETOOTH_NAME_MAX_LENGTH_BYTES);
            return mService.setAdapterPropertyNative(
                    AbstractionLayer.BT_PROPERTY_BDNAME, name.getBytes());
        }
    }

    /**
     * @return the mClass
     */
    int getBluetoothClass() {
        return mBluetoothClass;
    }

    /**
     * @return the mScanMode
     */
    int getScanMode() {
        return mScanMode;
    }

    /**
     * Set the local adapter property - scanMode
     *
     * @param scanMode the ScanMode to set
     */
    boolean setScanMode(int scanMode) {
        synchronized (mObject) {
            return mService.setAdapterPropertyNative(
                    AbstractionLayer.BT_PROPERTY_ADAPTER_SCAN_MODE, Utils.intToByteArray(scanMode));
        }
    }

    /**
     * @return the mUuids
     */
    ParcelUuid[] getUuids() {
        return mUuids;
    }

    /**
     * @return the mAddress
     */
    byte[] getAddress() {
        return mAddress;
    }

    /**
     * @param mConnectionState the mConnectionState to set
     */
    void setConnectionState(int mConnectionState) {
        this.mConnectionState = mConnectionState;
    }

    /**
     * @return the mConnectionState
     */
    int getConnectionState() {
        return mConnectionState;
    }

    /**
     * @param mState the mState to set
     */
    void setState(int mState) {
        debugLog("Setting state to " + mState);
        this.mState = mState;
    }

    /**
     * @return the mState
     */
    int getState() {
        return mState;
    }

    /**
     * @return the mNumOfAdvertisementInstancesSupported
     */
    int getNumOfAdvertisementInstancesSupported() {
        return mNumOfAdvertisementInstancesSupported;
    }

    /**
     * @return the mRpaOffloadSupported
     */
    boolean isRpaOffloadSupported() {
        return mRpaOffloadSupported;
    }

    /**
     * @return the mNumOfOffloadedIrkSupported
     */
    int getNumOfOffloadedIrkSupported() {
        return mNumOfOffloadedIrkSupported;
    }

    /**
     * @return the mNumOfOffloadedScanFilterSupported
     */
    int getNumOfOffloadedScanFilterSupported() {
        return mNumOfOffloadedScanFilterSupported;
    }

    /**
     * @return the mOffloadedScanResultStorageBytes
     */
    int getOffloadedScanResultStorage() {
        return mOffloadedScanResultStorageBytes;
    }

    /**
     * @return tx/rx/idle activity and energy info
     */
    boolean isActivityAndEnergyReportingSupported() {
        return mIsActivityAndEnergyReporting;
    }

    /**
     * @return the mIsLe2MPhySupported
     */
    boolean isLe2MPhySupported() {
        return mIsLe2MPhySupported;
    }

    /**
     * @return the mIsLeCodedPhySupported
     */
    boolean isLeCodedPhySupported() {
        return mIsLeCodedPhySupported;
    }

    /**
     * @return the mIsLeExtendedAdvertisingSupported
     */
    boolean isLeExtendedAdvertisingSupported() {
        return mIsLeExtendedAdvertisingSupported;
    }

    /**
     * @return the mIsLePeriodicAdvertisingSupported
     */
    boolean isLePeriodicAdvertisingSupported() {
        return mIsLePeriodicAdvertisingSupported;
    }

    /**
     * @return the getLeMaximumAdvertisingDataLength
     */
    int getLeMaximumAdvertisingDataLength() {
        return mLeMaximumAdvertisingDataLength;
    }

    /**
     * @return total number of trackable advertisements
     */
    int getTotalNumOfTrackableAdvertisements() {
        return mTotNumOfTrackableAdv;
    }

    /**
     * @return the mBondedDevices
     */
    BluetoothDevice[] getBondedDevices() {
        BluetoothDevice[] bondedDeviceList = new BluetoothDevice[0];
        try {
            bondedDeviceList = mBondedDevices.toArray(bondedDeviceList);
        } catch(ArrayStoreException ee) {
            errorLog("Error retrieving bonded device array");
        }
        infoLog("getBondedDevices: length=" + bondedDeviceList.length);
        return bondedDeviceList;
    }

    // This function shall be invoked from BondStateMachine whenever the bond
    // state changes.
    void onBondStateChanged(BluetoothDevice device, int state)
    {
        if (device == null) {
            Log.w(TAG, "onBondStateChanged, device is null");
            return;
        }
        try {
            byte[] addrByte = Utils.getByteAddress(device);
            DeviceProperties prop = mRemoteDevices.getDeviceProperties(device);
            if (prop == null)
                prop = mRemoteDevices.addDeviceProperties(addrByte);
            prop.setBondState(state);

            if (state == BluetoothDevice.BOND_BONDED) {
                // add if not already in list
                if(!mBondedDevices.contains(device)) {
                    debugLog("Adding bonded device:" +  device);
                    mBondedDevices.add(device);
                }
            } else if (state == BluetoothDevice.BOND_NONE) {
                // remove device from list
                if (mBondedDevices.remove(device))
                    debugLog("Removing bonded device:" +  device);
                else
                    debugLog("Failed to remove device: " + device);
            }
        }
        catch(Exception ee) {
            Log.w(TAG, "onBondStateChanged: Exception ", ee);
        }
    }

    int getDiscoverableTimeout() {
        return mDiscoverableTimeout;
    }

    boolean setDiscoverableTimeout(int timeout) {
        synchronized (mObject) {
            return mService.setAdapterPropertyNative(
                    AbstractionLayer.BT_PROPERTY_ADAPTER_DISCOVERABLE_TIMEOUT,
                    Utils.intToByteArray(timeout));
        }
    }

    int getProfileConnectionState(int profile) {
        synchronized (mObject) {
            Pair<Integer, Integer> p = mProfileConnectionState.get(profile);
            if (p != null) return p.first;
            return BluetoothProfile.STATE_DISCONNECTED;
        }
    }

    long discoveryEndMillis() {
        return mDiscoveryEndMs;
    }

    boolean isDiscovering() {
        return mDiscovering;
    }

    private void sendConnectionStateChange(int profile, Intent connIntent) {
        BluetoothDevice device = connIntent.getParcelableExtra(BluetoothDevice.EXTRA_DEVICE);
        int prevState = connIntent.getIntExtra(BluetoothProfile.EXTRA_PREVIOUS_STATE, -1);
        int state = connIntent.getIntExtra(BluetoothProfile.EXTRA_STATE, -1);
        Log.d(TAG,
                "PROFILE_CONNECTION_STATE_CHANGE: profile=" + profile + ", device=" + device + ", "
                        + prevState + " -> " + state);
        if (!isNormalStateTransition(prevState, state)) {
            Log.w(TAG,
                    "PROFILE_CONNECTION_STATE_CHANGE: unexpected transition for profile=" + profile
                            + ", device=" + device + ", " + prevState + " -> " + state);
        }
        sendConnectionStateChange(device, profile, state, prevState);
    }
    void sendConnectionStateChange(BluetoothDevice device, int profile, int state, int prevState) {
        if (!validateProfileConnectionState(state) ||
                !validateProfileConnectionState(prevState)) {
            // Previously, an invalid state was broadcast anyway,
            // with the invalid state converted to -1 in the intent.
            // Better to log an error and not send an intent with
            // invalid contents or set mAdapterConnectionState to -1.
            errorLog("sendConnectionStateChange: invalid state transition " + prevState + " -> "
                    + state);
            return;
        }

        synchronized (mObject) {
            updateProfileConnectionState(profile, state, prevState);

            if (updateCountersAndCheckForConnectionStateChange(state, prevState)) {
                int newAdapterState = convertToAdapterState(state);
                int prevAdapterState = convertToAdapterState(prevState);
                setConnectionState(newAdapterState);

                Intent intent = new Intent(BluetoothAdapter.ACTION_CONNECTION_STATE_CHANGED);
                intent.putExtra(BluetoothDevice.EXTRA_DEVICE, device);
                intent.putExtra(BluetoothAdapter.EXTRA_CONNECTION_STATE, newAdapterState);
                intent.putExtra(BluetoothAdapter.EXTRA_PREVIOUS_CONNECTION_STATE, prevAdapterState);
                intent.addFlags(Intent.FLAG_RECEIVER_REGISTERED_ONLY_BEFORE_BOOT);
                Log.d(TAG,
                        "ADAPTER_CONNECTION_STATE_CHANGE: " + device + ": " + prevAdapterState
                                + " -> " + newAdapterState);
                if (!isNormalStateTransition(prevState, state)) {
                    Log.w(TAG,
                            "ADAPTER_CONNECTION_STATE_CHANGE: unexpected transition for profile="
                                    + profile + ", device=" + device + ", " + prevState + " -> "
                                    + state);
                }
                mService.sendBroadcastAsUser(intent, UserHandle.ALL, AdapterService.BLUETOOTH_PERM);
            }
        }
    }

    private boolean validateProfileConnectionState(int state) {
        return (state == BluetoothProfile.STATE_DISCONNECTED ||
                state == BluetoothProfile.STATE_CONNECTING ||
                state == BluetoothProfile.STATE_CONNECTED ||
                state == BluetoothProfile.STATE_DISCONNECTING);
    }

    private static int convertToAdapterState(int state) {
        switch (state) {
            case BluetoothProfile.STATE_DISCONNECTED:
                return BluetoothAdapter.STATE_DISCONNECTED;
            case BluetoothProfile.STATE_DISCONNECTING:
                return BluetoothAdapter.STATE_DISCONNECTING;
            case BluetoothProfile.STATE_CONNECTED:
                return BluetoothAdapter.STATE_CONNECTED;
            case BluetoothProfile.STATE_CONNECTING:
                return BluetoothAdapter.STATE_CONNECTING;
        }
        Log.e(TAG, "convertToAdapterState, unknow state " + state);
        return -1;
    }

    private static boolean isNormalStateTransition(int prevState, int nextState) {
        switch (prevState) {
            case BluetoothProfile.STATE_DISCONNECTED:
                return nextState == BluetoothProfile.STATE_CONNECTING;
            case BluetoothProfile.STATE_CONNECTED:
                return nextState == BluetoothProfile.STATE_DISCONNECTING;
            case BluetoothProfile.STATE_DISCONNECTING:
            case BluetoothProfile.STATE_CONNECTING:
                return (nextState == BluetoothProfile.STATE_DISCONNECTED)
                        || (nextState == BluetoothProfile.STATE_CONNECTED);
            default:
                return false;
        }
    }

    private boolean updateCountersAndCheckForConnectionStateChange(int state, int prevState) {
        switch (prevState) {
            case BluetoothProfile.STATE_CONNECTING:
                if (mProfilesConnecting > 0)
                    mProfilesConnecting--;
                else
                    Log.e(TAG, "mProfilesConnecting " + mProfilesConnecting);
                break;

            case BluetoothProfile.STATE_CONNECTED:
                if (mProfilesConnected > 0)
                    mProfilesConnected--;
                else
                    Log.e(TAG, "mProfilesConnected " + mProfilesConnected);
                break;

            case BluetoothProfile.STATE_DISCONNECTING:
                if (mProfilesDisconnecting > 0)
                    mProfilesDisconnecting--;
                else
                    Log.e(TAG, "mProfilesDisconnecting " + mProfilesDisconnecting);
                break;
        }

        switch (state) {
            case BluetoothProfile.STATE_CONNECTING:
                mProfilesConnecting++;
                return (mProfilesConnected == 0 && mProfilesConnecting == 1);

            case BluetoothProfile.STATE_CONNECTED:
                mProfilesConnected++;
                return (mProfilesConnected == 1);

            case BluetoothProfile.STATE_DISCONNECTING:
                mProfilesDisconnecting++;
                return (mProfilesConnected == 0 && mProfilesDisconnecting == 1);

            case BluetoothProfile.STATE_DISCONNECTED:
                return (mProfilesConnected == 0 && mProfilesConnecting == 0);

            default:
                return true;
        }
    }

    private void updateProfileConnectionState(int profile, int newState, int oldState) {
        // mProfileConnectionState is a hashmap -
        // <Integer, Pair<Integer, Integer>>
        // The key is the profile, the value is a pair. first element
        // is the state and the second element is the number of devices
        // in that state.
        int numDev = 1;
        int newHashState = newState;
        boolean update = true;

        // The following conditions are considered in this function:
        // 1. If there is no record of profile and state - update
        // 2. If a new device's state is current hash state - increment
        //    number of devices in the state.
        // 3. If a state change has happened to Connected or Connecting
        //    (if current state is not connected), update.
        // 4. If numDevices is 1 and that device state is being updated, update
        // 5. If numDevices is > 1 and one of the devices is changing state,
        //    decrement numDevices but maintain oldState if it is Connected or
        //    Connecting
        Pair<Integer, Integer> stateNumDev = mProfileConnectionState.get(profile);
        if (stateNumDev != null) {
            int currHashState = stateNumDev.first;
            numDev = stateNumDev.second;

            if (newState == currHashState) {
                numDev ++;
            } else if (newState == BluetoothProfile.STATE_CONNECTED ||
                   (newState == BluetoothProfile.STATE_CONNECTING &&
                    currHashState != BluetoothProfile.STATE_CONNECTED)) {
                 numDev = 1;
            } else if (numDev == 1 && oldState == currHashState) {
                 update = true;
            } else if (numDev > 1 && oldState == currHashState) {
                 numDev --;

                 if (currHashState == BluetoothProfile.STATE_CONNECTED ||
                     currHashState == BluetoothProfile.STATE_CONNECTING) {
                    newHashState = currHashState;
                 }
            } else {
                 update = false;
            }
        }

        if (update) {
            mProfileConnectionState.put(profile, new Pair<Integer, Integer>(newHashState,
                    numDev));
        }
    }

    void adapterPropertyChangedCallback(int[] types, byte[][] values) {
        Intent intent;
        int type;
        byte[] val;
        for (int i = 0; i < types.length; i++) {
            val = values[i];
            type = types[i];
            infoLog("adapterPropertyChangedCallback with type:" + type + " len:" + val.length);
            synchronized (mObject) {
                switch (type) {
                    case AbstractionLayer.BT_PROPERTY_BDNAME:
                        mName = new String(val);
                        intent = new Intent(BluetoothAdapter.ACTION_LOCAL_NAME_CHANGED);
                        intent.putExtra(BluetoothAdapter.EXTRA_LOCAL_NAME, mName);
                        intent.addFlags(Intent.FLAG_RECEIVER_REGISTERED_ONLY_BEFORE_BOOT);
                        mService.sendBroadcastAsUser(
                                intent, UserHandle.ALL, AdapterService.BLUETOOTH_PERM);
                        debugLog("Name is: " + mName);
                        break;
                    case AbstractionLayer.BT_PROPERTY_BDADDR:
                        mAddress = val;
                        String address = Utils.getAddressStringFromByte(mAddress);
                        debugLog("Address is:" + address);
                        intent = new Intent(BluetoothAdapter.ACTION_BLUETOOTH_ADDRESS_CHANGED);
                        intent.putExtra(BluetoothAdapter.EXTRA_BLUETOOTH_ADDRESS, address);
                        intent.addFlags(Intent.FLAG_RECEIVER_REGISTERED_ONLY_BEFORE_BOOT);
                        mService.sendBroadcastAsUser(
                                intent, UserHandle.ALL, AdapterService.BLUETOOTH_PERM);
                        break;
                    case AbstractionLayer.BT_PROPERTY_CLASS_OF_DEVICE:
                        mBluetoothClass = Utils.byteArrayToInt(val, 0);
                        debugLog("BT Class:" + mBluetoothClass);
                        break;
                    case AbstractionLayer.BT_PROPERTY_ADAPTER_SCAN_MODE:
                        int mode = Utils.byteArrayToInt(val, 0);
                        mScanMode = AdapterService.convertScanModeFromHal(mode);
                        intent = new Intent(BluetoothAdapter.ACTION_SCAN_MODE_CHANGED);
                        intent.putExtra(BluetoothAdapter.EXTRA_SCAN_MODE, mScanMode);
                        intent.addFlags(Intent.FLAG_RECEIVER_REGISTERED_ONLY_BEFORE_BOOT);
                        mService.sendBroadcast(intent, AdapterService.BLUETOOTH_PERM);
                        debugLog("Scan Mode:" + mScanMode);
                        if (mBluetoothDisabling) {
                            mBluetoothDisabling = false;
                            mService.startBrEdrCleanup();
                        }
                        break;
                    case AbstractionLayer.BT_PROPERTY_UUIDS:
                        mUuids = Utils.byteArrayToUuid(val);
                        break;
                    case AbstractionLayer.BT_PROPERTY_ADAPTER_BONDED_DEVICES:
                        int number = val.length/BD_ADDR_LEN;
                        byte[] addrByte = new byte[BD_ADDR_LEN];
                        for (int j = 0; j < number; j++) {
                            System.arraycopy(val, j * BD_ADDR_LEN, addrByte, 0, BD_ADDR_LEN);
                            onBondStateChanged(mAdapter.getRemoteDevice(
                                               Utils.getAddressStringFromByte(addrByte)),
                                               BluetoothDevice.BOND_BONDED);
                        }
                        break;
                    case AbstractionLayer.BT_PROPERTY_ADAPTER_DISCOVERABLE_TIMEOUT:
                        mDiscoverableTimeout = Utils.byteArrayToInt(val, 0);
                        debugLog("Discoverable Timeout:" + mDiscoverableTimeout);
                        break;

                    case AbstractionLayer.BT_PROPERTY_LOCAL_LE_FEATURES:
                        updateFeatureSupport(val);
                        break;

                    default:
                        errorLog("Property change not handled in Java land:" + type);
                }
            }
        }
    }

    private void updateFeatureSupport(byte[] val) {
        mVersSupported = ((0xFF & ((int)val[1])) << 8)
                            + (0xFF & ((int)val[0]));
        mNumOfAdvertisementInstancesSupported = (0xFF & ((int)val[3]));
        mRpaOffloadSupported = ((0xFF & ((int)val[4]))!= 0);
        mNumOfOffloadedIrkSupported =  (0xFF & ((int)val[5]));
        mNumOfOffloadedScanFilterSupported = (0xFF & ((int)val[6]));
        mIsActivityAndEnergyReporting = ((0xFF & ((int)val[7])) != 0);
        mOffloadedScanResultStorageBytes = ((0xFF & ((int)val[9])) << 8)
                            + (0xFF & ((int)val[8]));
        mTotNumOfTrackableAdv = ((0xFF & ((int)val[11])) << 8)
                            + (0xFF & ((int)val[10]));
        mIsExtendedScanSupported = ((0xFF & ((int)val[12])) != 0);
        mIsDebugLogSupported = ((0xFF & ((int)val[13])) != 0);
        mIsLe2MPhySupported = ((0xFF & ((int) val[14])) != 0);
        mIsLeCodedPhySupported = ((0xFF & ((int) val[15])) != 0);
        mIsLeExtendedAdvertisingSupported = ((0xFF & ((int) val[16])) != 0);
        mIsLePeriodicAdvertisingSupported = ((0xFF & ((int) val[17])) != 0);
        mLeMaximumAdvertisingDataLength =   (0xFF & ((int)val[18]))
                                         + ((0xFF & ((int)val[19])) << 8);

        Log.d(TAG, "BT_PROPERTY_LOCAL_LE_FEATURES: update from BT controller"
                + " mNumOfAdvertisementInstancesSupported = "
                + mNumOfAdvertisementInstancesSupported
                + " mRpaOffloadSupported = " + mRpaOffloadSupported
                + " mNumOfOffloadedIrkSupported = "
                + mNumOfOffloadedIrkSupported
                + " mNumOfOffloadedScanFilterSupported = "
                + mNumOfOffloadedScanFilterSupported
                + " mOffloadedScanResultStorageBytes= "
                + mOffloadedScanResultStorageBytes
                + " mIsActivityAndEnergyReporting = "
                + mIsActivityAndEnergyReporting
                +" mVersSupported = "
                + mVersSupported
                + " mTotNumOfTrackableAdv = "
                + mTotNumOfTrackableAdv
                + " mIsExtendedScanSupported = "
                + mIsExtendedScanSupported
                + " mIsDebugLogSupported = "
                + mIsDebugLogSupported
                + " mIsLe2MPhySupported = "
                + mIsLe2MPhySupported
                + " mIsLeCodedPhySupported = "
                + mIsLeCodedPhySupported
                + " mIsLeExtendedAdvertisingSupported = "
                + mIsLeExtendedAdvertisingSupported
                + " mIsLePeriodicAdvertisingSupported = "
                + mIsLePeriodicAdvertisingSupported
                + " mLeMaximumAdvertisingDataLength = "
                + mLeMaximumAdvertisingDataLength
                );
    }

    void onBluetoothReady() {
        debugLog("onBluetoothReady, state=" + getState() + ", ScanMode=" + mScanMode);

        synchronized (mObject) {
            // Reset adapter and profile connection states
            setConnectionState(BluetoothAdapter.STATE_DISCONNECTED);
            mProfileConnectionState.clear();
            mProfilesConnected = 0;
            mProfilesConnecting = 0;
            mProfilesDisconnecting = 0;
            // When BT is being turned on, all adapter properties will be sent in 1
            // callback. At this stage, set the scan mode.
            if (getState() == BluetoothAdapter.STATE_TURNING_ON &&
                    mScanMode == BluetoothAdapter.SCAN_MODE_NONE) {
                    /* mDiscoverableTimeout is part of the
                       adapterPropertyChangedCallback received before
                       onBluetoothReady */
                    if (mDiscoverableTimeout != 0)
                      setScanMode(AbstractionLayer.BT_SCAN_MODE_CONNECTABLE);
                    else /* if timeout == never (0) at startup */
                      setScanMode(AbstractionLayer.BT_SCAN_MODE_CONNECTABLE_DISCOVERABLE);
                    /* though not always required, this keeps NV up-to date on first-boot after flash */
                    setDiscoverableTimeout(mDiscoverableTimeout);
            }
        }
    }

    private boolean mBluetoothDisabling = false;

    void onBleDisable() {
        // Sequence BLE_ON to STATE_OFF - that is _complete_ OFF state.
        // When BT disable is invoked, set the scan_mode to NONE
        // so no incoming connections are possible
        debugLog("onBleDisable");
        if (getState() == BluetoothAdapter.STATE_BLE_TURNING_OFF) {
           setScanMode(AbstractionLayer.BT_SCAN_MODE_NONE);
        }
    }

    void clearDisableFlag() {
        mBluetoothDisabling = false;
    }

    void onBluetoothDisable() {
        // From STATE_ON to BLE_ON
        // When BT disable is invoked, set the scan_mode to NONE
        // so no incoming connections are possible

        //Set flag to indicate we are disabling. When property change of scan mode done
        //continue with disable sequence
        debugLog("onBluetoothDisable()");
        mBluetoothDisabling = true;
        if (getState() == BluetoothAdapter.STATE_TURNING_OFF) {
            // Turn off any Device Search/Inquiry
            mService.cancelDiscovery();
            setScanMode(AbstractionLayer.BT_SCAN_MODE_NONE);
        }
    }

    void discoveryStateChangeCallback(int state) {
        infoLog("Callback:discoveryStateChangeCallback with state:" + state);
        synchronized (mObject) {
            Intent intent;
            if ((state == AbstractionLayer.BT_DISCOVERY_STOPPED) && mDiscovering) {
                mDiscovering = false;
                mDiscoveryEndMs = System.currentTimeMillis();
                intent = new Intent(BluetoothAdapter.ACTION_DISCOVERY_FINISHED);
                mService.sendBroadcast(intent, AdapterService.BLUETOOTH_PERM);
            } else if (state == AbstractionLayer.BT_DISCOVERY_STARTED) {
                mDiscovering = true;
                mDiscoveryEndMs = System.currentTimeMillis() + DEFAULT_DISCOVERY_TIMEOUT_MS;
                intent = new Intent(BluetoothAdapter.ACTION_DISCOVERY_STARTED);
                mService.sendBroadcast(intent, AdapterService.BLUETOOTH_PERM);
            }
        }
    }

    private static void infoLog(String msg) {
        if (VDBG) Log.i(TAG, msg);
    }

    private static void debugLog(String msg) {
        if (DBG) Log.d(TAG, msg);
    }

    private static void errorLog(String msg) {
        Log.e(TAG, msg);
    }
}<|MERGE_RESOLUTION|>--- conflicted
+++ resolved
@@ -181,15 +181,10 @@
         mRemoteDevices = null;
         mProfileConnectionState.clear();
         if (mReceiverRegistered) {
-            mService.unregisterReceiver(mReceiver);
+            if (mReceiver != null)
+                mService.unregisterReceiver(mReceiver);
             mReceiverRegistered = false;
         }
-<<<<<<< HEAD
-=======
-        if (mReceiver != null) {
-            mService.unregisterReceiver(mReceiver);
-        }
->>>>>>> 79c8a213
         mService = null;
         mBondedDevices.clear();
     }
